--- conflicted
+++ resolved
@@ -698,7 +698,7 @@
                 )
             session.add_tokens(pre)
             pre_str = pre.text
-<<<<<<< HEAD
+            
             # make a context to include this
             pre_context = Context(
                 text=Text(
@@ -708,39 +708,6 @@
                 ),
                 context=pre_str,
                 score=10,
-=======
-
-        # sort by first score, then name
-        filtered_contexts = sorted(
-            contexts,
-            key=lambda x: (-x.score, x.text.name),
-        )[: answer_config.answer_max_sources]
-        # remove any contexts with a score of 0
-        filtered_contexts = [c for c in filtered_contexts if c.score > 0]
-
-        # shim deprecated flag
-        # TODO: remove in v6
-        context_inner_prompt = prompt_config.context_inner
-        if (
-            not answer_config.evidence_detailed_citations
-            and "\nFrom {citation}" in context_inner_prompt
-        ):
-            # Only keep "\nFrom {citation}" if we are showing detailed citations
-            context_inner_prompt = context_inner_prompt.replace("\nFrom {citation}", "")
-
-        inner_context_strs = [
-            context_inner_prompt.format(
-                name=c.text.name,
-                text=c.context,
-                citation=c.text.doc.formatted_citation,
-                **(c.model_extra or {}),
-            )
-            for c in filtered_contexts
-        ]
-        if pre_str:
-            inner_context_strs += (
-                [f"Extra background information: {pre_str}"] if pre_str else []
->>>>>>> 9e8ed751
             )
             contexts.append(pre_context)
 
