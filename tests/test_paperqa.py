import contextlib
import os
import pathlib
import pickle
import re
import textwrap
from collections.abc import AsyncIterable, Sequence
from copy import deepcopy
from io import BytesIO
from pathlib import Path
from typing import cast

import httpx
import numpy as np
import pytest
from llmclient import (
    Embeddable,
    EmbeddingModel,
    HybridEmbeddingModel,
    LiteLLMEmbeddingModel,
    LLMModel,
    SparseEmbeddingModel,
)
from pytest_subtests import SubTests

from paperqa import (
    Answer,
    Doc,
    DocDetails,
    Docs,
    NumpyVectorStore,
    PQASession,
    QdrantVectorStore,
    Settings,
    Text,
    VectorStore,
    print_callback,
)
from paperqa.clients import CrossrefProvider
from paperqa.clients.journal_quality import JournalQualityPostProcessor
from paperqa.core import llm_parse_json
from paperqa.prompts import CANNOT_ANSWER_PHRASE
from paperqa.prompts import qa_prompt as default_qa_prompt
from paperqa.readers import read_doc
from paperqa.utils import (
    extract_score,
    get_citenames,
    maybe_is_html,
    maybe_is_text,
    name_in_text,
    strings_similarity,
    strip_citations,
)
from tests.conftest import VCR_DEFAULT_MATCH_ON

THIS_MODULE = pathlib.Path(__file__)


@pytest.fixture
def docs_fixture(stub_data_dir: Path) -> Docs:
    docs = Docs()
    with (stub_data_dir / "paper.pdf").open("rb") as f:
        docs.add_file(f, "Wellawatte et al, XAI Review, 2023")
    return docs


def test_get_citations() -> None:
    text = (
        "Yes, COVID-19 vaccines are effective. Various studies have documented the"
        " effectiveness of COVID-19 vaccines in preventing severe disease,"
        " hospitalization, and death. The BNT162b2 vaccine has shown effectiveness"
        " ranging from 65% to -41% for the 5-11 years age group and 76% to 46% for the"
        " 12-17 years age group, after the emergence of the Omicron variant in New York"
        " (Dorabawila2022EffectivenessOT). Against the Delta variant, the effectiveness"
        " of the BNT162b2 vaccine was approximately 88% after two doses"
        " (Bernal2021EffectivenessOC pg. 1-3).\n\nVaccine effectiveness was also found"
        " to be 89% against hospitalization and 91% against emergency department or"
        " urgent care clinic visits (Thompson2021EffectivenessOC pg. 3-5, Goo2031Foo"
        " pg. 3-4). In the UK vaccination program, vaccine effectiveness was"
        " approximately 56% in individuals aged ≥70 years between 28-34 days"
        " post-vaccination, increasing to approximately 58% from day 35 onwards"
        " (Marfé2021EffectivenessOC).\n\nHowever, it is important to note that vaccine"
        " effectiveness can decrease over time. For instance, the effectiveness of"
        " COVID-19 vaccines against severe COVID-19 declined to 64% after 121 days,"
        " compared to around 90% initially (Chemaitelly2022WaningEO, Foo2019Bar)."
        " Despite this, vaccines still provide significant protection against severe"
        " outcomes (Bar2000Foo pg 1-3; Far2000 pg 2-5)."
    )
    ref = {
        "Dorabawila2022EffectivenessOT",
        "Bernal2021EffectivenessOC pg. 1-3",
        "Thompson2021EffectivenessOC pg. 3-5",
        "Goo2031Foo pg. 3-4",
        "Marfé2021EffectivenessOC",
        "Chemaitelly2022WaningEO",
        "Foo2019Bar",
        "Bar2000Foo pg 1-3",
        "Far2000 pg 2-5",
    }
    assert get_citenames(text) == ref


def test_single_author() -> None:
    text = "This was first proposed by (Smith 1999)."
    assert strip_citations(text) == "This was first proposed by ."


def test_multiple_authors() -> None:
    text = "Recent studies (Smith et al. 1999) show that this is true."
    assert strip_citations(text) == "Recent studies  show that this is true."


def test_multiple_citations() -> None:
    text = (
        "As discussed by several authors (Smith et al. 1999; Johnson 2001; Lee et al."
        " 2003)."
    )
    assert strip_citations(text) == "As discussed by several authors ."


def test_citations_with_pages() -> None:
    text = "This is shown in (Smith et al. 1999, p. 150)."
    assert strip_citations(text) == "This is shown in ."


def test_citations_without_space() -> None:
    text = "Findings by(Smith et al. 1999)were significant."
    assert strip_citations(text) == "Findings bywere significant."


def test_citations_with_commas() -> None:
    text = "The method was adopted by (Smith, 1999, 2001; Johnson, 2002)."
    assert strip_citations(text) == "The method was adopted by ."


def test_citations_with_text() -> None:
    text = "This was noted (see Smith, 1999, for a review)."
    assert strip_citations(text) == "This was noted ."


def test_no_citations() -> None:
    text = "There are no references in this text."
    assert strip_citations(text) == "There are no references in this text."


def test_malformed_citations() -> None:
    text = "This is a malformed citation (Smith 199)."
    assert strip_citations(text) == "This is a malformed citation (Smith 199)."


def test_edge_case_citations() -> None:
    text = "Edge cases like (Smith et al.1999) should be handled."
    assert strip_citations(text) == "Edge cases like  should be handled."


def test_citations_with_special_characters() -> None:
    text = "Some names have dashes (O'Neil et al. 2000; Smith-Jones 1998)."
    assert strip_citations(text) == "Some names have dashes ."


def test_citations_with_nonstandard_chars() -> None:
    text = (
        "In non-English languages, citations might look different (Müller et al. 1999)."
    )
    assert (
        strip_citations(text)
        == "In non-English languages, citations might look different ."
    )


def test_maybe_is_text() -> None:
    assert maybe_is_text("This is a test. The sample conc. was 1.0 mM (at 245 ^F)")
    assert not maybe_is_text("\\C0\\C0\\B1\x00")
    # get front page of wikipedia
    r = httpx.get("https://en.wikipedia.org/wiki/National_Flag_of_Canada_Day")
    assert maybe_is_text(r.text)

    assert maybe_is_html(BytesIO(r.text.encode()))

    # now force it to contain lots of weird encoding
    bad_text = r.text.encode("latin1", "ignore").decode("utf-16", "ignore")
    assert not maybe_is_text(bad_text)

    # account for possible spaces in the text due to tables or title pages
    assert maybe_is_text("entry1                    entry2                    entry3")


def test_name_in_text() -> None:
    name1 = "FooBar2022"
    name2 = "FooBar2022a"
    name3 = "FooBar20"

    text1 = "As mentioned by FooBar2022, this is a great paper"
    assert name_in_text(name1, text1)
    assert not name_in_text(name2, text1)
    assert not name_in_text(name3, text1)

    text2 = "This is great, as found by FooBar20"
    assert name_in_text(name3, text2)
    assert not name_in_text(name1, text2)
    assert not name_in_text(name2, text2)

    text3 = "Per previous work (FooBar2022, FooBar2022a), this is great"
    assert name_in_text(name1, text3)
    assert name_in_text(name2, text3)
    assert not name_in_text(name3, text3)

    text4 = "Per previous work (Foo2022, Bar2023), this is great"
    assert not name_in_text(name1, text4)
    assert not name_in_text(name2, text4)
    assert not name_in_text(name3, text4)

    text5 = "Per previous work (FooBar2022; FooBar2022a), this is great"
    assert name_in_text(name1, text5)
    assert name_in_text(name2, text5)
    assert not name_in_text(name3, text5)

    text6 = "According to FooBar2022 and Foobars, this is great"
    assert name_in_text(name1, text6)
    assert not name_in_text(name2, text6)
    assert not name_in_text(name3, text6)

    text7 = "As stated by FooBar2022.\n\nThis is great"
    assert name_in_text(name1, text7)
    assert not name_in_text(name2, text7)
    assert not name_in_text(name3, text7)


def test_extract_score() -> None:
    sample = """
    The text describes an experiment where different cell subtypes,
    including colorectal cancer-associated fibroblasts, were treated with
    oxaliplatin for 12 days. The concentration of oxaliplatin used was the
    EC50 for each cell subtype, which was determined individually.
    The media were changed every 3 days to avoid complete cell death.
    The text does not provide information about the percentage of colorectal
    cancer-associated fibroblasts that typically survive at 2 weeks when cultured
    with oxaliplatin. (0/10)
    """
    assert extract_score(sample) == 0

    sample = """
    COVID-19 vaccinations have been shown to be effective against hospitalization
    from the Omicron and Delta variants, though effectiveness may decrease over
    time. A study found that vaccine effectiveness against hospitalization peaked
    around 82-92% after a third dose but declined to 53-77% 15+ weeks after the third
    dose, depending on age group and hospitalization definition. Stricter
    definitions of hospitalization, like requiring oxygen use or ICU admission,
    showed higher and more sustained vaccine effectiveness. 8
    """

    assert extract_score(sample) == 8

    sample = """
    Here is a 100-word summary of the text:
    The text discusses a phase 3 trial of a combined
    vector vaccine based on rAd26 and rAd5 vectors carrying the
    SARS-CoV-2 spike protein gene. The trial aimed to assess the efficacy,
    immunogenicity and safety of the vaccine against COVID-19 in adults.
    The study design was a randomized, double-blind, placebo-controlled trial
    done at 25 hospitals in Moscow, Russia. Eligible participants were 18 years
    or older with no history of COVID-19. The exclusion criteria ensured
    participants were healthy and had no contraindications for vaccination.
    The trial aimed to determine if the vaccine could safely and effectively
    provide protection against COVID-19. Relevance score: 8
    """

    assert extract_score(sample) == 8

    sample = """
    Here is a 100-word summary of the provided text: The text details
    trial procedures for a COVID-19 vaccine, including screening
    visits, observation visits to assess vital signs, PCR testing, and
    telemedicine consultations. Participants who tested positive for
    COVID-19 during screening were excluded from the trial. During the trial
    , additional PCR tests were only done when COVID-19 symptoms were reported
    . An electronic health record platform was in place to record data from
    telemedicine consultations. The text details the screening and trial
    procedures but does not provide direct evidence regarding the
    effectiveness of COVID-19 vaccinations. Score: 3/10
    """

    assert extract_score(sample) == 3

    sample = """
    Here is a 100-word summary of the text: The text discusses a
    phase 3 trial of a COVID-19 vaccine in Russia. The vaccine
    uses a heterologous prime-boost regimen, providing robust
    immune responses. The vaccine can be stored at -18°C and
    2-8°C. The study reports 91.6% efficacy against COVID-19 based on
    interim analysis of over 21,000 participants. The authors
    compare their results to other published COVID-19 vaccine
    efficacy data. They previously published safety and immunogenicity
    results from phase 1/2 trials of the same vaccine. Relevance score:
    8/10. The text provides details on the efficacy and immune response
    generated by one COVID-19 vaccine in a large phase 3 trial, which is
    relevant evidence to help answer the question regarding effectiveness
    of COVID-19 vaccinations.
    """

    assert extract_score(sample) == 8

    sample = """
    Here is a 100-word summary of the text: The text discusses the safety and
    efficacy of the BNT162b2 mRNA Covid-19 vaccine. The study found that
    the vaccine was well tolerated with mostly mild to moderate side
    effects. The vaccine was found to be highly effective against Covid-19,
    with an observed vaccine efficacy of 90.5% after the second dose.
    Severe Covid-19 cases were also reduced among vaccine recipients.
    The vaccine showed an early protective effect after the first dose
    and reached full efficacy 7 days after the second dose. The favorable
    safety and efficacy results provide evidence that the BNT162b2 vaccine
    is effective against Covid-19. The text provides data on the efficacy
    and safety results from a clinical trial of the BNT162b2 Covid-19 vaccine,
    which is highly relevant to answering the question about the effectiveness
    of Covid-19 vaccinations.
    """

    assert extract_score(sample) == 5

    sample = """
    Introduce dynamic elements such as moving nodes or edges to create a sense of activity within
    the network. 2. Add more nodes and connections to make the network
    appear more complex and interconnected. 3. Incorporate both red and
    green colors into the network, as the current screenshot only shows
    green lines. 4. Vary the thickness of the lines to add depth and
    visual interest. 5. Implement different shades of red and green to
    create a gradient effect for a more visually appealing experience.
    6. Consider adding a background color or pattern to enhance the
    contrast and make the network stand out. 7. Introduce interactive
    elements that allow users to manipulate the network, such as
    dragging nodes or zooming in/out. 8. Use animation effects like
    pulsing or changing colors to highlight certain parts of the network
    or to show activity. 9. Add labels or markers to provide information
      about the nodes or connections, if relevant to the purpose of the
        network visualization. 10. Consider the use of algorithms that
        organize the network in a visually appealing manner, such as
        force-directed placement or hierarchical layouts. 3/10 """

    assert extract_score(sample) == 3

    sample = (
        "The text mentions a work by Shozo Yokoyama titled "
        '"Evolution of Dim-Light and Color Vision Pigments". '
        "This work, published in the Annual Review of Genomics and "
        "Human Genetics, discusses the evolution of human color vision. "
        "However, the text does not provide specific details or findings "
        "from Yokoyama's work. \n"
        "Relevance Score: 7"
    )

    assert extract_score(sample) == 7

    sample = (
        "The evolution of human color vision is "
        "closely tied to theories about the nature "
        "of light, dating back to the 17th to 19th "
        "centuries. Initially, there was no clear distinction "
        "between the properties of light, the eye and retina, "
        "and color percepts. Major figures in science attempted "
        "to resolve these issues, with physicists leading most "
        "advances in color science into the 20th century. Prior "
        "to Newton, colors were viewed as stages between black "
        "and white. Newton was the first to describe colors in "
        "a modern sense, using prisms to disperse light into "
        "a spectrum of colors. He demonstrated that each color "
        "band could not be further divided and that different "
        "colors had different refrangibility. \n"
        "Relevance Score: 9.5"
    )

    assert extract_score(sample) == 9


@pytest.mark.parametrize(
    "example",
    [
        """Sure here is the json you asked for!

    {
    "example": "json"
    }

    Did you like it?""",
        '{"example": "json"}',
        """
```json
{
    "example": "json"
}
```

I have written the json you asked for.""",
        """

{
    "example": "json"
}

""",
    ],
)
def test_llm_parse_json(example: str) -> None:
    assert llm_parse_json(example) == {"example": "json"}


def test_llm_parse_json_newlines() -> None:
    """Make sure that newlines in json are preserved and escaped."""
    example = textwrap.dedent(
        """
        {
        "summary": "A line

        Another line",
        "relevance_score": 7
        }"""
    )
    assert llm_parse_json(example) == {
        "summary": "A line\n\nAnother line",
        "relevance_score": 7,
    }


@pytest.mark.asyncio
async def test_chain_completion() -> None:
    s = Settings(llm="babbage-002", temperature=0.2)
    outputs = []

    def accum(x) -> None:
        outputs.append(x)

    llm = s.get_llm()
    completion = await llm.run_prompt(
        prompt="The {animal} says",
        data={"animal": "duck"},
        system_prompt=None,
        callbacks=[accum],
    )
    assert completion.seconds_to_first_token > 0
    assert completion.prompt_count > 0
    assert completion.completion_count > 0
    assert str(completion) == "".join(outputs)

    completion = await llm.run_prompt(
        prompt="The {animal} says", data={"animal": "duck"}, system_prompt=None
    )
    assert completion.seconds_to_first_token == 0
    assert completion.seconds_to_last_token > 0

    assert completion.cost > 0


@pytest.mark.skipif(os.environ.get("ANTHROPIC_API_KEY") is None, reason="No API key")
@pytest.mark.asyncio
async def test_anthropic_chain(stub_data_dir: Path) -> None:
    anthropic_settings = Settings(llm="claude-3-haiku-20240307")
    outputs: list[str] = []

    def accum(x) -> None:
        outputs.append(x)

    llm = anthropic_settings.get_llm()
    completion = await llm.run_prompt(
        prompt="The {animal} says",
        data={"animal": "duck"},
        system_prompt=None,
        callbacks=[accum],
    )
    assert completion.seconds_to_first_token > 0
    assert completion.prompt_count > 0
    assert completion.completion_count > 0
    assert str(completion) == "".join(outputs)
    assert isinstance(completion.text, str)
    assert completion.cost > 0

    completion = await llm.run_prompt(
        prompt="The {animal} says", data={"animal": "duck"}, system_prompt=None
    )
    assert completion.seconds_to_first_token == 0
    assert completion.seconds_to_last_token > 0
    assert isinstance(completion.text, str)
    assert completion.cost > 0

    docs = Docs()
    await docs.aadd(
        stub_data_dir / "flag_day.html",
        "National Flag of Canada Day",
        settings=anthropic_settings,
    )
    result = await docs.aget_evidence(
        "What is the national flag of Canada?", settings=anthropic_settings
    )
    assert result.cost > 0


@pytest.mark.vcr
@pytest.mark.asyncio
async def test_docs_lifecycle(subtests: SubTests, stub_data_dir: Path) -> None:
    docs = Docs()
    await docs.aadd(
        stub_data_dir / "flag_day.html",
        "WikiMedia Foundation, 2023, Accessed now",
        dockey="test",
    )
    with subtests.test(msg="citation-creation"):
        assert docs.docs["test"].docname == "Wiki2023"

    with subtests.test(msg="text-contains"):
        await docs.aget_evidence("What is the national flag of Canada?")
        assert docs.texts_index.texts_hashes
        assert docs.texts
        assert all(t in docs.texts_index for t in docs.texts)

        docs.texts_index.clear()
        assert docs.texts
        assert all(t not in docs.texts_index for t in docs.texts)


def test_evidence(docs_fixture) -> None:
    debug_settings = Settings.from_name("debug")
    evidence = docs_fixture.get_evidence(
        PQASession(question="What does XAI stand for?"),
        settings=debug_settings,
    ).contexts
    assert len(evidence) >= debug_settings.answer.evidence_k


def test_json_evidence(docs_fixture) -> None:
    settings = Settings.from_name("fast")
    settings.prompts.use_json = True
    settings.prompts.summary_json_system = (
        "Provide a summary of the excerpt that could help answer the question based on"
        " the excerpt. The excerpt may be irrelevant. Do not directly answer the"
        " question - only summarize relevant information.  Respond with the following"
        ' JSON format:\n\n {{\n"summary": "...",\n"author_name":'
        ' "...",\n"relevance_score": "..."}}\n\n where `summary` is relevant'
        " information from text -  about 100 words words, `author_name` specifies the"
        " author , and `relevance_score` is  the relevance of `summary` to answer the"
        " question (integer out of 10)."
    )
    evidence = docs_fixture.get_evidence(
        PQASession(question="Who wrote this article?"),
        settings=settings,
    ).contexts
    assert evidence[0].author_name


def test_ablations(docs_fixture) -> None:
    settings = Settings()
    settings.answer.evidence_skip_summary = True
    settings.answer.evidence_retrieval = False
    contexts = docs_fixture.get_evidence(
        "Which page is the statement 'Deep learning (DL) is advancing the boundaries of"
        " computational chemistry because it can accurately model non-linear"
        " structure-function relationships.' on?",
        settings=settings,
    ).contexts
    assert contexts[0].text.text == contexts[0].context, "summarization not ablated"

    assert len(contexts) == len(docs_fixture.texts), "evidence retrieval not ablated"


def test_location_awareness(docs_fixture) -> None:
    settings = Settings()
    settings.answer.evidence_k = 3
    settings.prompts.use_json = False
    settings.prompts.system = "Answer either N/A or a page number."
    settings.prompts.summary = "{citation}\n\n{text}\n\n{question}{summary_length}"
    settings.answer.evidence_summary_length = ""

    contexts = docs_fixture.get_evidence(
        "Which page is the statement 'Deep learning (DL) is advancing the boundaries of"
        " computational chemistry because it can accurately model non-linear"
        " structure-function relationships.' on?",
        settings=settings,
    ).contexts
    assert "1" in "\n".join(
        [c.context for c in contexts]
    ), "location not found in evidence"


def test_query(docs_fixture) -> None:
    docs_fixture.query("Is XAI usable in chemistry?")


def test_llmresult_callback(docs_fixture) -> None:
    my_results = []

    async def my_callback(result) -> None:
        my_results.append(result)

    settings = Settings.from_name("fast")
    summary_llm = settings.get_summary_llm()
    summary_llm.llm_result_callback = my_callback
    docs_fixture.get_evidence(
        "What is XAI?", settings=settings, summary_llm_model=summary_llm
    )
    assert my_results
    assert my_results[0].name


def test_duplicate(stub_data_dir: Path) -> None:
    """Check Docs doesn't store duplicates, while checking nonduplicate docs are stored."""
    docs = Docs()
    assert docs.add(
        stub_data_dir / "bates.txt",
        citation="WikiMedia Foundation, 2023, Accessed now",
        dockey="test1",
    )
    assert (
        docs.add(
            stub_data_dir / "bates.txt",
            citation="WikiMedia Foundation, 2023, Accessed now",
            dockey="test1",
        )
        is None
    )
    assert len(docs.docs) == 1, "Should have added only one document"
    assert docs.add(
        stub_data_dir / "flag_day.html",
        citation="WikiMedia Foundation, 2023, Accessed now",
        dockey="test2",
    )
    assert (
        len(set(docs.docs.values())) == 2
    ), "Unique documents should be hashed as unique"


@pytest.mark.parametrize("vector_store", [NumpyVectorStore, QdrantVectorStore])
def test_docs_with_custom_embedding(
    subtests: SubTests, stub_data_dir: Path, vector_store: type[VectorStore]
) -> None:
    class MyEmbeds(EmbeddingModel):
        name: str = "my_embed"

        async def embed_documents(self, texts):
            return [[0.0, 0.28, 0.95] for _ in texts]

    docs = Docs(texts_index=vector_store())
    docs.add(
        stub_data_dir / "bates.txt",
        citation="WikiMedia Foundation, 2023, Accessed now",
        embedding_model=MyEmbeds(),
    )
    with subtests.test(msg="confirm-embedding"):
        assert docs.texts[0].embedding == [0.0, 0.28, 0.95]

    with subtests.test(msg="copying-before-get-evidence"):
        # Before getting evidence, shallow and deep copies are the same
        docs_shallow_copy = Docs(
            texts_index=type(docs.texts_index)(**docs.texts_index.model_dump()),
            **docs.model_dump(exclude={"texts_index"}),
        )
        docs_deep_copy = deepcopy(docs)

        assert (
            docs.texts_index
            == docs_shallow_copy.texts_index
            == docs_deep_copy.texts_index
        )

    with subtests.test(msg="copying-after-get-evidence"):
        # After getting evidence, a shallow copy of Docs is not the same because its
        # texts index gets lazily populated, while a deep copy should preserve it
        docs.get_evidence(
            "What country is Frederick Bates from?", embedding_model=MyEmbeds()
        )
        docs_shallow_copy = Docs(
            texts_index=type(docs.texts_index)(**docs.texts_index.model_dump()),
            **docs.model_dump(exclude={"texts_index"}),
        )
        docs_deep_copy = deepcopy(docs)

        assert docs.texts_index != docs_shallow_copy.texts_index
        assert docs.texts_index == docs_deep_copy.texts_index


@pytest.mark.parametrize("vector_store", [NumpyVectorStore, QdrantVectorStore])
def test_sparse_embedding(stub_data_dir: Path, vector_store: type[VectorStore]) -> None:
    docs = Docs(texts_index=vector_store())
    docs.add(
        stub_data_dir / "bates.txt",
        citation="WikiMedia Foundation, 2023, Accessed now",
        embedding_model=SparseEmbeddingModel(),
    )
    assert any(docs.texts[0].embedding)
    assert all(
        len(np.array(x.embedding).shape) == 1 for x in docs.texts
    ), "Embeddings should be 1D"

    # check the embeddings are the same size
    assert docs.texts[0].embedding is not None
    assert docs.texts[1].embedding is not None
    assert np.shape(docs.texts[0].embedding) == np.shape(docs.texts[1].embedding)


@pytest.mark.parametrize("vector_store", [NumpyVectorStore, QdrantVectorStore])
def test_hybrid_embedding(stub_data_dir: Path, vector_store: type[VectorStore]) -> None:
    emb_model = HybridEmbeddingModel(
        models=[LiteLLMEmbeddingModel(), SparseEmbeddingModel()]
    )
    docs = Docs(texts_index=vector_store())
    docs.add(
        stub_data_dir / "bates.txt",
        citation="WikiMedia Foundation, 2023, Accessed now",
        embedding_model=emb_model,
    )
    assert any(docs.texts[0].embedding)

    # check the embeddings are the same size
    assert docs.texts[0].embedding is not None
    assert docs.texts[1].embedding is not None
    assert np.shape(docs.texts[0].embedding) == np.shape(docs.texts[1].embedding)

    # now try via alias
    emb_settings = Settings(
        embedding="hybrid-text-embedding-3-small",
    )
    docs.add(
        stub_data_dir / "bates.txt",
        citation="WikiMedia Foundation, 2023, Accessed now",
        embedding_model=emb_settings.get_embedding_model(),
    )
    assert any(docs.texts[0].embedding)


def test_custom_llm(stub_data_dir: Path) -> None:
<<<<<<< HEAD
    from llmclient.types import Chunk
=======
    from llmclient import Chunk
>>>>>>> 8d45638c

    class StubLLMModel(LLMModel):
        name: str = "myllm"

        async def acomplete(self, prompt: str) -> Chunk:  # noqa: ARG002
            return Chunk(text="Echo", prompt_tokens=1, completion_tokens=1)

        async def acomplete_iter(
            self, prompt: str  # noqa: ARG002
        ) -> AsyncIterable[Chunk]:
            yield Chunk(text="Echo", prompt_tokens=1, completion_tokens=1)

    docs = Docs()
    docs.add(
        stub_data_dir / "bates.txt",
        citation="WikiMedia Foundation, 2023, Accessed now",
        dockey="test",
        llm_model=StubLLMModel(),
    )
    # ensure JSON summaries are not used
    no_json_settings = Settings(prompts={"use_json": False})
    evidence = docs.get_evidence(
        "Echo", summary_llm_model=StubLLMModel(), settings=no_json_settings
    ).contexts
    assert "Echo" in evidence[0].context

    evidence = docs.get_evidence(
        "Echo",
        callbacks=[print_callback],
        summary_llm_model=StubLLMModel(),
        settings=no_json_settings,
    ).contexts
    assert "Echo" in evidence[0].context


def test_docs_pickle(stub_data_dir) -> None:
    """Ensure that Docs object can be pickled and unpickled correctly."""
    docs = Docs()
    docs.add(
        stub_data_dir / "flag_day.html",
        "WikiMedia Foundation, 2023, Accessed now",
        dockey="test",
    )

    # Pickle the Docs object
    docs_pickle = pickle.dumps(docs)
    unpickled_docs = pickle.loads(docs_pickle)

    assert unpickled_docs.docs["test"].docname == "Wiki2023"
    assert len(unpickled_docs.docs) == 1


@pytest.mark.parametrize(
    ("qa_prompt", "unsure_sentinel"),
    [
        pytest.param(default_qa_prompt, CANNOT_ANSWER_PHRASE, id="default-unsure"),
        pytest.param(
            default_qa_prompt.replace(CANNOT_ANSWER_PHRASE, "I am unsure"),
            "I am unsure",
            id="custom-unsure",
        ),
    ],
)
def test_unrelated_context(
    agent_test_settings: Settings,
    stub_data_dir: Path,
    qa_prompt: str,
    unsure_sentinel: str,
) -> None:
    agent_test_settings.prompts.qa = qa_prompt
    assert unsure_sentinel in qa_prompt, "Test relies on unsure sentinel in qa prompt"

    docs = Docs()
    docs.add(stub_data_dir / "bates.txt", "WikiMedia Foundation, 2023, Accessed now")
    session = docs.query(
        "What do scientist estimate as the planetary composition of Jupyter?",
        settings=agent_test_settings,
    )
    assert unsure_sentinel in session.answer


def test_repeat_keys(stub_data_dir) -> None:
    docs = Docs()
    result = docs.add(
        stub_data_dir / "bates.txt", "WikiMedia Foundation, 2023, Accessed now"
    )
    assert result
    result = docs.add(
        stub_data_dir / "bates.txt", "WikiMedia Foundation, 2023, Accessed now"
    )
    assert not result
    assert len(docs.docs) == 1

    docs.add(
        stub_data_dir / "flag_day.html", "WikiMedia Foundation, 2023, Accessed now"
    )
    assert len(docs.docs) == 2

    # check keys
    ds = list(docs.docs.values())
    assert ds[0].docname == "Wiki2023"
    assert ds[1].docname == "Wiki2023a"


def test_can_read_normal_pdf_reader(docs_fixture) -> None:
    answer = docs_fixture.query("Are counterfactuals actionable? [yes/no]")
    assert "yes" in answer.answer or "Yes" in answer.answer


def test_pdf_reader_w_no_match_doc_details(stub_data_dir: Path) -> None:
    docs = Docs()
    docs.add(stub_data_dir / "paper.pdf", "Wellawatte et al, XAI Review, 2023")
    # doc will be a DocDetails object, but nothing can be found
    # thus, we retain the prior citation data
    assert (
        next(iter(docs.docs.values())).citation == "Wellawatte et al, XAI Review, 2023"
    )
    assert (
        next(iter(docs.docs.values())).formatted_citation
        == "Wellawatte et al, XAI Review, 2023"
    ), "Formatted citation should be the same when no metadata is found."


def test_pdf_reader_w_no_chunks(stub_data_dir: Path) -> None:
    settings = Settings.from_name("debug")
    assert settings.parsing.defer_embedding, "Test relies on deferred embedding"
    settings.parsing.chunk_size = 0  # Leads to one chunk = entire text
    # don't want to shove whole document into llm to get citation or embedding
    settings.parsing.use_doc_details = False
    settings.summary_llm = "gpt-4o-mini"  # context window needs to fit our one chunk

    docs = Docs()
    docs.add(
        stub_data_dir / "paper.pdf",
        "Wellawatte et al, XAI Review, 2023",
        settings=settings,
    )
    assert len(docs.texts) == 1, "Should have been one chunk"
    assert docs.texts[0].embedding is None, "Should have deferred the embedding"


@pytest.mark.vcr
@pytest.mark.parametrize("defer_embeddings", [True, False])
@pytest.mark.asyncio
async def test_partly_embedded_texts(defer_embeddings: bool) -> None:
    settings = Settings.from_name("fast")
    settings.parsing.defer_embedding = defer_embeddings
    docs = Docs()
    assert isinstance(
        docs.texts_index, NumpyVectorStore
    ), "We want this test to cover NumpyVectorStore"

    stub_doc = Doc(docname="stub", citation="stub", dockey="stub")
    pre_embedded_text = Text(text="I like turtles.", name="sentence1", doc=stub_doc)
    pre_embedded_text.embedding = (
        await settings.get_embedding_model().embed_documents([pre_embedded_text.text])
    )[0]
    texts_to_add = [
        pre_embedded_text,
        Text(text="I like cats.", name="sentence2", doc=stub_doc),
    ]

    # 1. Add texts (and some are partly embedded)
    await docs.aadd_texts(texts=texts_to_add, doc=stub_doc)
    assert docs.texts == texts_to_add
    assert not docs.texts_index.texts
    assert not docs.texts_index.texts_hashes

    # 2. Gather evidence should work
    await docs.aget_evidence("What do I like?")
    assert docs.texts_index.texts == docs.texts == texts_to_add
    assert len(docs.texts_index.texts_hashes) == len(texts_to_add)

    # 3. Gathering evidence again should not change shapes
    await docs.aget_evidence("What was it that I liked?")
    assert docs.texts_index.texts == docs.texts == texts_to_add
    assert len(docs.texts_index.texts_hashes) == len(texts_to_add)


# some of the stored requests will be identical on method, scheme, host, port, path, and query (if defined)
# body will always be different between requests
# adding body so that vcr correctly match the right request with its response.
@pytest.mark.vcr(match_on=[*VCR_DEFAULT_MATCH_ON, "body"])
def test_pdf_reader_match_doc_details(stub_data_dir: Path) -> None:
    docs = Docs()
    docs.add(
        stub_data_dir / "paper.pdf",
        "Wellawatte et al, A Perspective on Explanations of Molecular Prediction"
        " Models, XAI Review, 2023",
        use_doc_details=True,
        clients={
            CrossrefProvider,
            JournalQualityPostProcessor,
        },  # Limit to only crossref since s2 is too flaky
        fields=["author", "journal", "citation_count"],
    )
    doc_details = next(iter(docs.docs.values()))
    # Crossref is non-deterministic in its ordering for results
    # thus we need to capture both possible dockeys
    assert doc_details.dockey in {"d7763485f06aabde", "5300ef1d5fb960d7"}
    assert isinstance(doc_details, DocDetails)
    # note year is unknown because citation string is only parsed for authors/title/doi
    # AND we do not request it back from the metadata sources
    assert doc_details.docname == "wellawatteUnknownyearaperspectiveon"
    assert doc_details.authors
    assert set(doc_details.authors) == {
        "Geemi P. Wellawatte",
        "Heta A. Gandhi",
        "Aditi Seshadri",
        "Andrew D. White",
    }
    assert doc_details.doi in {
        "10.1021/acs.jctc.2c01235",
        "10.26434/chemrxiv-2022-qfv02",
    }
    match = re.search(
        r"This article has (\d+) citations", doc_details.formatted_citation
    )
    assert match
    assert int(match.group(1)) >= 1, "Expected at least one citation"
    assert (
        "Journal of Chemical Theory and Computation" in doc_details.formatted_citation
    )

    num_retries = 3
    for _ in range(num_retries):
        answer = docs.query("Are counterfactuals actionable? [yes/no]")
        if any(w in answer.answer for w in ("yes", "Yes")):
            assert "This article has 23 citations" in answer.context
            return
    raise AssertionError(f"Query was incorrect across {num_retries} retries.")


def test_fileio_reader_pdf(stub_data_dir: Path) -> None:
    with (stub_data_dir / "paper.pdf").open("rb") as f:
        docs = Docs()
        docs.add_file(f, "Wellawatte et al, XAI Review, 2023")
    num_retries = 3
    for _ in range(num_retries):
        answer = docs.query("Are counterfactuals actionable? [yes/no]")
        if any(w in answer.answer for w in ("yes", "Yes")):
            return
    raise AssertionError(f"Query was incorrect across {num_retries} retries.")


def test_fileio_reader_txt(stub_data_dir: Path) -> None:
    # can't use curie, because it has trouble with parsed HTML
    docs = Docs()
    with (stub_data_dir / "bates.txt").open("rb") as file:
        file_content = file.read()

    docs.add_file(
        BytesIO(file_content),
        "WikiMedia Foundation, 2023, Accessed now",
    )
    answer = docs.query("What country was Frederick Bates born in?")
    assert "United States" in answer.answer


def test_parser_only_reader(stub_data_dir: Path):
    doc_path = stub_data_dir / "paper.pdf"
    parsed_text = read_doc(
        Path(doc_path),
        Doc(docname="foo", citation="Foo et al, 2002", dockey="1"),
        parsed_text_only=True,
    )
    assert parsed_text.metadata.parse_type == "pdf"
    assert parsed_text.metadata.chunk_metadata is None
    assert parsed_text.metadata.total_parsed_text_length == sum(
        len(t) for t in parsed_text.content.values()  # type: ignore[misc,union-attr]
    )


def test_chunk_metadata_reader(stub_data_dir: Path) -> None:
    doc_path = stub_data_dir / "paper.pdf"
    chunk_text, metadata = read_doc(
        Path(doc_path),
        Doc(docname="foo", citation="Foo et al, 2002", dockey="1"),
        parsed_text_only=False,  # noqa: FURB120
        include_metadata=True,
    )
    assert metadata.parse_type == "pdf"
    assert metadata.chunk_metadata.chunk_type == "overlap_pdf_by_page"  # type: ignore[union-attr]
    assert metadata.chunk_metadata.overlap == 100  # type: ignore[union-attr]
    assert metadata.chunk_metadata.chunk_chars == 3000  # type: ignore[union-attr]
    assert all(len(chunk.text) <= 3000 for chunk in chunk_text)
    assert metadata.total_parsed_text_length // 3000 <= len(chunk_text)
    assert all(
        chunk_text[i].text[-100:] == chunk_text[i + 1].text[:100]
        for i in range(len(chunk_text) - 1)
    )

    doc_path = stub_data_dir / "flag_day.html"

    chunk_text, metadata = read_doc(
        Path(doc_path),
        Doc(docname="foo", citation="Foo et al, 2002", dockey="1"),
        parsed_text_only=False,  # noqa: FURB120
        include_metadata=True,
    )
    # NOTE the use of tiktoken changes the actual char and overlap counts
    assert metadata.parse_type == "html"
    assert metadata.chunk_metadata.chunk_type == "overlap"  # type: ignore[union-attr]
    assert metadata.chunk_metadata.overlap == 100  # type: ignore[union-attr]
    assert metadata.chunk_metadata.chunk_chars == 3000  # type: ignore[union-attr]
    assert all(len(chunk.text) <= 3000 * 1.25 for chunk in chunk_text)
    assert metadata.total_parsed_text_length // 3000 <= len(chunk_text)

    doc_path = Path(os.path.abspath(__file__))

    chunk_text, metadata = read_doc(
        doc_path,
        Doc(docname="foo", citation="Foo et al, 2002", dockey="1"),
        parsed_text_only=False,  # noqa: FURB120
        include_metadata=True,
    )
    assert metadata.parse_type == "txt"
    assert metadata.chunk_metadata.chunk_type == "overlap_code_by_line"  # type: ignore[union-attr]
    assert metadata.chunk_metadata.overlap == 100  # type: ignore[union-attr]
    assert metadata.chunk_metadata.chunk_chars == 3000  # type: ignore[union-attr]
    assert all(len(chunk.text) <= 3000 * 1.25 for chunk in chunk_text)
    assert metadata.total_parsed_text_length // 3000 <= len(chunk_text)


def test_code() -> None:
    settings = Settings.from_name("fast")
    docs = Docs()
    # load this script
    docs.add(
        THIS_MODULE, "test_paperqa.py", docname="test_paperqa.py", disable_check=True
    )
    assert len(docs.docs) == 1
    session = docs.query("What file is read in by test_code?", settings=settings)
    assert "test_paperqa.py" in session.answer


def test_zotero() -> None:
    from paperqa.contrib import ZoteroDB

    Docs()
    with contextlib.suppress(ValueError):  # Close enough
        ZoteroDB()  # "group" if group library


def test_too_much_evidence(
    stub_data_dir: Path, stub_data_dir_w_near_dupes: Path
) -> None:
    doc_path = stub_data_dir / "obama.txt"
    mini_settings = Settings(llm="gpt-4o-mini", summary_llm="gpt-4o-mini")
    docs = Docs()
    docs.add(
        doc_path, "WikiMedia Foundation, 2023, Accessed now", settings=mini_settings
    )
    # add with new dockey
    docs.add(
        stub_data_dir_w_near_dupes / "obama_modified.txt",
        "WikiMedia Foundation, 2023, Accessed now",
        settings=mini_settings,
    )
    settings = Settings.from_name("fast")
    settings.answer.evidence_k = 10
    settings.answer.answer_max_sources = 10
    docs.query("What is Barrack's greatest accomplishment?", settings=settings)


def test_custom_prompts(stub_data_dir: Path) -> None:
    my_qaprompt = (
        "Answer the question '{question}' using the country name alone. For example: A:"
        " United States\nA: Canada\nA: Mexico\n\n Using the"
        " context:\n\n{context}\n\nA: "
    )
    settings = Settings.from_name("fast")
    settings.prompts.qa = my_qaprompt
    docs = Docs()
    docs.add(stub_data_dir / "bates.txt", "WikiMedia Foundation, 2023, Accessed now")
    answer = docs.query("What country is Frederick Bates from?", settings=settings)
    assert "United States" in answer.answer


def test_pre_prompt(stub_data_dir: Path) -> None:
    pre = (
        "What is water's boiling point in Fahrenheit? Please respond with a complete"
        " sentence."
    )

    settings = Settings.from_name("fast")
    settings.prompts.pre = pre
    docs = Docs()
    docs.add(stub_data_dir / "bates.txt", "WikiMedia Foundation, 2023, Accessed now")
    assert "212" not in docs.query("What is the boiling point of water?").answer
    assert (
        "212"
        in docs.query("What is the boiling point of water?", settings=settings).answer
    )


def test_post_prompt(stub_data_dir: Path) -> None:
    post = "The opposite of down is"
    settings = Settings.from_name("fast")
    settings.prompts.post = post
    docs = Docs()
    docs.add(stub_data_dir / "bates.txt", "WikiMedia Foundation, 2023, Accessed now")
    response = docs.query("What country is Bates from?", settings=settings)
    assert "up" in response.answer.lower()


def test_external_doc_index(stub_data_dir: Path) -> None:
    docs = Docs()
    docs.add(
        stub_data_dir / "flag_day.html", "WikiMedia Foundation, 2023, Accessed now"
    )
    # force embedding
    _ = docs.get_evidence(query="What is the date of flag day?")
    docs2 = Docs(texts_index=docs.texts_index)
    assert not docs2.docs
    assert docs2.get_evidence("What is the date of flag day?").contexts


def test_context_inner_outer_prompt(stub_data_dir: Path) -> None:

    prompt_settings = Settings()

    # try bogus prompt
    with pytest.raises(ValueError, match="Context inner prompt must"):
        prompt_settings.prompts.context_inner = "A:"

    prompt_settings = Settings()
    with pytest.raises(ValueError, match="Context outer prompt can only"):
        prompt_settings.prompts.context_outer = "{foo}"

    # make sure prompt gets used
    settings = Settings.from_name("fast")
    settings.prompts.context_inner = "{name} @@@@@ {text}\nFrom: {citation}"
    settings.prompts.context_outer = "{context_str}"
    docs = Docs()
    docs.add(stub_data_dir / "bates.txt", "WikiMedia Foundation, 2023, Accessed now")
    response = docs.query("What country is Bates from?", settings=settings)
    assert "@@@@@" in response.context
    assert "WikiMedia Foundation, 2023" in response.context
    assert "Valid Keys" not in response.context


def test_evidence_detailed_citations_shim(stub_data_dir: Path) -> None:
    # TODO: delete this test in v6
    settings = Settings.from_name("fast")
    # NOTE: this bypasses DeprecationWarning, as the warning is done on construction
    settings.answer.evidence_detailed_citations = False
    docs = Docs()
    docs.add(stub_data_dir / "bates.txt", "WikiMedia Foundation, 2023, Accessed now")
    response = docs.query("What country is Bates from?", settings=settings)
    assert "WikiMedia Foundation, 2023, Accessed now" not in response.context


def test_case_insensitive_matching():
    assert strings_similarity("my test sentence", "My test sentence") == 1.0
    assert strings_similarity("a b c d e", "a b c f") == 0.5
    assert strings_similarity("A B c d e", "a b c f") == 0.5


def test_answer_rename(recwarn) -> None:
    # TODO: delete this test in v6
    answer = Answer(question="")
    assert isinstance(answer, PQASession)
    assert len(recwarn) == 1
    warning_msg = recwarn.pop(DeprecationWarning)
    assert "'Answer' class is deprecated" in str(warning_msg.message)


@pytest.mark.parametrize(
    "doi_journals",
    [
        {"doi": "https://doi.org/10.31224/4087", "journal": "EngRxiv"},
        {"doi": "10.26434/chemrxiv-2021-hz0qp", "journal": "ChemRxiv"},
        {"doi": "https://doi.org/10.1101/2024.11.04.621790", "journal": "BioRxiv"},
        {"doi": "10.1101/2024.11.02.24316629", "journal": "MedRxiv"},
        # ensure we don't crash when externalIds key is included, but it's None
        {
            "doi": "https://doi.org/10.48550/arXiv.2407.10362",
            "journal": "ArXiv",
            "other": {"externalIds": None},
        },
    ],
)
def test_dois_resolve_to_correct_journals(doi_journals):
    details = DocDetails(doi=doi_journals["doi"])
    assert details.journal == doi_journals["journal"]


@pytest.mark.vcr
@pytest.mark.parametrize("use_partition", [True, False])
@pytest.mark.asyncio
async def test_partitioning_fn_docs(use_partition: bool) -> None:
    settings = Settings.from_name("fast")
    settings.answer.evidence_k = 2  # limit to only 2

    # imagine we have some special selection we want to
    # embedding rank by itself
    def partition_by_citation(t: Embeddable) -> int:
        if isinstance(t, Text) and "special" in t.doc.citation:
            return 1
        return 0

    partitioning_fn = partition_by_citation if use_partition else None

    docs = Docs()

    assert isinstance(
        docs.texts_index, NumpyVectorStore
    ), "We want this test to cover NumpyVectorStore"

    # add docs that we can use our partitioning function on
    positive_statements_doc = Doc(docname="stub", citation="stub", dockey="stub")
    negative_statements_doc = Doc(
        docname="special", citation="special", dockey="special"
    )
    texts = []
    for i, (statement, doc) in enumerate(
        [
            ("I like turtles", positive_statements_doc),
            ("I like cats", positive_statements_doc),
            ("I don't like turtles", negative_statements_doc),
            ("I don't like cats", negative_statements_doc),
        ]
    ):
        texts.append(Text(text=statement, name=f"statement_{i}", doc=doc))
        texts[-1].embedding = (
            await settings.get_embedding_model().embed_documents([texts[-1].text])
        )[0]
    await docs.aadd_texts(
        texts=[t for t in texts if t.doc.docname == "stub"], doc=positive_statements_doc
    )
    await docs.aadd_texts(
        texts=[t for t in texts if t.doc.docname == "special"],
        doc=negative_statements_doc,
    )

    # look at the raw rankings first, compare them with and without partitioning
    await docs._build_texts_index(settings.get_embedding_model())

    partitioned_texts, _ = cast(
        tuple[Sequence[Text], list[float]],
        await docs.texts_index.partitioned_similarity_search(
            "What do I like?",
            k=4,
            embedding_model=settings.get_embedding_model(),
            partitioning_fn=partition_by_citation,
        ),
    )

    default_texts, _ = cast(
        tuple[Sequence[Text], list[float]],
        await docs.texts_index.similarity_search(
            "What do I like?", k=4, embedding_model=settings.get_embedding_model()
        ),
    )

    assert partitioned_texts != default_texts, "Should have different rankings"

    # the "like" statements should be before the "don't" like by default
    assert all(
        "don't" not in c.text for c in default_texts[:2]
    ), "None of the 'don't like X' should be first"
    assert all(
        "don't" in c.text for c in default_texts[2:]
    ), "'don't like X' should be second"

    # Otherwise they should be interleaved
    assert (
        sum(int("don't" in c.text) for c in default_texts[:2])
        + sum(int("don't" not in c.text) for c in default_texts[:2])
        == 2
    ), "Should have 1 'like' and 1 'don't like'"

    assert (
        sum(int("don't" in c.text) for c in default_texts[2:])
        + sum(int("don't" not in c.text) for c in default_texts[2:])
        == 2
    ), "Should have 1 'like' and 1 'don't like'"

    # Get the contexts -- ranked via partitioning
    # without partitioning, the "I like X" statements would be ranked first
    # with partitioning, we are forcing them to be interleaved, thus
    # at least one "I don't like X" statements will be in the top 2
    session = await docs.aget_evidence(
        "What do I like?", settings=settings, partitioning_fn=partitioning_fn
    )
    assert docs.texts_index.texts == docs.texts == texts

    if use_partition:
        assert any(
            "don't" in c.text.text for c in session.contexts
        ), 'Should have at least one "I don\'t like X" statement'
    else:
        assert all(
            "don't" not in c.text.text for c in session.contexts
        ), "None of the 'don't like X' statements should be included"<|MERGE_RESOLUTION|>--- conflicted
+++ resolved
@@ -725,11 +725,7 @@
 
 
 def test_custom_llm(stub_data_dir: Path) -> None:
-<<<<<<< HEAD
-    from llmclient.types import Chunk
-=======
     from llmclient import Chunk
->>>>>>> 8d45638c
 
     class StubLLMModel(LLMModel):
         name: str = "myllm"
