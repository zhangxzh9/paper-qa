--- conflicted
+++ resolved
@@ -1044,11 +1044,7 @@
 
 [[package]]
 name = "ldp"
-<<<<<<< HEAD
-version = "0.15.0"
-=======
 version = "0.16.0"
->>>>>>> 8d45638c
 source = { registry = "https://pypi.org/simple" }
 dependencies = [
     { name = "aiofiles" },
@@ -1065,15 +1061,9 @@
     { name = "typing-extensions", marker = "python_full_version < '3.12'" },
     { name = "usearch" },
 ]
-<<<<<<< HEAD
-sdist = { url = "https://files.pythonhosted.org/packages/06/63/29dc132493bd08d5fd45975ae5bfb83fc095f5b24f2b72f0b720daffe535/ldp-0.15.0.tar.gz", hash = "sha256:780847ddf2eab13af20bf47d5d1085624a2e04524647b35ba28bf175ae9f4ce0", size = 380853 }
-wheels = [
-    { url = "https://files.pythonhosted.org/packages/87/07/514ca5bc2487b6c51e5a84ea8c3c58247e911af5943dd8008b67c1a12d2c/ldp-0.15.0-py3-none-any.whl", hash = "sha256:a57a07e6dc3092543ffb67456fa90f6d1f7b0af611bb127185badf06a8a6ca71", size = 102082 },
-=======
 sdist = { url = "https://files.pythonhosted.org/packages/53/4e/3fd29a7188772126bd0fd93f8efb5927b93cbadf0d2c2c93a6c1e200c324/ldp-0.16.0.tar.gz", hash = "sha256:5109ead28b9f40fffc5d953a3e12d0ff34289d33cc4053522ac4e1da26c346ba", size = 376038 }
 wheels = [
     { url = "https://files.pythonhosted.org/packages/7e/6a/2733ecac8ca7cb31c00fc9f5f268ad2414171d485e9e34e10f333ac5f81c/ldp-0.16.0-py3-none-any.whl", hash = "sha256:cb1df6fd3d2c8bd5b60b21349f6f555cd43250c45d64a901521dbf424c6eec2f", size = 95278 },
->>>>>>> 8d45638c
 ]
 
 [[package]]
@@ -1639,11 +1629,7 @@
 
 [[package]]
 name = "paper-qa"
-<<<<<<< HEAD
-version = "5.5.1.dev38+gedf7d8f.d20241212"
-=======
 version = "5.8.1.dev12+gd61cdd2.d20241214"
->>>>>>> 8d45638c
 source = { editable = "." }
 dependencies = [
     { name = "aiohttp" },
@@ -1727,11 +1713,7 @@
     { name = "html2text" },
     { name = "httpx" },
     { name = "ipython", marker = "extra == 'dev'", specifier = ">=8" },
-<<<<<<< HEAD
-    { name = "ldp", marker = "extra == 'ldp'", specifier = ">=0.14.5" },
-=======
     { name = "ldp", marker = "extra == 'ldp'", specifier = ">=0.16.0" },
->>>>>>> 8d45638c
     { name = "mypy", marker = "extra == 'dev'", specifier = ">=1.8" },
     { name = "numpy" },
     { name = "pandas-stubs", marker = "extra == 'typing'" },
