version = 1
requires-python = ">=3.11"
resolution-markers = [
    "python_full_version < '3.12' and platform_python_implementation == 'PyPy'",
    "python_full_version < '3.12' and platform_python_implementation != 'PyPy'",
    "python_full_version == '3.12.*' and platform_python_implementation == 'PyPy'",
    "python_full_version == '3.12.*' and platform_python_implementation != 'PyPy'",
    "python_full_version >= '3.13' and platform_python_implementation == 'PyPy'",
    "python_full_version >= '3.13' and platform_python_implementation != 'PyPy'",
]

[[package]]
name = "aiofiles"
version = "24.1.0"
source = { registry = "https://pypi.org/simple" }
sdist = { url = "https://files.pythonhosted.org/packages/0b/03/a88171e277e8caa88a4c77808c20ebb04ba74cc4681bf1e9416c862de237/aiofiles-24.1.0.tar.gz", hash = "sha256:22a075c9e5a3810f0c2e48f3008c94d68c65d763b9b03857924c99e57355166c", size = 30247 }
wheels = [
    { url = "https://files.pythonhosted.org/packages/a5/45/30bb92d442636f570cb5651bc661f52b610e2eec3f891a5dc3a4c3667db0/aiofiles-24.1.0-py3-none-any.whl", hash = "sha256:b4ec55f4195e3eb5d7abd1bf7e061763e864dd4954231fb8539a0ef8bb8260e5", size = 15896 },
]

[[package]]
name = "aiohappyeyeballs"
version = "2.4.4"
source = { registry = "https://pypi.org/simple" }
sdist = { url = "https://files.pythonhosted.org/packages/7f/55/e4373e888fdacb15563ef6fa9fa8c8252476ea071e96fb46defac9f18bf2/aiohappyeyeballs-2.4.4.tar.gz", hash = "sha256:5fdd7d87889c63183afc18ce9271f9b0a7d32c2303e394468dd45d514a757745", size = 21977 }
wheels = [
    { url = "https://files.pythonhosted.org/packages/b9/74/fbb6559de3607b3300b9be3cc64e97548d55678e44623db17820dbd20002/aiohappyeyeballs-2.4.4-py3-none-any.whl", hash = "sha256:a980909d50efcd44795c4afeca523296716d50cd756ddca6af8c65b996e27de8", size = 14756 },
]

[[package]]
name = "aiohttp"
version = "3.11.9"
source = { registry = "https://pypi.org/simple" }
dependencies = [
    { name = "aiohappyeyeballs" },
    { name = "aiosignal" },
    { name = "attrs" },
    { name = "frozenlist" },
    { name = "multidict" },
    { name = "propcache" },
    { name = "yarl" },
]
sdist = { url = "https://files.pythonhosted.org/packages/3f/24/d5c0aed3ed90896f8505786e3a1e348fd9c61284ef21f54ee9cdf8b92e4f/aiohttp-3.11.9.tar.gz", hash = "sha256:a9266644064779840feec0e34f10a89b3ff1d2d6b751fe90017abcad1864fa7c", size = 7668012 }
wheels = [
    { url = "https://files.pythonhosted.org/packages/3e/ec/d65424fb507f414fb363b210dff29406462ba1e15893ccaabf9dbb1eaf13/aiohttp-3.11.9-cp311-cp311-macosx_10_9_universal2.whl", hash = "sha256:afcda759a69c6a8be3aae764ec6733155aa4a5ad9aad4f398b52ba4037942fe3", size = 707624 },
    { url = "https://files.pythonhosted.org/packages/23/3d/7d2797b1b0bd60d548ab927c879fada2bfad0705c6055f250eefd1790bb9/aiohttp-3.11.9-cp311-cp311-macosx_10_9_x86_64.whl", hash = "sha256:c5bba6b83fde4ca233cfda04cbd4685ab88696b0c8eaf76f7148969eab5e248a", size = 467506 },
    { url = "https://files.pythonhosted.org/packages/9f/41/5796191183588f3ed469db3a32e13aa23da51693b65ac66890d66e1f9b98/aiohttp-3.11.9-cp311-cp311-macosx_11_0_arm64.whl", hash = "sha256:442356e8924fe1a121f8c87866b0ecdc785757fd28924b17c20493961b3d6697", size = 454577 },
    { url = "https://files.pythonhosted.org/packages/1c/6c/03753bf70534c442635480b91f0d9bf98dc726cccd6a707a384bfef40875/aiohttp-3.11.9-cp311-cp311-manylinux_2_17_aarch64.manylinux2014_aarch64.whl", hash = "sha256:f737fef6e117856400afee4f17774cdea392b28ecf058833f5eca368a18cf1bf", size = 1684693 },
    { url = "https://files.pythonhosted.org/packages/84/1b/40e3866a0f0851c7406779b0c010efb6d135814a1107deda2c72c14a527e/aiohttp-3.11.9-cp311-cp311-manylinux_2_17_ppc64le.manylinux2014_ppc64le.whl", hash = "sha256:ea142255d4901b03f89cb6a94411ecec117786a76fc9ab043af8f51dd50b5313", size = 1742652 },
    { url = "https://files.pythonhosted.org/packages/cf/77/1ce991ea0ba2acac23df8ade94e554c5d077e7c3b0110a7495ce4d4d1c92/aiohttp-3.11.9-cp311-cp311-manylinux_2_17_s390x.manylinux2014_s390x.whl", hash = "sha256:6e1e9e447856e9b7b3d38e1316ae9a8c92e7536ef48373de758ea055edfd5db5", size = 1784415 },
    { url = "https://files.pythonhosted.org/packages/fb/91/43a53cc3b559b0edf863fd2dde69ab8fec58602fbe94484a687dc375d41b/aiohttp-3.11.9-cp311-cp311-manylinux_2_17_x86_64.manylinux2014_x86_64.whl", hash = "sha256:e7f6173302f8a329ca5d1ee592af9e628d3ade87816e9958dcf7cdae2841def7", size = 1674140 },
    { url = "https://files.pythonhosted.org/packages/88/64/6893b99cb4fa43e92d39cc788ceb003ffd9aa3e5aa4f9a73ba796be14a3e/aiohttp-3.11.9-cp311-cp311-manylinux_2_5_i686.manylinux1_i686.manylinux_2_17_i686.manylinux2014_i686.whl", hash = "sha256:a7c6147c6306f537cff59409609508a1d2eff81199f0302dd456bb9e7ea50c39", size = 1618798 },
    { url = "https://files.pythonhosted.org/packages/44/0f/f1d62912c4507411b84bb1f651c0029bc99848dcf36f89787843789940c1/aiohttp-3.11.9-cp311-cp311-musllinux_1_2_aarch64.whl", hash = "sha256:e9d036a9a41fc78e8a3f10a86c2fc1098fca8fab8715ba9eb999ce4788d35df0", size = 1652997 },
    { url = "https://files.pythonhosted.org/packages/54/71/9ef035c1ac7b8c1f54925396be4b3f633d757ab06fb7f45c975e10303e82/aiohttp-3.11.9-cp311-cp311-musllinux_1_2_i686.whl", hash = "sha256:2ac9fd83096df36728da8e2f4488ac3b5602238f602706606f3702f07a13a409", size = 1649014 },
    { url = "https://files.pythonhosted.org/packages/4e/66/3dcf6ca727dbf20ac79ef09ad367e6d41ae06943423800f21b8749fca205/aiohttp-3.11.9-cp311-cp311-musllinux_1_2_ppc64le.whl", hash = "sha256:d3108f0ad5c6b6d78eec5273219a5bbd884b4aacec17883ceefaac988850ce6e", size = 1731893 },
    { url = "https://files.pythonhosted.org/packages/79/3b/b6ee96bef06f8bae0764c0fd8ecbd363e79fac2056b0fa79ede2a8673e30/aiohttp-3.11.9-cp311-cp311-musllinux_1_2_s390x.whl", hash = "sha256:96bbec47beb131bbf4bae05d8ef99ad9e5738f12717cfbbf16648b78b0232e87", size = 1754135 },
    { url = "https://files.pythonhosted.org/packages/f0/42/9a44c25105c232f1bbed50664ebc30de740e08d1d8de880836536ae5bc92/aiohttp-3.11.9-cp311-cp311-musllinux_1_2_x86_64.whl", hash = "sha256:fc726c3fa8f606d07bd2b500e5dc4c0fd664c59be7788a16b9e34352c50b6b6b", size = 1691731 },
    { url = "https://files.pythonhosted.org/packages/23/18/6d0d5873f6e1b2ce24520d4473998c246b3849724b4522cd3839e20f829f/aiohttp-3.11.9-cp311-cp311-win32.whl", hash = "sha256:5720ebbc7a1b46c33a42d489d25d36c64c419f52159485e55589fbec648ea49a", size = 415406 },
    { url = "https://files.pythonhosted.org/packages/f4/e9/472aa43749d48b3de28e4b16a5a663555e7b832d3b7fa9a3ceb766b1287e/aiohttp-3.11.9-cp311-cp311-win_amd64.whl", hash = "sha256:17af09d963fa1acd7e4c280e9354aeafd9e3d47eaa4a6bfbd2171ad7da49f0c5", size = 441501 },
    { url = "https://files.pythonhosted.org/packages/fa/43/b3c28a7e8f8b5e8ef0bea9fcabe8e99787c70fa526e5bc8185fd89f46434/aiohttp-3.11.9-cp312-cp312-macosx_10_13_universal2.whl", hash = "sha256:c1f2d7fd583fc79c240094b3e7237d88493814d4b300d013a42726c35a734bc9", size = 703661 },
    { url = "https://files.pythonhosted.org/packages/f3/2c/be4624671e5ed344fca9196d0823eb6a17383cbe13d051d22d3a1f6ecbf7/aiohttp-3.11.9-cp312-cp312-macosx_10_13_x86_64.whl", hash = "sha256:d4b8a1b6c7a68c73191f2ebd3bf66f7ce02f9c374e309bdb68ba886bbbf1b938", size = 463054 },
    { url = "https://files.pythonhosted.org/packages/d6/21/8d14fa0bdae468ebe419df1764583ecc9e995a2ccd8a11ee8146a09fb5e5/aiohttp-3.11.9-cp312-cp312-macosx_11_0_arm64.whl", hash = "sha256:bd3f711f4c99da0091ced41dccdc1bcf8be0281dc314d6d9c6b6cf5df66f37a9", size = 455006 },
    { url = "https://files.pythonhosted.org/packages/42/de/3fc5e94a24bf079709e9fed3572ebb5efb32f0995baf08a985ee9f517b0b/aiohttp-3.11.9-cp312-cp312-manylinux_2_17_aarch64.manylinux2014_aarch64.whl", hash = "sha256:44cb1a1326a0264480a789e6100dc3e07122eb8cd1ad6b784a3d47d13ed1d89c", size = 1681364 },
    { url = "https://files.pythonhosted.org/packages/69/e0/bd9346efcdd3344284e4b4088bc2c720065176bd9180517bdc7097218903/aiohttp-3.11.9-cp312-cp312-manylinux_2_17_ppc64le.manylinux2014_ppc64le.whl", hash = "sha256:7a7ddf981a0b953ade1c2379052d47ccda2f58ab678fca0671c7c7ca2f67aac2", size = 1735986 },
    { url = "https://files.pythonhosted.org/packages/9b/a5/549ce29e21ebf555dcf5c81e19e6eb30eb8de26f8da304f05a28d6d66d8c/aiohttp-3.11.9-cp312-cp312-manylinux_2_17_s390x.manylinux2014_s390x.whl", hash = "sha256:6ffa45cc55b18d4ac1396d1ddb029f139b1d3480f1594130e62bceadf2e1a838", size = 1792263 },
    { url = "https://files.pythonhosted.org/packages/7a/2b/23124c04701e0d2e215be59bf445c33602b1ccc4d9acb7bccc2ec20c892d/aiohttp-3.11.9-cp312-cp312-manylinux_2_17_x86_64.manylinux2014_x86_64.whl", hash = "sha256:cca505829cdab58c2495ff418c96092d225a1bbd486f79017f6de915580d3c44", size = 1690838 },
    { url = "https://files.pythonhosted.org/packages/af/a6/ebb8be53787c57dd7dd8b9617357af60d603ccd2fbf7a9e306f33178894b/aiohttp-3.11.9-cp312-cp312-manylinux_2_5_i686.manylinux1_i686.manylinux_2_17_i686.manylinux2014_i686.whl", hash = "sha256:44d323aa80a867cb6db6bebb4bbec677c6478e38128847f2c6b0f70eae984d72", size = 1618311 },
    { url = "https://files.pythonhosted.org/packages/9b/3c/cb8e5af30e33775539b4a6ea818eb16b0b01f68ce7a2fa77dff5df3dee80/aiohttp-3.11.9-cp312-cp312-musllinux_1_2_aarch64.whl", hash = "sha256:b2fab23003c4bb2249729a7290a76c1dda38c438300fdf97d4e42bf78b19c810", size = 1640417 },
    { url = "https://files.pythonhosted.org/packages/16/2d/62593ce65e5811ea46e521644e03d0c47345bf9b6c2e6efcb759915d6aa3/aiohttp-3.11.9-cp312-cp312-musllinux_1_2_i686.whl", hash = "sha256:be0c7c98e38a1e3ad7a6ff64af8b6d6db34bf5a41b1478e24c3c74d9e7f8ed42", size = 1645507 },
    { url = "https://files.pythonhosted.org/packages/4f/6b/810981c99932665a225d7bdffacbda512dde6f11364ce11477662e457115/aiohttp-3.11.9-cp312-cp312-musllinux_1_2_ppc64le.whl", hash = "sha256:5cc5e0d069c56645446c45a4b5010d4b33ac6c5ebfd369a791b5f097e46a3c08", size = 1701090 },
    { url = "https://files.pythonhosted.org/packages/1c/01/79c8d156534c034207ccbb94a51f1ae4a625834a31e27670175f1e1e79b2/aiohttp-3.11.9-cp312-cp312-musllinux_1_2_s390x.whl", hash = "sha256:9bcf97b971289be69638d8b1b616f7e557e1342debc7fc86cf89d3f08960e411", size = 1733598 },
    { url = "https://files.pythonhosted.org/packages/c0/8f/873f0d3a47ec203ccd04dbd623f2428b6010ba6b11107aa9b44ad0ebfc86/aiohttp-3.11.9-cp312-cp312-musllinux_1_2_x86_64.whl", hash = "sha256:c7333e7239415076d1418dbfb7fa4df48f3a5b00f8fdf854fca549080455bc14", size = 1693573 },
    { url = "https://files.pythonhosted.org/packages/2f/8c/a4964108383eb8f0e5a85ee0fdc00f9f0bdf28bb6a751be05a63c047ccbe/aiohttp-3.11.9-cp312-cp312-win32.whl", hash = "sha256:9384b07cfd3045b37b05ed002d1c255db02fb96506ad65f0f9b776b762a7572e", size = 410354 },
    { url = "https://files.pythonhosted.org/packages/c8/9e/79aed1b3e110a02081ca47ba4a27d7e20040af241643a2e527c668634f22/aiohttp-3.11.9-cp312-cp312-win_amd64.whl", hash = "sha256:f5252ba8b43906f206048fa569debf2cd0da0316e8d5b4d25abe53307f573941", size = 436657 },
    { url = "https://files.pythonhosted.org/packages/33/ec/217d8918032703639d64360e4534a33899cc1a5eda89268d4fa621e18b67/aiohttp-3.11.9-cp313-cp313-macosx_10_13_universal2.whl", hash = "sha256:282e0a7ddd36ebc411f156aeaa0491e8fe7f030e2a95da532cf0c84b0b70bc66", size = 696994 },
    { url = "https://files.pythonhosted.org/packages/48/e4/262211b96cba78614be9bae7086af0dba8e8050c43996f2912992173eb57/aiohttp-3.11.9-cp313-cp313-macosx_10_13_x86_64.whl", hash = "sha256:ebd3e6b0c7d4954cca59d241970011f8d3327633d555051c430bd09ff49dc494", size = 459669 },
    { url = "https://files.pythonhosted.org/packages/51/f5/ef76735af2d69671aa8cb185c07da84973a2ca74bb44af9fdb980207118f/aiohttp-3.11.9-cp313-cp313-macosx_11_0_arm64.whl", hash = "sha256:30f9f89ae625d412043f12ca3771b2ccec227cc93b93bb1f994db6e1af40a7d3", size = 451949 },
    { url = "https://files.pythonhosted.org/packages/ba/83/867487d4ca86327060b93f3eea70963996a7ebb0c16f61c214f801351d4a/aiohttp-3.11.9-cp313-cp313-manylinux_2_17_aarch64.manylinux2014_aarch64.whl", hash = "sha256:7a3b5b2c012d70c63d9d13c57ed1603709a4d9d7d473e4a9dfece0e4ea3d5f51", size = 1664171 },
    { url = "https://files.pythonhosted.org/packages/ca/7d/b185b4b6b01bf66bcaf1b23afff3073fc85d2f0765203269ee4976be2cf8/aiohttp-3.11.9-cp313-cp313-manylinux_2_17_ppc64le.manylinux2014_ppc64le.whl", hash = "sha256:6ef1550bb5f55f71b97a6a395286db07f7f2c01c8890e613556df9a51da91e8d", size = 1716933 },
    { url = "https://files.pythonhosted.org/packages/a9/b3/70d7f26a874e96f932237e53017b048ecd754f06a29947bdf7ce39cade98/aiohttp-3.11.9-cp313-cp313-manylinux_2_17_s390x.manylinux2014_s390x.whl", hash = "sha256:317251b9c9a2f1a9ff9cd093775b34c6861d1d7df9439ce3d32a88c275c995cd", size = 1774117 },
    { url = "https://files.pythonhosted.org/packages/a5/6e/457acf09ac5bd6db5ae8b1fa68beb3000c989a2a20dc265a507123f7a689/aiohttp-3.11.9-cp313-cp313-manylinux_2_17_x86_64.manylinux2014_x86_64.whl", hash = "sha256:21cbe97839b009826a61b143d3ca4964c8590d7aed33d6118125e5b71691ca46", size = 1676168 },
    { url = "https://files.pythonhosted.org/packages/e8/e8/2b4719633d0a8189dfce343af800d23163b8831cb5aa175d4c400b03895b/aiohttp-3.11.9-cp313-cp313-manylinux_2_5_i686.manylinux1_i686.manylinux_2_17_i686.manylinux2014_i686.whl", hash = "sha256:618b18c3a2360ac940a5503da14fa4f880c5b9bc315ec20a830357bcc62e6bae", size = 1602187 },
    { url = "https://files.pythonhosted.org/packages/d8/0c/8938b85edaf0a8fee2ede7bbffd32e09b056475f7586b0852973749c5fff/aiohttp-3.11.9-cp313-cp313-musllinux_1_2_aarch64.whl", hash = "sha256:a0cf4d814689e58f57ecd5d8c523e6538417ca2e72ff52c007c64065cef50fb2", size = 1617286 },
    { url = "https://files.pythonhosted.org/packages/1e/5c/825714aa554c4ef331a8c1a16b3183c5e4bf27c66073955d4f51344907dc/aiohttp-3.11.9-cp313-cp313-musllinux_1_2_i686.whl", hash = "sha256:15c4e489942d987d5dac0ba39e5772dcbed4cc9ae3710d1025d5ba95e4a5349c", size = 1615518 },
    { url = "https://files.pythonhosted.org/packages/c8/1c/6c821e7cf956e833a72a5284ff19484c7dedb749224e16fda297fa38bbc2/aiohttp-3.11.9-cp313-cp313-musllinux_1_2_ppc64le.whl", hash = "sha256:ec8df0ff5a911c6d21957a9182402aad7bf060eaeffd77c9ea1c16aecab5adbf", size = 1684466 },
    { url = "https://files.pythonhosted.org/packages/6b/47/3e921cbf7d7c4edfe95ddb7e8315a8f3645d824863ef2c2eab5dfa0342bc/aiohttp-3.11.9-cp313-cp313-musllinux_1_2_s390x.whl", hash = "sha256:ed95d66745f53e129e935ad726167d3a6cb18c5d33df3165974d54742c373868", size = 1714304 },
    { url = "https://files.pythonhosted.org/packages/25/89/e68e3efd357f233265abcf22c48c4d1e81f992f264cd4dc69b96c5a13c47/aiohttp-3.11.9-cp313-cp313-musllinux_1_2_x86_64.whl", hash = "sha256:647ec5bee7e4ec9f1034ab48173b5fa970d9a991e565549b965e93331f1328fe", size = 1671774 },
    { url = "https://files.pythonhosted.org/packages/79/e1/4adaed8c8ef93c2ae54b001cd0e8dd6c84b40044038acb322b649150dc96/aiohttp-3.11.9-cp313-cp313-win32.whl", hash = "sha256:ef2c9499b7bd1e24e473dc1a85de55d72fd084eea3d8bdeec7ee0720decb54fa", size = 409216 },
    { url = "https://files.pythonhosted.org/packages/00/9b/bf33704ac9b438d6dad417f86f1e9439e2538180189b0e347a95ff819011/aiohttp-3.11.9-cp313-cp313-win_amd64.whl", hash = "sha256:84de955314aa5e8d469b00b14d6d714b008087a0222b0f743e7ffac34ef56aff", size = 435069 },
]

[[package]]
name = "aiosignal"
version = "1.3.1"
source = { registry = "https://pypi.org/simple" }
dependencies = [
    { name = "frozenlist" },
]
sdist = { url = "https://files.pythonhosted.org/packages/ae/67/0952ed97a9793b4958e5736f6d2b346b414a2cd63e82d05940032f45b32f/aiosignal-1.3.1.tar.gz", hash = "sha256:54cd96e15e1649b75d6c87526a6ff0b6c1b0dd3459f43d9ca11d48c339b68cfc", size = 19422 }
wheels = [
    { url = "https://files.pythonhosted.org/packages/76/ac/a7305707cb852b7e16ff80eaf5692309bde30e2b1100a1fcacdc8f731d97/aiosignal-1.3.1-py3-none-any.whl", hash = "sha256:f8376fb07dd1e86a584e4fcdec80b36b7f81aac666ebc724e2c090300dd83b17", size = 7617 },
]

[[package]]
name = "annotated-types"
version = "0.7.0"
source = { registry = "https://pypi.org/simple" }
sdist = { url = "https://files.pythonhosted.org/packages/ee/67/531ea369ba64dcff5ec9c3402f9f51bf748cec26dde048a2f973a4eea7f5/annotated_types-0.7.0.tar.gz", hash = "sha256:aff07c09a53a08bc8cfccb9c85b05f1aa9a2a6f23728d790723543408344ce89", size = 16081 }
wheels = [
    { url = "https://files.pythonhosted.org/packages/78/b6/6307fbef88d9b5ee7421e68d78a9f162e0da4900bc5f5793f6d3d0e34fb8/annotated_types-0.7.0-py3-none-any.whl", hash = "sha256:1f02e8b43a8fbbc3f3e0d4f0f4bfc8131bcb4eebe8849b8e5c773f3a1c582a53", size = 13643 },
]

[[package]]
name = "anyio"
version = "4.6.2.post1"
source = { registry = "https://pypi.org/simple" }
dependencies = [
    { name = "idna" },
    { name = "sniffio" },
]
sdist = { url = "https://files.pythonhosted.org/packages/9f/09/45b9b7a6d4e45c6bcb5bf61d19e3ab87df68e0601fa8c5293de3542546cc/anyio-4.6.2.post1.tar.gz", hash = "sha256:4c8bc31ccdb51c7f7bd251f51c609e038d63e34219b44aa86e47576389880b4c", size = 173422 }
wheels = [
    { url = "https://files.pythonhosted.org/packages/e4/f5/f2b75d2fc6f1a260f340f0e7c6a060f4dd2961cc16884ed851b0d18da06a/anyio-4.6.2.post1-py3-none-any.whl", hash = "sha256:6d170c36fba3bdd840c73d3868c1e777e33676a69c3a72cf0a0d5d6d8009b61d", size = 90377 },
]

[[package]]
name = "astroid"
version = "3.3.5"
source = { registry = "https://pypi.org/simple" }
sdist = { url = "https://files.pythonhosted.org/packages/38/1e/326fb1d3d83a3bb77c9f9be29d31f2901e35acb94b0605c3f2e5085047f9/astroid-3.3.5.tar.gz", hash = "sha256:5cfc40ae9f68311075d27ef68a4841bdc5cc7f6cf86671b49f00607d30188e2d", size = 397229 }
wheels = [
    { url = "https://files.pythonhosted.org/packages/41/30/624365383fa4a40329c0f0bbbc151abc4a64e30dfc110fc8f6e2afcd02bb/astroid-3.3.5-py3-none-any.whl", hash = "sha256:a9d1c946ada25098d790e079ba2a1b112157278f3fb7e718ae6a9252f5835dc8", size = 274586 },
]

[[package]]
name = "asttokens"
version = "3.0.0"
source = { registry = "https://pypi.org/simple" }
sdist = { url = "https://files.pythonhosted.org/packages/4a/e7/82da0a03e7ba5141f05cce0d302e6eed121ae055e0456ca228bf693984bc/asttokens-3.0.0.tar.gz", hash = "sha256:0dcd8baa8d62b0c1d118b399b2ddba3c4aff271d0d7a9e0d4c1681c79035bbc7", size = 61978 }
wheels = [
    { url = "https://files.pythonhosted.org/packages/25/8a/c46dcc25341b5bce5472c718902eb3d38600a903b14fa6aeecef3f21a46f/asttokens-3.0.0-py3-none-any.whl", hash = "sha256:e3078351a059199dd5138cb1c706e6430c05eff2ff136af5eb4790f9d28932e2", size = 26918 },
]

[[package]]
name = "async-timeout"
version = "4.0.3"
source = { registry = "https://pypi.org/simple" }
sdist = { url = "https://files.pythonhosted.org/packages/87/d6/21b30a550dafea84b1b8eee21b5e23fa16d010ae006011221f33dcd8d7f8/async-timeout-4.0.3.tar.gz", hash = "sha256:4640d96be84d82d02ed59ea2b7105a0f7b33abe8703703cd0ab0bf87c427522f", size = 8345 }
wheels = [
    { url = "https://files.pythonhosted.org/packages/a7/fa/e01228c2938de91d47b307831c62ab9e4001e747789d0b05baf779a6488c/async_timeout-4.0.3-py3-none-any.whl", hash = "sha256:7405140ff1230c310e51dc27b3145b9092d659ce68ff733fb0cefe3ee42be028", size = 5721 },
]

[[package]]
name = "attrs"
version = "24.2.0"
source = { registry = "https://pypi.org/simple" }
sdist = { url = "https://files.pythonhosted.org/packages/fc/0f/aafca9af9315aee06a89ffde799a10a582fe8de76c563ee80bbcdc08b3fb/attrs-24.2.0.tar.gz", hash = "sha256:5cfb1b9148b5b086569baec03f20d7b6bf3bcacc9a42bebf87ffaaca362f6346", size = 792678 }
wheels = [
    { url = "https://files.pythonhosted.org/packages/6a/21/5b6702a7f963e95456c0de2d495f67bf5fd62840ac655dc451586d23d39a/attrs-24.2.0-py3-none-any.whl", hash = "sha256:81921eb96de3191c8258c199618104dd27ac608d9366f5e35d011eae1867ede2", size = 63001 },
]

[[package]]
name = "bibtexparser"
version = "1.4.2"
source = { registry = "https://pypi.org/simple" }
dependencies = [
    { name = "pyparsing" },
]
sdist = { url = "https://files.pythonhosted.org/packages/7d/61/9cbb09b876d09a3fb61818f88e89a182f81c79d064d599fa92f419c3a11c/bibtexparser-1.4.2.tar.gz", hash = "sha256:dd5d54a1ec6d27b6485ce2f6b9aa514b183fb2b8d4bf5f19333a906eedaf8eaa", size = 55729 }

[[package]]
name = "certifi"
version = "2024.8.30"
source = { registry = "https://pypi.org/simple" }
sdist = { url = "https://files.pythonhosted.org/packages/b0/ee/9b19140fe824b367c04c5e1b369942dd754c4c5462d5674002f75c4dedc1/certifi-2024.8.30.tar.gz", hash = "sha256:bec941d2aa8195e248a60b31ff9f0558284cf01a52591ceda73ea9afffd69fd9", size = 168507 }
wheels = [
    { url = "https://files.pythonhosted.org/packages/12/90/3c9ff0512038035f59d279fddeb79f5f1eccd8859f06d6163c58798b9487/certifi-2024.8.30-py3-none-any.whl", hash = "sha256:922820b53db7a7257ffbda3f597266d435245903d80737e34f8a45ff3e3230d8", size = 167321 },
]

[[package]]
name = "cfgv"
version = "3.4.0"
source = { registry = "https://pypi.org/simple" }
sdist = { url = "https://files.pythonhosted.org/packages/11/74/539e56497d9bd1d484fd863dd69cbbfa653cd2aa27abfe35653494d85e94/cfgv-3.4.0.tar.gz", hash = "sha256:e52591d4c5f5dead8e0f673fb16db7949d2cfb3f7da4582893288f0ded8fe560", size = 7114 }
wheels = [
    { url = "https://files.pythonhosted.org/packages/c5/55/51844dd50c4fc7a33b653bfaba4c2456f06955289ca770a5dbd5fd267374/cfgv-3.4.0-py2.py3-none-any.whl", hash = "sha256:b7265b1f29fd3316bfcd2b330d63d024f2bfd8bcb8b0272f8e19a504856c48f9", size = 7249 },
]

[[package]]
name = "charset-normalizer"
version = "3.4.0"
source = { registry = "https://pypi.org/simple" }
sdist = { url = "https://files.pythonhosted.org/packages/f2/4f/e1808dc01273379acc506d18f1504eb2d299bd4131743b9fc54d7be4df1e/charset_normalizer-3.4.0.tar.gz", hash = "sha256:223217c3d4f82c3ac5e29032b3f1c2eb0fb591b72161f86d93f5719079dae93e", size = 106620 }
wheels = [
    { url = "https://files.pythonhosted.org/packages/9c/61/73589dcc7a719582bf56aae309b6103d2762b526bffe189d635a7fcfd998/charset_normalizer-3.4.0-cp311-cp311-macosx_10_9_universal2.whl", hash = "sha256:0d99dd8ff461990f12d6e42c7347fd9ab2532fb70e9621ba520f9e8637161d7c", size = 193339 },
    { url = "https://files.pythonhosted.org/packages/77/d5/8c982d58144de49f59571f940e329ad6e8615e1e82ef84584c5eeb5e1d72/charset_normalizer-3.4.0-cp311-cp311-macosx_10_9_x86_64.whl", hash = "sha256:c57516e58fd17d03ebe67e181a4e4e2ccab1168f8c2976c6a334d4f819fe5944", size = 124366 },
    { url = "https://files.pythonhosted.org/packages/bf/19/411a64f01ee971bed3231111b69eb56f9331a769072de479eae7de52296d/charset_normalizer-3.4.0-cp311-cp311-macosx_11_0_arm64.whl", hash = "sha256:6dba5d19c4dfab08e58d5b36304b3f92f3bd5d42c1a3fa37b5ba5cdf6dfcbcee", size = 118874 },
    { url = "https://files.pythonhosted.org/packages/4c/92/97509850f0d00e9f14a46bc751daabd0ad7765cff29cdfb66c68b6dad57f/charset_normalizer-3.4.0-cp311-cp311-manylinux_2_17_aarch64.manylinux2014_aarch64.whl", hash = "sha256:bf4475b82be41b07cc5e5ff94810e6a01f276e37c2d55571e3fe175e467a1a1c", size = 138243 },
    { url = "https://files.pythonhosted.org/packages/e2/29/d227805bff72ed6d6cb1ce08eec707f7cfbd9868044893617eb331f16295/charset_normalizer-3.4.0-cp311-cp311-manylinux_2_17_ppc64le.manylinux2014_ppc64le.whl", hash = "sha256:ce031db0408e487fd2775d745ce30a7cd2923667cf3b69d48d219f1d8f5ddeb6", size = 148676 },
    { url = "https://files.pythonhosted.org/packages/13/bc/87c2c9f2c144bedfa62f894c3007cd4530ba4b5351acb10dc786428a50f0/charset_normalizer-3.4.0-cp311-cp311-manylinux_2_17_s390x.manylinux2014_s390x.whl", hash = "sha256:8ff4e7cdfdb1ab5698e675ca622e72d58a6fa2a8aa58195de0c0061288e6e3ea", size = 141289 },
    { url = "https://files.pythonhosted.org/packages/eb/5b/6f10bad0f6461fa272bfbbdf5d0023b5fb9bc6217c92bf068fa5a99820f5/charset_normalizer-3.4.0-cp311-cp311-manylinux_2_17_x86_64.manylinux2014_x86_64.whl", hash = "sha256:3710a9751938947e6327ea9f3ea6332a09bf0ba0c09cae9cb1f250bd1f1549bc", size = 142585 },
    { url = "https://files.pythonhosted.org/packages/3b/a0/a68980ab8a1f45a36d9745d35049c1af57d27255eff8c907e3add84cf68f/charset_normalizer-3.4.0-cp311-cp311-manylinux_2_5_i686.manylinux1_i686.manylinux_2_17_i686.manylinux2014_i686.whl", hash = "sha256:82357d85de703176b5587dbe6ade8ff67f9f69a41c0733cf2425378b49954de5", size = 144408 },
    { url = "https://files.pythonhosted.org/packages/d7/a1/493919799446464ed0299c8eef3c3fad0daf1c3cd48bff9263c731b0d9e2/charset_normalizer-3.4.0-cp311-cp311-musllinux_1_2_aarch64.whl", hash = "sha256:47334db71978b23ebcf3c0f9f5ee98b8d65992b65c9c4f2d34c2eaf5bcaf0594", size = 139076 },
    { url = "https://files.pythonhosted.org/packages/fb/9d/9c13753a5a6e0db4a0a6edb1cef7aee39859177b64e1a1e748a6e3ba62c2/charset_normalizer-3.4.0-cp311-cp311-musllinux_1_2_i686.whl", hash = "sha256:8ce7fd6767a1cc5a92a639b391891bf1c268b03ec7e021c7d6d902285259685c", size = 146874 },
    { url = "https://files.pythonhosted.org/packages/75/d2/0ab54463d3410709c09266dfb416d032a08f97fd7d60e94b8c6ef54ae14b/charset_normalizer-3.4.0-cp311-cp311-musllinux_1_2_ppc64le.whl", hash = "sha256:f1a2f519ae173b5b6a2c9d5fa3116ce16e48b3462c8b96dfdded11055e3d6365", size = 150871 },
    { url = "https://files.pythonhosted.org/packages/8d/c9/27e41d481557be53d51e60750b85aa40eaf52b841946b3cdeff363105737/charset_normalizer-3.4.0-cp311-cp311-musllinux_1_2_s390x.whl", hash = "sha256:63bc5c4ae26e4bc6be6469943b8253c0fd4e4186c43ad46e713ea61a0ba49129", size = 148546 },
    { url = "https://files.pythonhosted.org/packages/ee/44/4f62042ca8cdc0cabf87c0fc00ae27cd8b53ab68be3605ba6d071f742ad3/charset_normalizer-3.4.0-cp311-cp311-musllinux_1_2_x86_64.whl", hash = "sha256:bcb4f8ea87d03bc51ad04add8ceaf9b0f085ac045ab4d74e73bbc2dc033f0236", size = 143048 },
    { url = "https://files.pythonhosted.org/packages/01/f8/38842422988b795220eb8038745d27a675ce066e2ada79516c118f291f07/charset_normalizer-3.4.0-cp311-cp311-win32.whl", hash = "sha256:9ae4ef0b3f6b41bad6366fb0ea4fc1d7ed051528e113a60fa2a65a9abb5b1d99", size = 94389 },
    { url = "https://files.pythonhosted.org/packages/0b/6e/b13bd47fa9023b3699e94abf565b5a2f0b0be6e9ddac9812182596ee62e4/charset_normalizer-3.4.0-cp311-cp311-win_amd64.whl", hash = "sha256:cee4373f4d3ad28f1ab6290684d8e2ebdb9e7a1b74fdc39e4c211995f77bec27", size = 101752 },
    { url = "https://files.pythonhosted.org/packages/d3/0b/4b7a70987abf9b8196845806198975b6aab4ce016632f817ad758a5aa056/charset_normalizer-3.4.0-cp312-cp312-macosx_10_13_universal2.whl", hash = "sha256:0713f3adb9d03d49d365b70b84775d0a0d18e4ab08d12bc46baa6132ba78aaf6", size = 194445 },
    { url = "https://files.pythonhosted.org/packages/50/89/354cc56cf4dd2449715bc9a0f54f3aef3dc700d2d62d1fa5bbea53b13426/charset_normalizer-3.4.0-cp312-cp312-macosx_10_13_x86_64.whl", hash = "sha256:de7376c29d95d6719048c194a9cf1a1b0393fbe8488a22008610b0361d834ecf", size = 125275 },
    { url = "https://files.pythonhosted.org/packages/fa/44/b730e2a2580110ced837ac083d8ad222343c96bb6b66e9e4e706e4d0b6df/charset_normalizer-3.4.0-cp312-cp312-macosx_11_0_arm64.whl", hash = "sha256:4a51b48f42d9358460b78725283f04bddaf44a9358197b889657deba38f329db", size = 119020 },
    { url = "https://files.pythonhosted.org/packages/9d/e4/9263b8240ed9472a2ae7ddc3e516e71ef46617fe40eaa51221ccd4ad9a27/charset_normalizer-3.4.0-cp312-cp312-manylinux_2_17_aarch64.manylinux2014_aarch64.whl", hash = "sha256:b295729485b06c1a0683af02a9e42d2caa9db04a373dc38a6a58cdd1e8abddf1", size = 139128 },
    { url = "https://files.pythonhosted.org/packages/6b/e3/9f73e779315a54334240353eaea75854a9a690f3f580e4bd85d977cb2204/charset_normalizer-3.4.0-cp312-cp312-manylinux_2_17_ppc64le.manylinux2014_ppc64le.whl", hash = "sha256:ee803480535c44e7f5ad00788526da7d85525cfefaf8acf8ab9a310000be4b03", size = 149277 },
    { url = "https://files.pythonhosted.org/packages/1a/cf/f1f50c2f295312edb8a548d3fa56a5c923b146cd3f24114d5adb7e7be558/charset_normalizer-3.4.0-cp312-cp312-manylinux_2_17_s390x.manylinux2014_s390x.whl", hash = "sha256:3d59d125ffbd6d552765510e3f31ed75ebac2c7470c7274195b9161a32350284", size = 142174 },
    { url = "https://files.pythonhosted.org/packages/16/92/92a76dc2ff3a12e69ba94e7e05168d37d0345fa08c87e1fe24d0c2a42223/charset_normalizer-3.4.0-cp312-cp312-manylinux_2_17_x86_64.manylinux2014_x86_64.whl", hash = "sha256:8cda06946eac330cbe6598f77bb54e690b4ca93f593dee1568ad22b04f347c15", size = 143838 },
    { url = "https://files.pythonhosted.org/packages/a4/01/2117ff2b1dfc61695daf2babe4a874bca328489afa85952440b59819e9d7/charset_normalizer-3.4.0-cp312-cp312-manylinux_2_5_i686.manylinux1_i686.manylinux_2_17_i686.manylinux2014_i686.whl", hash = "sha256:07afec21bbbbf8a5cc3651aa96b980afe2526e7f048fdfb7f1014d84acc8b6d8", size = 146149 },
    { url = "https://files.pythonhosted.org/packages/f6/9b/93a332b8d25b347f6839ca0a61b7f0287b0930216994e8bf67a75d050255/charset_normalizer-3.4.0-cp312-cp312-musllinux_1_2_aarch64.whl", hash = "sha256:6b40e8d38afe634559e398cc32b1472f376a4099c75fe6299ae607e404c033b2", size = 140043 },
    { url = "https://files.pythonhosted.org/packages/ab/f6/7ac4a01adcdecbc7a7587767c776d53d369b8b971382b91211489535acf0/charset_normalizer-3.4.0-cp312-cp312-musllinux_1_2_i686.whl", hash = "sha256:b8dcd239c743aa2f9c22ce674a145e0a25cb1566c495928440a181ca1ccf6719", size = 148229 },
    { url = "https://files.pythonhosted.org/packages/9d/be/5708ad18161dee7dc6a0f7e6cf3a88ea6279c3e8484844c0590e50e803ef/charset_normalizer-3.4.0-cp312-cp312-musllinux_1_2_ppc64le.whl", hash = "sha256:84450ba661fb96e9fd67629b93d2941c871ca86fc38d835d19d4225ff946a631", size = 151556 },
    { url = "https://files.pythonhosted.org/packages/5a/bb/3d8bc22bacb9eb89785e83e6723f9888265f3a0de3b9ce724d66bd49884e/charset_normalizer-3.4.0-cp312-cp312-musllinux_1_2_s390x.whl", hash = "sha256:44aeb140295a2f0659e113b31cfe92c9061622cadbc9e2a2f7b8ef6b1e29ef4b", size = 149772 },
    { url = "https://files.pythonhosted.org/packages/f7/fa/d3fc622de05a86f30beea5fc4e9ac46aead4731e73fd9055496732bcc0a4/charset_normalizer-3.4.0-cp312-cp312-musllinux_1_2_x86_64.whl", hash = "sha256:1db4e7fefefd0f548d73e2e2e041f9df5c59e178b4c72fbac4cc6f535cfb1565", size = 144800 },
    { url = "https://files.pythonhosted.org/packages/9a/65/bdb9bc496d7d190d725e96816e20e2ae3a6fa42a5cac99c3c3d6ff884118/charset_normalizer-3.4.0-cp312-cp312-win32.whl", hash = "sha256:5726cf76c982532c1863fb64d8c6dd0e4c90b6ece9feb06c9f202417a31f7dd7", size = 94836 },
    { url = "https://files.pythonhosted.org/packages/3e/67/7b72b69d25b89c0b3cea583ee372c43aa24df15f0e0f8d3982c57804984b/charset_normalizer-3.4.0-cp312-cp312-win_amd64.whl", hash = "sha256:b197e7094f232959f8f20541ead1d9862ac5ebea1d58e9849c1bf979255dfac9", size = 102187 },
    { url = "https://files.pythonhosted.org/packages/f3/89/68a4c86f1a0002810a27f12e9a7b22feb198c59b2f05231349fbce5c06f4/charset_normalizer-3.4.0-cp313-cp313-macosx_10_13_universal2.whl", hash = "sha256:dd4eda173a9fcccb5f2e2bd2a9f423d180194b1bf17cf59e3269899235b2a114", size = 194617 },
    { url = "https://files.pythonhosted.org/packages/4f/cd/8947fe425e2ab0aa57aceb7807af13a0e4162cd21eee42ef5b053447edf5/charset_normalizer-3.4.0-cp313-cp313-macosx_10_13_x86_64.whl", hash = "sha256:e9e3c4c9e1ed40ea53acf11e2a386383c3304212c965773704e4603d589343ed", size = 125310 },
    { url = "https://files.pythonhosted.org/packages/5b/f0/b5263e8668a4ee9becc2b451ed909e9c27058337fda5b8c49588183c267a/charset_normalizer-3.4.0-cp313-cp313-macosx_11_0_arm64.whl", hash = "sha256:92a7e36b000bf022ef3dbb9c46bfe2d52c047d5e3f3343f43204263c5addc250", size = 119126 },
    { url = "https://files.pythonhosted.org/packages/ff/6e/e445afe4f7fda27a533f3234b627b3e515a1b9429bc981c9a5e2aa5d97b6/charset_normalizer-3.4.0-cp313-cp313-manylinux_2_17_aarch64.manylinux2014_aarch64.whl", hash = "sha256:54b6a92d009cbe2fb11054ba694bc9e284dad30a26757b1e372a1fdddaf21920", size = 139342 },
    { url = "https://files.pythonhosted.org/packages/a1/b2/4af9993b532d93270538ad4926c8e37dc29f2111c36f9c629840c57cd9b3/charset_normalizer-3.4.0-cp313-cp313-manylinux_2_17_ppc64le.manylinux2014_ppc64le.whl", hash = "sha256:1ffd9493de4c922f2a38c2bf62b831dcec90ac673ed1ca182fe11b4d8e9f2a64", size = 149383 },
    { url = "https://files.pythonhosted.org/packages/fb/6f/4e78c3b97686b871db9be6f31d64e9264e889f8c9d7ab33c771f847f79b7/charset_normalizer-3.4.0-cp313-cp313-manylinux_2_17_s390x.manylinux2014_s390x.whl", hash = "sha256:35c404d74c2926d0287fbd63ed5d27eb911eb9e4a3bb2c6d294f3cfd4a9e0c23", size = 142214 },
    { url = "https://files.pythonhosted.org/packages/2b/c9/1c8fe3ce05d30c87eff498592c89015b19fade13df42850aafae09e94f35/charset_normalizer-3.4.0-cp313-cp313-manylinux_2_17_x86_64.manylinux2014_x86_64.whl", hash = "sha256:4796efc4faf6b53a18e3d46343535caed491776a22af773f366534056c4e1fbc", size = 144104 },
    { url = "https://files.pythonhosted.org/packages/ee/68/efad5dcb306bf37db7db338338e7bb8ebd8cf38ee5bbd5ceaaaa46f257e6/charset_normalizer-3.4.0-cp313-cp313-manylinux_2_5_i686.manylinux1_i686.manylinux_2_17_i686.manylinux2014_i686.whl", hash = "sha256:e7fdd52961feb4c96507aa649550ec2a0d527c086d284749b2f582f2d40a2e0d", size = 146255 },
    { url = "https://files.pythonhosted.org/packages/0c/75/1ed813c3ffd200b1f3e71121c95da3f79e6d2a96120163443b3ad1057505/charset_normalizer-3.4.0-cp313-cp313-musllinux_1_2_aarch64.whl", hash = "sha256:92db3c28b5b2a273346bebb24857fda45601aef6ae1c011c0a997106581e8a88", size = 140251 },
    { url = "https://files.pythonhosted.org/packages/7d/0d/6f32255c1979653b448d3c709583557a4d24ff97ac4f3a5be156b2e6a210/charset_normalizer-3.4.0-cp313-cp313-musllinux_1_2_i686.whl", hash = "sha256:ab973df98fc99ab39080bfb0eb3a925181454d7c3ac8a1e695fddfae696d9e90", size = 148474 },
    { url = "https://files.pythonhosted.org/packages/ac/a0/c1b5298de4670d997101fef95b97ac440e8c8d8b4efa5a4d1ef44af82f0d/charset_normalizer-3.4.0-cp313-cp313-musllinux_1_2_ppc64le.whl", hash = "sha256:4b67fdab07fdd3c10bb21edab3cbfe8cf5696f453afce75d815d9d7223fbe88b", size = 151849 },
    { url = "https://files.pythonhosted.org/packages/04/4f/b3961ba0c664989ba63e30595a3ed0875d6790ff26671e2aae2fdc28a399/charset_normalizer-3.4.0-cp313-cp313-musllinux_1_2_s390x.whl", hash = "sha256:aa41e526a5d4a9dfcfbab0716c7e8a1b215abd3f3df5a45cf18a12721d31cb5d", size = 149781 },
    { url = "https://files.pythonhosted.org/packages/d8/90/6af4cd042066a4adad58ae25648a12c09c879efa4849c705719ba1b23d8c/charset_normalizer-3.4.0-cp313-cp313-musllinux_1_2_x86_64.whl", hash = "sha256:ffc519621dce0c767e96b9c53f09c5d215578e10b02c285809f76509a3931482", size = 144970 },
    { url = "https://files.pythonhosted.org/packages/cc/67/e5e7e0cbfefc4ca79025238b43cdf8a2037854195b37d6417f3d0895c4c2/charset_normalizer-3.4.0-cp313-cp313-win32.whl", hash = "sha256:f19c1585933c82098c2a520f8ec1227f20e339e33aca8fa6f956f6691b784e67", size = 94973 },
    { url = "https://files.pythonhosted.org/packages/65/97/fc9bbc54ee13d33dc54a7fcf17b26368b18505500fc01e228c27b5222d80/charset_normalizer-3.4.0-cp313-cp313-win_amd64.whl", hash = "sha256:707b82d19e65c9bd28b81dde95249b07bf9f5b90ebe1ef17d9b57473f8a64b7b", size = 102308 },
    { url = "https://files.pythonhosted.org/packages/bf/9b/08c0432272d77b04803958a4598a51e2a4b51c06640af8b8f0f908c18bf2/charset_normalizer-3.4.0-py3-none-any.whl", hash = "sha256:fe9f97feb71aa9896b81973a7bbada8c49501dc73e58a10fcef6663af95e5079", size = 49446 },
]

[[package]]
name = "click"
version = "8.1.7"
source = { registry = "https://pypi.org/simple" }
dependencies = [
    { name = "colorama", marker = "platform_system == 'Windows'" },
]
sdist = { url = "https://files.pythonhosted.org/packages/96/d3/f04c7bfcf5c1862a2a5b845c6b2b360488cf47af55dfa79c98f6a6bf98b5/click-8.1.7.tar.gz", hash = "sha256:ca9853ad459e787e2192211578cc907e7594e294c7ccc834310722b41b9ca6de", size = 336121 }
wheels = [
    { url = "https://files.pythonhosted.org/packages/00/2e/d53fa4befbf2cfa713304affc7ca780ce4fc1fd8710527771b58311a3229/click-8.1.7-py3-none-any.whl", hash = "sha256:ae74fb96c20a0277a1d615f1e4d73c8414f5a98db8b799a7931d1582f3390c28", size = 97941 },
]

[[package]]
name = "colorama"
version = "0.4.6"
source = { registry = "https://pypi.org/simple" }
sdist = { url = "https://files.pythonhosted.org/packages/d8/53/6f443c9a4a8358a93a6792e2acffb9d9d5cb0a5cfd8802644b7b1c9a02e4/colorama-0.4.6.tar.gz", hash = "sha256:08695f5cb7ed6e0531a20572697297273c47b8cae5a63ffc6d6ed5c201be6e44", size = 27697 }
wheels = [
    { url = "https://files.pythonhosted.org/packages/d1/d6/3965ed04c63042e047cb6a3e6ed1a63a35087b6a609aa3a15ed8ac56c221/colorama-0.4.6-py2.py3-none-any.whl", hash = "sha256:4f1d9991f5acc0ca119f9d443620b77f9d6b33703e51011c16baf57afb285fc6", size = 25335 },
]

[[package]]
name = "contourpy"
version = "1.3.1"
source = { registry = "https://pypi.org/simple" }
dependencies = [
    { name = "numpy" },
]
sdist = { url = "https://files.pythonhosted.org/packages/25/c2/fc7193cc5383637ff390a712e88e4ded0452c9fbcf84abe3de5ea3df1866/contourpy-1.3.1.tar.gz", hash = "sha256:dfd97abd83335045a913e3bcc4a09c0ceadbe66580cf573fe961f4a825efa699", size = 13465753 }
wheels = [
    { url = "https://files.pythonhosted.org/packages/12/bb/11250d2906ee2e8b466b5f93e6b19d525f3e0254ac8b445b56e618527718/contourpy-1.3.1-cp311-cp311-macosx_10_9_x86_64.whl", hash = "sha256:3e8b974d8db2c5610fb4e76307e265de0edb655ae8169e8b21f41807ccbeec4b", size = 269555 },
    { url = "https://files.pythonhosted.org/packages/67/71/1e6e95aee21a500415f5d2dbf037bf4567529b6a4e986594d7026ec5ae90/contourpy-1.3.1-cp311-cp311-macosx_11_0_arm64.whl", hash = "sha256:20914c8c973f41456337652a6eeca26d2148aa96dd7ac323b74516988bea89fc", size = 254549 },
    { url = "https://files.pythonhosted.org/packages/31/2c/b88986e8d79ac45efe9d8801ae341525f38e087449b6c2f2e6050468a42c/contourpy-1.3.1-cp311-cp311-manylinux_2_17_aarch64.manylinux2014_aarch64.whl", hash = "sha256:19d40d37c1c3a4961b4619dd9d77b12124a453cc3d02bb31a07d58ef684d3d86", size = 313000 },
    { url = "https://files.pythonhosted.org/packages/c4/18/65280989b151fcf33a8352f992eff71e61b968bef7432fbfde3a364f0730/contourpy-1.3.1-cp311-cp311-manylinux_2_17_ppc64le.manylinux2014_ppc64le.whl", hash = "sha256:113231fe3825ebf6f15eaa8bc1f5b0ddc19d42b733345eae0934cb291beb88b6", size = 352925 },
    { url = "https://files.pythonhosted.org/packages/f5/c7/5fd0146c93220dbfe1a2e0f98969293b86ca9bc041d6c90c0e065f4619ad/contourpy-1.3.1-cp311-cp311-manylinux_2_17_s390x.manylinux2014_s390x.whl", hash = "sha256:4dbbc03a40f916a8420e420d63e96a1258d3d1b58cbdfd8d1f07b49fcbd38e85", size = 323693 },
    { url = "https://files.pythonhosted.org/packages/85/fc/7fa5d17daf77306840a4e84668a48ddff09e6bc09ba4e37e85ffc8e4faa3/contourpy-1.3.1-cp311-cp311-manylinux_2_17_x86_64.manylinux2014_x86_64.whl", hash = "sha256:3a04ecd68acbd77fa2d39723ceca4c3197cb2969633836ced1bea14e219d077c", size = 326184 },
    { url = "https://files.pythonhosted.org/packages/ef/e7/104065c8270c7397c9571620d3ab880558957216f2b5ebb7e040f85eeb22/contourpy-1.3.1-cp311-cp311-musllinux_1_2_aarch64.whl", hash = "sha256:c414fc1ed8ee1dbd5da626cf3710c6013d3d27456651d156711fa24f24bd1291", size = 1268031 },
    { url = "https://files.pythonhosted.org/packages/e2/4a/c788d0bdbf32c8113c2354493ed291f924d4793c4a2e85b69e737a21a658/contourpy-1.3.1-cp311-cp311-musllinux_1_2_x86_64.whl", hash = "sha256:31c1b55c1f34f80557d3830d3dd93ba722ce7e33a0b472cba0ec3b6535684d8f", size = 1325995 },
    { url = "https://files.pythonhosted.org/packages/a6/e6/a2f351a90d955f8b0564caf1ebe4b1451a3f01f83e5e3a414055a5b8bccb/contourpy-1.3.1-cp311-cp311-win32.whl", hash = "sha256:f611e628ef06670df83fce17805c344710ca5cde01edfdc72751311da8585375", size = 174396 },
    { url = "https://files.pythonhosted.org/packages/a8/7e/cd93cab453720a5d6cb75588cc17dcdc08fc3484b9de98b885924ff61900/contourpy-1.3.1-cp311-cp311-win_amd64.whl", hash = "sha256:b2bdca22a27e35f16794cf585832e542123296b4687f9fd96822db6bae17bfc9", size = 219787 },
    { url = "https://files.pythonhosted.org/packages/37/6b/175f60227d3e7f5f1549fcb374592be311293132207e451c3d7c654c25fb/contourpy-1.3.1-cp312-cp312-macosx_10_13_x86_64.whl", hash = "sha256:0ffa84be8e0bd33410b17189f7164c3589c229ce5db85798076a3fa136d0e509", size = 271494 },
    { url = "https://files.pythonhosted.org/packages/6b/6a/7833cfae2c1e63d1d8875a50fd23371394f540ce809d7383550681a1fa64/contourpy-1.3.1-cp312-cp312-macosx_11_0_arm64.whl", hash = "sha256:805617228ba7e2cbbfb6c503858e626ab528ac2a32a04a2fe88ffaf6b02c32bc", size = 255444 },
    { url = "https://files.pythonhosted.org/packages/7f/b3/7859efce66eaca5c14ba7619791b084ed02d868d76b928ff56890d2d059d/contourpy-1.3.1-cp312-cp312-manylinux_2_17_aarch64.manylinux2014_aarch64.whl", hash = "sha256:ade08d343436a94e633db932e7e8407fe7de8083967962b46bdfc1b0ced39454", size = 307628 },
    { url = "https://files.pythonhosted.org/packages/48/b2/011415f5e3f0a50b1e285a0bf78eb5d92a4df000553570f0851b6e309076/contourpy-1.3.1-cp312-cp312-manylinux_2_17_ppc64le.manylinux2014_ppc64le.whl", hash = "sha256:47734d7073fb4590b4a40122b35917cd77be5722d80683b249dac1de266aac80", size = 347271 },
    { url = "https://files.pythonhosted.org/packages/84/7d/ef19b1db0f45b151ac78c65127235239a8cf21a59d1ce8507ce03e89a30b/contourpy-1.3.1-cp312-cp312-manylinux_2_17_s390x.manylinux2014_s390x.whl", hash = "sha256:2ba94a401342fc0f8b948e57d977557fbf4d515f03c67682dd5c6191cb2d16ec", size = 318906 },
    { url = "https://files.pythonhosted.org/packages/ba/99/6794142b90b853a9155316c8f470d2e4821fe6f086b03e372aca848227dd/contourpy-1.3.1-cp312-cp312-manylinux_2_17_x86_64.manylinux2014_x86_64.whl", hash = "sha256:efa874e87e4a647fd2e4f514d5e91c7d493697127beb95e77d2f7561f6905bd9", size = 323622 },
    { url = "https://files.pythonhosted.org/packages/3c/0f/37d2c84a900cd8eb54e105f4fa9aebd275e14e266736778bb5dccbf3bbbb/contourpy-1.3.1-cp312-cp312-musllinux_1_2_aarch64.whl", hash = "sha256:1bf98051f1045b15c87868dbaea84f92408337d4f81d0e449ee41920ea121d3b", size = 1266699 },
    { url = "https://files.pythonhosted.org/packages/3a/8a/deb5e11dc7d9cc8f0f9c8b29d4f062203f3af230ba83c30a6b161a6effc9/contourpy-1.3.1-cp312-cp312-musllinux_1_2_x86_64.whl", hash = "sha256:61332c87493b00091423e747ea78200659dc09bdf7fd69edd5e98cef5d3e9a8d", size = 1326395 },
    { url = "https://files.pythonhosted.org/packages/1a/35/7e267ae7c13aaf12322ccc493531f1e7f2eb8fba2927b9d7a05ff615df7a/contourpy-1.3.1-cp312-cp312-win32.whl", hash = "sha256:e914a8cb05ce5c809dd0fe350cfbb4e881bde5e2a38dc04e3afe1b3e58bd158e", size = 175354 },
    { url = "https://files.pythonhosted.org/packages/a1/35/c2de8823211d07e8a79ab018ef03960716c5dff6f4d5bff5af87fd682992/contourpy-1.3.1-cp312-cp312-win_amd64.whl", hash = "sha256:08d9d449a61cf53033612cb368f3a1b26cd7835d9b8cd326647efe43bca7568d", size = 220971 },
    { url = "https://files.pythonhosted.org/packages/9a/e7/de62050dce687c5e96f946a93546910bc67e483fe05324439e329ff36105/contourpy-1.3.1-cp313-cp313-macosx_10_13_x86_64.whl", hash = "sha256:a761d9ccfc5e2ecd1bf05534eda382aa14c3e4f9205ba5b1684ecfe400716ef2", size = 271548 },
    { url = "https://files.pythonhosted.org/packages/78/4d/c2a09ae014ae984c6bdd29c11e74d3121b25eaa117eca0bb76340efd7e1c/contourpy-1.3.1-cp313-cp313-macosx_11_0_arm64.whl", hash = "sha256:523a8ee12edfa36f6d2a49407f705a6ef4c5098de4f498619787e272de93f2d5", size = 255576 },
    { url = "https://files.pythonhosted.org/packages/ab/8a/915380ee96a5638bda80cd061ccb8e666bfdccea38d5741cb69e6dbd61fc/contourpy-1.3.1-cp313-cp313-manylinux_2_17_aarch64.manylinux2014_aarch64.whl", hash = "sha256:ece6df05e2c41bd46776fbc712e0996f7c94e0d0543af1656956d150c4ca7c81", size = 306635 },
    { url = "https://files.pythonhosted.org/packages/29/5c/c83ce09375428298acd4e6582aeb68b1e0d1447f877fa993d9bf6cd3b0a0/contourpy-1.3.1-cp313-cp313-manylinux_2_17_ppc64le.manylinux2014_ppc64le.whl", hash = "sha256:573abb30e0e05bf31ed067d2f82500ecfdaec15627a59d63ea2d95714790f5c2", size = 345925 },
    { url = "https://files.pythonhosted.org/packages/29/63/5b52f4a15e80c66c8078a641a3bfacd6e07106835682454647aca1afc852/contourpy-1.3.1-cp313-cp313-manylinux_2_17_s390x.manylinux2014_s390x.whl", hash = "sha256:a9fa36448e6a3a1a9a2ba23c02012c43ed88905ec80163f2ffe2421c7192a5d7", size = 318000 },
    { url = "https://files.pythonhosted.org/packages/9a/e2/30ca086c692691129849198659bf0556d72a757fe2769eb9620a27169296/contourpy-1.3.1-cp313-cp313-manylinux_2_17_x86_64.manylinux2014_x86_64.whl", hash = "sha256:3ea9924d28fc5586bf0b42d15f590b10c224117e74409dd7a0be3b62b74a501c", size = 322689 },
    { url = "https://files.pythonhosted.org/packages/6b/77/f37812ef700f1f185d348394debf33f22d531e714cf6a35d13d68a7003c7/contourpy-1.3.1-cp313-cp313-musllinux_1_2_aarch64.whl", hash = "sha256:5b75aa69cb4d6f137b36f7eb2ace9280cfb60c55dc5f61c731fdf6f037f958a3", size = 1268413 },
    { url = "https://files.pythonhosted.org/packages/3f/6d/ce84e79cdd128542ebeb268f84abb4b093af78e7f8ec504676673d2675bc/contourpy-1.3.1-cp313-cp313-musllinux_1_2_x86_64.whl", hash = "sha256:041b640d4ec01922083645a94bb3b2e777e6b626788f4095cf21abbe266413c1", size = 1326530 },
    { url = "https://files.pythonhosted.org/packages/72/22/8282f4eae20c73c89bee7a82a19c4e27af9b57bb602ecaa00713d5bdb54d/contourpy-1.3.1-cp313-cp313-win32.whl", hash = "sha256:36987a15e8ace5f58d4d5da9dca82d498c2bbb28dff6e5d04fbfcc35a9cb3a82", size = 175315 },
    { url = "https://files.pythonhosted.org/packages/e3/d5/28bca491f65312b438fbf076589dcde7f6f966b196d900777f5811b9c4e2/contourpy-1.3.1-cp313-cp313-win_amd64.whl", hash = "sha256:a7895f46d47671fa7ceec40f31fae721da51ad34bdca0bee83e38870b1f47ffd", size = 220987 },
    { url = "https://files.pythonhosted.org/packages/2f/24/a4b285d6adaaf9746e4700932f579f1a7b6f9681109f694cfa233ae75c4e/contourpy-1.3.1-cp313-cp313t-macosx_10_13_x86_64.whl", hash = "sha256:9ddeb796389dadcd884c7eb07bd14ef12408aaae358f0e2ae24114d797eede30", size = 285001 },
    { url = "https://files.pythonhosted.org/packages/48/1d/fb49a401b5ca4f06ccf467cd6c4f1fd65767e63c21322b29b04ec40b40b9/contourpy-1.3.1-cp313-cp313t-macosx_11_0_arm64.whl", hash = "sha256:19c1555a6801c2f084c7ddc1c6e11f02eb6a6016ca1318dd5452ba3f613a1751", size = 268553 },
    { url = "https://files.pythonhosted.org/packages/79/1e/4aef9470d13fd029087388fae750dccb49a50c012a6c8d1d634295caa644/contourpy-1.3.1-cp313-cp313t-manylinux_2_17_aarch64.manylinux2014_aarch64.whl", hash = "sha256:841ad858cff65c2c04bf93875e384ccb82b654574a6d7f30453a04f04af71342", size = 310386 },
    { url = "https://files.pythonhosted.org/packages/b0/34/910dc706ed70153b60392b5305c708c9810d425bde12499c9184a1100888/contourpy-1.3.1-cp313-cp313t-manylinux_2_17_ppc64le.manylinux2014_ppc64le.whl", hash = "sha256:4318af1c925fb9a4fb190559ef3eec206845f63e80fb603d47f2d6d67683901c", size = 349806 },
    { url = "https://files.pythonhosted.org/packages/31/3c/faee6a40d66d7f2a87f7102236bf4780c57990dd7f98e5ff29881b1b1344/contourpy-1.3.1-cp313-cp313t-manylinux_2_17_s390x.manylinux2014_s390x.whl", hash = "sha256:14c102b0eab282427b662cb590f2e9340a9d91a1c297f48729431f2dcd16e14f", size = 321108 },
    { url = "https://files.pythonhosted.org/packages/17/69/390dc9b20dd4bb20585651d7316cc3054b7d4a7b4f8b710b2b698e08968d/contourpy-1.3.1-cp313-cp313t-manylinux_2_17_x86_64.manylinux2014_x86_64.whl", hash = "sha256:05e806338bfeaa006acbdeba0ad681a10be63b26e1b17317bfac3c5d98f36cda", size = 327291 },
    { url = "https://files.pythonhosted.org/packages/ef/74/7030b67c4e941fe1e5424a3d988080e83568030ce0355f7c9fc556455b01/contourpy-1.3.1-cp313-cp313t-musllinux_1_2_aarch64.whl", hash = "sha256:4d76d5993a34ef3df5181ba3c92fabb93f1eaa5729504fb03423fcd9f3177242", size = 1263752 },
    { url = "https://files.pythonhosted.org/packages/f0/ed/92d86f183a8615f13f6b9cbfc5d4298a509d6ce433432e21da838b4b63f4/contourpy-1.3.1-cp313-cp313t-musllinux_1_2_x86_64.whl", hash = "sha256:89785bb2a1980c1bd87f0cb1517a71cde374776a5f150936b82580ae6ead44a1", size = 1318403 },
    { url = "https://files.pythonhosted.org/packages/b3/0e/c8e4950c77dcfc897c71d61e56690a0a9df39543d2164040301b5df8e67b/contourpy-1.3.1-cp313-cp313t-win32.whl", hash = "sha256:8eb96e79b9f3dcadbad2a3891672f81cdcab7f95b27f28f1c67d75f045b6b4f1", size = 185117 },
    { url = "https://files.pythonhosted.org/packages/c1/31/1ae946f11dfbd229222e6d6ad8e7bd1891d3d48bde5fbf7a0beb9491f8e3/contourpy-1.3.1-cp313-cp313t-win_amd64.whl", hash = "sha256:287ccc248c9e0d0566934e7d606201abd74761b5703d804ff3df8935f523d546", size = 236668 },
]

[[package]]
name = "coredis"
version = "4.17.0"
source = { registry = "https://pypi.org/simple" }
dependencies = [
    { name = "async-timeout" },
    { name = "deprecated" },
    { name = "packaging" },
    { name = "pympler" },
    { name = "typing-extensions" },
    { name = "wrapt" },
]
sdist = { url = "https://files.pythonhosted.org/packages/ef/0c/0f2fb1cedd224666ef08e898447bb9cf4d1e98a86b03119f1c6513093ddc/coredis-4.17.0.tar.gz", hash = "sha256:04e9976e71a42004dfe19a862c648b4047bf813e15184cddfd3cb37eb704b83f", size = 243157 }
wheels = [
    { url = "https://files.pythonhosted.org/packages/c1/2c/2335e476f0c0b33eea53c307169bcafe9c19a4b277738258eb80354ee90c/coredis-4.17.0-cp311-cp311-macosx_10_9_x86_64.whl", hash = "sha256:f3050806b4854a6624e3c2efa013b540265d88e766f815963d447c116240d75d", size = 330690 },
    { url = "https://files.pythonhosted.org/packages/6a/b1/3c24a708b24f8e2566b1b91b64b4dc75f74633b875def19f2ac0fa03a0a0/coredis-4.17.0-cp311-cp311-macosx_11_0_arm64.whl", hash = "sha256:5f0f1044bdafc93f421e59e711da762c6c741ab76df0c12a42c447c1db1fcd75", size = 328051 },
    { url = "https://files.pythonhosted.org/packages/0f/a6/e5a8add1ae7b31240248528f669127e5fd347c69625a9b423965a5902302/coredis-4.17.0-cp311-cp311-manylinux_2_17_aarch64.manylinux2014_aarch64.whl", hash = "sha256:f1befa7db121978fd0995151af5d15ce5e37a14847797c3fbd9403882f21b48c", size = 352651 },
    { url = "https://files.pythonhosted.org/packages/b8/d1/0ece1b888547ec26f4d33be30513cd44c77df25c9f943e7d3c20b49cc634/coredis-4.17.0-cp311-cp311-manylinux_2_17_x86_64.manylinux2014_x86_64.whl", hash = "sha256:52583dcef671c8d3a1cbecbf81cd630b1a72f946cf46601016c4f85d3f12a4a1", size = 355472 },
    { url = "https://files.pythonhosted.org/packages/00/c2/771bafa43c37d8c968804b6bb34063eb631b5d2377db31bca6d784131f48/coredis-4.17.0-cp311-cp311-manylinux_2_5_i686.manylinux1_i686.manylinux_2_17_i686.manylinux2014_i686.whl", hash = "sha256:845f5c0bb7012609a1f41f8308e5166c01f162599af33cb001bd2b0d6a4386f5", size = 358740 },
    { url = "https://files.pythonhosted.org/packages/fb/d3/90846efc003d692c46f2988ddaffaac47f2c95f378102dad490e911de157/coredis-4.17.0-cp312-cp312-macosx_10_9_x86_64.whl", hash = "sha256:e3638c9a894ac7d0a04fa14515f24d0f717c431266ee0ac612ddb3a142862258", size = 330509 },
    { url = "https://files.pythonhosted.org/packages/4c/2d/1f97441d377b457831bd9327dbdaa29888effa2edf6318cb4138a425538f/coredis-4.17.0-cp312-cp312-macosx_11_0_arm64.whl", hash = "sha256:73cb260bf96eacb4e455c300b5e41382bc52d9a2125f3f7e55657662a627e0cb", size = 327735 },
    { url = "https://files.pythonhosted.org/packages/3a/3f/1dcd57f6df67b7a20b1c27abcf768cf6789be5f33d173739f482d672e9d1/coredis-4.17.0-cp312-cp312-manylinux_2_17_aarch64.manylinux2014_aarch64.whl", hash = "sha256:9421423bb109eb62b7595e1d0c84d8c9399bf160826ee478b6b7771bf6ad831e", size = 353755 },
    { url = "https://files.pythonhosted.org/packages/38/24/de68bdd4b3549a8a05674f0952e646d45afd15453543e0e679dc6899174c/coredis-4.17.0-cp312-cp312-manylinux_2_17_x86_64.manylinux2014_x86_64.whl", hash = "sha256:a74abdeda89ff5ea40d0da771d2871148b64b2f1c758f11485397adc1928b08e", size = 357309 },
    { url = "https://files.pythonhosted.org/packages/ab/66/2bd9f9e1c10b307caf8f4e77527c620a0320291aa83a9e0e98e8df5a326c/coredis-4.17.0-cp312-cp312-manylinux_2_5_i686.manylinux1_i686.manylinux_2_17_i686.manylinux2014_i686.whl", hash = "sha256:0ddad826c5bc91f05e5fe36435086cdbe51019b2f4f0faf96d40250823548fee", size = 360856 },
    { url = "https://files.pythonhosted.org/packages/08/1c/7249845c0f6105290d70d90c9ad48b550f5bcb989766819d38aa0f784aec/coredis-4.17.0-py3-none-any.whl", hash = "sha256:a8254fcc746efd72990d565d87e5399646ad737b7a61d86ef129df846e86b0d3", size = 239667 },
]

[[package]]
name = "cycler"
version = "0.12.1"
source = { registry = "https://pypi.org/simple" }
sdist = { url = "https://files.pythonhosted.org/packages/a9/95/a3dbbb5028f35eafb79008e7522a75244477d2838f38cbb722248dabc2a8/cycler-0.12.1.tar.gz", hash = "sha256:88bb128f02ba341da8ef447245a9e138fae777f6a23943da4540077d3601eb1c", size = 7615 }
wheels = [
    { url = "https://files.pythonhosted.org/packages/e7/05/c19819d5e3d95294a6f5947fb9b9629efb316b96de511b418c53d245aae6/cycler-0.12.1-py3-none-any.whl", hash = "sha256:85cef7cff222d8644161529808465972e51340599459b8ac3ccbac5a854e0d30", size = 8321 },
]

[[package]]
name = "datasets"
version = "3.1.0"
source = { registry = "https://pypi.org/simple" }
dependencies = [
    { name = "aiohttp" },
    { name = "dill" },
    { name = "filelock" },
    { name = "fsspec", extra = ["http"] },
    { name = "huggingface-hub" },
    { name = "multiprocess" },
    { name = "numpy" },
    { name = "packaging" },
    { name = "pandas" },
    { name = "pyarrow" },
    { name = "pyyaml" },
    { name = "requests" },
    { name = "tqdm" },
    { name = "xxhash" },
]
sdist = { url = "https://files.pythonhosted.org/packages/a3/b2/25ef6d54dcb2d1412e5efec59449d1af92e7a6d969e27adfe9965e780c1f/datasets-3.1.0.tar.gz", hash = "sha256:c92cac049e0f9f85b0dd63739c68e564c657b1624bc2b66b1e13489062832e27", size = 558115 }
wheels = [
    { url = "https://files.pythonhosted.org/packages/ed/a5/33cf000137545a08b0a3a6ea76c8ccbd87917f78bb5d737f9f56f3b11ef6/datasets-3.1.0-py3-none-any.whl", hash = "sha256:dc8808a6d17838fe05e13b39aa7ac3ea0fd0806ed7004eaf4d4eb2c2a356bc61", size = 480554 },
]

[[package]]
name = "decorator"
version = "5.1.1"
source = { registry = "https://pypi.org/simple" }
sdist = { url = "https://files.pythonhosted.org/packages/66/0c/8d907af351aa16b42caae42f9d6aa37b900c67308052d10fdce809f8d952/decorator-5.1.1.tar.gz", hash = "sha256:637996211036b6385ef91435e4fae22989472f9d571faba8927ba8253acbc330", size = 35016 }
wheels = [
    { url = "https://files.pythonhosted.org/packages/d5/50/83c593b07763e1161326b3b8c6686f0f4b0f24d5526546bee538c89837d6/decorator-5.1.1-py3-none-any.whl", hash = "sha256:b8c3f85900b9dc423225913c5aace94729fe1fa9763b38939a95226f02d37186", size = 9073 },
]

[[package]]
name = "deprecated"
version = "1.2.15"
source = { registry = "https://pypi.org/simple" }
dependencies = [
    { name = "wrapt" },
]
sdist = { url = "https://files.pythonhosted.org/packages/2e/a3/53e7d78a6850ffdd394d7048a31a6f14e44900adedf190f9a165f6b69439/deprecated-1.2.15.tar.gz", hash = "sha256:683e561a90de76239796e6b6feac66b99030d2dd3fcf61ef996330f14bbb9b0d", size = 2977612 }
wheels = [
    { url = "https://files.pythonhosted.org/packages/1d/8f/c7f227eb42cfeaddce3eb0c96c60cbca37797fa7b34f8e1aeadf6c5c0983/Deprecated-1.2.15-py2.py3-none-any.whl", hash = "sha256:353bc4a8ac4bfc96800ddab349d89c25dec1079f65fd53acdcc1e0b975b21320", size = 9941 },
]

[[package]]
name = "dill"
version = "0.3.8"
source = { registry = "https://pypi.org/simple" }
sdist = { url = "https://files.pythonhosted.org/packages/17/4d/ac7ffa80c69ea1df30a8aa11b3578692a5118e7cd1aa157e3ef73b092d15/dill-0.3.8.tar.gz", hash = "sha256:3ebe3c479ad625c4553aca177444d89b486b1d84982eeacded644afc0cf797ca", size = 184847 }
wheels = [
    { url = "https://files.pythonhosted.org/packages/c9/7a/cef76fd8438a42f96db64ddaa85280485a9c395e7df3db8158cfec1eee34/dill-0.3.8-py3-none-any.whl", hash = "sha256:c36ca9ffb54365bdd2f8eb3eff7d2a21237f8452b57ace88b1ac615b7e815bd7", size = 116252 },
]

[[package]]
name = "distlib"
version = "0.3.9"
source = { registry = "https://pypi.org/simple" }
sdist = { url = "https://files.pythonhosted.org/packages/0d/dd/1bec4c5ddb504ca60fc29472f3d27e8d4da1257a854e1d96742f15c1d02d/distlib-0.3.9.tar.gz", hash = "sha256:a60f20dea646b8a33f3e7772f74dc0b2d0772d2837ee1342a00645c81edf9403", size = 613923 }
wheels = [
    { url = "https://files.pythonhosted.org/packages/91/a1/cf2472db20f7ce4a6be1253a81cfdf85ad9c7885ffbed7047fb72c24cf87/distlib-0.3.9-py2.py3-none-any.whl", hash = "sha256:47f8c22fd27c27e25a65601af709b38e4f0a45ea4fc2e710f65755fa8caaaf87", size = 468973 },
]

[[package]]
name = "distro"
version = "1.9.0"
source = { registry = "https://pypi.org/simple" }
sdist = { url = "https://files.pythonhosted.org/packages/fc/f8/98eea607f65de6527f8a2e8885fc8015d3e6f5775df186e443e0964a11c3/distro-1.9.0.tar.gz", hash = "sha256:2fa77c6fd8940f116ee1d6b94a2f90b13b5ea8d019b98bc8bafdcabcdd9bdbed", size = 60722 }
wheels = [
    { url = "https://files.pythonhosted.org/packages/12/b3/231ffd4ab1fc9d679809f356cebee130ac7daa00d6d6f3206dd4fd137e9e/distro-1.9.0-py3-none-any.whl", hash = "sha256:7bffd925d65168f85027d8da9af6bddab658135b840670a223589bc0c8ef02b2", size = 20277 },
]

[[package]]
name = "dm-tree"
version = "0.1.8"
source = { registry = "https://pypi.org/simple" }
sdist = { url = "https://files.pythonhosted.org/packages/f8/6d/f1997aac42e0f550c1e952a0b920eaa0bfc4d27d0421499881b934b969fc/dm-tree-0.1.8.tar.gz", hash = "sha256:0fcaabbb14e7980377439e7140bd05552739ca5e515ecb3119f234acee4b9430", size = 35384 }
wheels = [
    { url = "https://files.pythonhosted.org/packages/e2/64/901b324804793743f0fdc9e47db893bf0ded9e074850fab2440af330fe83/dm_tree-0.1.8-cp311-cp311-macosx_10_9_universal2.whl", hash = "sha256:ad16ceba90a56ec47cf45b21856d14962ac314787975ef786efb5e6e9ca75ec7", size = 167628 },
    { url = "https://files.pythonhosted.org/packages/b1/65/4f10a68dde5fa0c91043c9c899e9bc79b1657ba932d39a5f8525c0058e68/dm_tree-0.1.8-cp311-cp311-macosx_10_9_x86_64.whl", hash = "sha256:803bfc53b4659f447ac694dbd04235f94a73ef7c1fd1e0df7c84ac41e0bc963b", size = 115351 },
    { url = "https://files.pythonhosted.org/packages/08/e2/4c29cb9876456517f21979ddcbb6048f28a3b52c61aa9d14d42adafcdca4/dm_tree-0.1.8-cp311-cp311-macosx_11_0_arm64.whl", hash = "sha256:378cc8ad93c5fe3590f405a309980721f021c790ca1bdf9b15bb1d59daec57f5", size = 110661 },
    { url = "https://files.pythonhosted.org/packages/fe/89/386332bbd7567c4ccc13aa2e58f733237503fc75fb389955d3b06b9fb967/dm_tree-0.1.8-cp311-cp311-manylinux_2_17_aarch64.manylinux2014_aarch64.whl", hash = "sha256:1607ce49aa42f010d1e5e616d92ce899d66835d4d8bea49679582435285515de", size = 146727 },
    { url = "https://files.pythonhosted.org/packages/a3/e7/b0c04ea5af82c19fd5984bfe980f4012601c4708634c7c51a952b17c93b2/dm_tree-0.1.8-cp311-cp311-manylinux_2_17_i686.manylinux2014_i686.whl", hash = "sha256:343a4a4ebaa127451ff971254a4be4084eb4bdc0b2513c32b46f6f728fd03f9e", size = 174689 },
    { url = "https://files.pythonhosted.org/packages/13/0d/09a4ecb54c03db53d9eb5bbc81609d89de26e3762743f003282c1b48debb/dm_tree-0.1.8-cp311-cp311-manylinux_2_17_s390x.manylinux2014_s390x.whl", hash = "sha256:fa42a605d099ee7d41ba2b5fb75e21423951fd26e5d50583a00471238fb3021d", size = 150338 },
    { url = "https://files.pythonhosted.org/packages/4a/27/c5e3580a952a07e5a1428ae952874796870dc8db789f3d774e886160a9f4/dm_tree-0.1.8-cp311-cp311-manylinux_2_17_x86_64.manylinux2014_x86_64.whl", hash = "sha256:83b7764de0d855338abefc6e3ee9fe40d301668310aa3baea3f778ff051f4393", size = 152800 },
    { url = "https://files.pythonhosted.org/packages/e4/c1/522041457444b67125ac9527208bb3148f63d7dce0a86ffa589ec763a10e/dm_tree-0.1.8-cp311-cp311-win_amd64.whl", hash = "sha256:a5d819c38c03f0bb5b3b3703c60e4b170355a0fc6b5819325bf3d4ceb3ae7e80", size = 101336 },
    { url = "https://files.pythonhosted.org/packages/72/2c/e33dfc96f974ae3cba82c9836371c93fcb4d59d5a82ebb853861618a0b0b/dm_tree-0.1.8-cp312-cp312-macosx_10_9_universal2.whl", hash = "sha256:ea9e59e0451e7d29aece402d9f908f2e2a80922bcde2ebfd5dcb07750fcbfee8", size = 169495 },
    { url = "https://files.pythonhosted.org/packages/17/af/4030827253a5d50eb8da6f7189bc33d3c850c4109cf3414910e9af677cb7/dm_tree-0.1.8-cp312-cp312-macosx_10_9_x86_64.whl", hash = "sha256:94d3f0826311f45ee19b75f5b48c99466e4218a0489e81c0f0167bda50cacf22", size = 116525 },
    { url = "https://files.pythonhosted.org/packages/10/10/5f9eed00b1186921e447960443f03cda6374cba8cd5cf7aff2b42ecb8a0e/dm_tree-0.1.8-cp312-cp312-macosx_11_0_arm64.whl", hash = "sha256:435227cf3c5dc63f4de054cf3d00183790bd9ead4c3623138c74dde7f67f521b", size = 111436 },
    { url = "https://files.pythonhosted.org/packages/4a/da/3d3d04f7a572f7649f48edc9402ff5836e2f90e18445ffde110fd6142889/dm_tree-0.1.8-cp312-cp312-manylinux_2_17_aarch64.manylinux2014_aarch64.whl", hash = "sha256:09964470f76a5201aff2e8f9b26842976de7889300676f927930f6285e256760", size = 146828 },
    { url = "https://files.pythonhosted.org/packages/c4/12/0a8c2152655ca39c1059c762ea1dc12784166c735126eb0ab929c518ef4e/dm_tree-0.1.8-cp312-cp312-manylinux_2_17_i686.manylinux2014_i686.whl", hash = "sha256:75c5d528bb992981c20793b6b453e91560784215dffb8a5440ba999753c14ceb", size = 175054 },
    { url = "https://files.pythonhosted.org/packages/c9/d4/8cbb857612ca69763ee4f4f97c7b91659df1d373d62237cb9c772e55ae97/dm_tree-0.1.8-cp312-cp312-manylinux_2_17_x86_64.manylinux2014_x86_64.whl", hash = "sha256:c0a94aba18a35457a1b5cd716fd7b46c5dafdc4cf7869b4bae665b91c4682a8e", size = 152834 },
    { url = "https://files.pythonhosted.org/packages/ad/e3/96f5267fe5a47c882dce7f3d06b26ddd756681fc4fbedd55d51b78b08bca/dm_tree-0.1.8-cp312-cp312-win_amd64.whl", hash = "sha256:96a548a406a6fb15fe58f6a30a57ff2f2aafbf25f05afab00c8f5e5977b6c715", size = 101754 },
]

[[package]]
name = "docstring-parser"
version = "0.16"
source = { registry = "https://pypi.org/simple" }
sdist = { url = "https://files.pythonhosted.org/packages/08/12/9c22a58c0b1e29271051222d8906257616da84135af9ed167c9e28f85cb3/docstring_parser-0.16.tar.gz", hash = "sha256:538beabd0af1e2db0146b6bd3caa526c35a34d61af9fd2887f3a8a27a739aa6e", size = 26565 }
wheels = [
    { url = "https://files.pythonhosted.org/packages/d5/7c/e9fcff7623954d86bdc17782036cbf715ecab1bec4847c008557affe1ca8/docstring_parser-0.16-py3-none-any.whl", hash = "sha256:bf0a1387354d3691d102edef7ec124f219ef639982d096e26e3b60aeffa90637", size = 36533 },
]

[[package]]
name = "execnet"
version = "2.1.1"
source = { registry = "https://pypi.org/simple" }
sdist = { url = "https://files.pythonhosted.org/packages/bb/ff/b4c0dc78fbe20c3e59c0c7334de0c27eb4001a2b2017999af398bf730817/execnet-2.1.1.tar.gz", hash = "sha256:5189b52c6121c24feae288166ab41b32549c7e2348652736540b9e6e7d4e72e3", size = 166524 }
wheels = [
    { url = "https://files.pythonhosted.org/packages/43/09/2aea36ff60d16dd8879bdb2f5b3ee0ba8d08cbbdcdfe870e695ce3784385/execnet-2.1.1-py3-none-any.whl", hash = "sha256:26dee51f1b80cebd6d0ca8e74dd8745419761d3bef34163928cbebbdc4749fdc", size = 40612 },
]

[[package]]
name = "executing"
version = "2.1.0"
source = { registry = "https://pypi.org/simple" }
sdist = { url = "https://files.pythonhosted.org/packages/8c/e3/7d45f492c2c4a0e8e0fad57d081a7c8a0286cdd86372b070cca1ec0caa1e/executing-2.1.0.tar.gz", hash = "sha256:8ea27ddd260da8150fa5a708269c4a10e76161e2496ec3e587da9e3c0fe4b9ab", size = 977485 }
wheels = [
    { url = "https://files.pythonhosted.org/packages/b5/fd/afcd0496feca3276f509df3dbd5dae726fcc756f1a08d9e25abe1733f962/executing-2.1.0-py2.py3-none-any.whl", hash = "sha256:8d63781349375b5ebccc3142f4b30350c0cd9c79f921cde38be2be4637e98eaf", size = 25805 },
]

[[package]]
name = "feedparser"
version = "6.0.11"
source = { registry = "https://pypi.org/simple" }
dependencies = [
    { name = "sgmllib3k" },
]
sdist = { url = "https://files.pythonhosted.org/packages/ff/aa/7af346ebeb42a76bf108027fe7f3328bb4e57a3a96e53e21fd9ef9dd6dd0/feedparser-6.0.11.tar.gz", hash = "sha256:c9d0407b64c6f2a065d0ebb292c2b35c01050cc0dc33757461aaabdc4c4184d5", size = 286197 }
wheels = [
    { url = "https://files.pythonhosted.org/packages/7c/d4/8c31aad9cc18f451c49f7f9cfb5799dadffc88177f7917bc90a66459b1d7/feedparser-6.0.11-py3-none-any.whl", hash = "sha256:0be7ee7b395572b19ebeb1d6aafb0028dee11169f1c934e0ed67d54992f4ad45", size = 81343 },
]

[[package]]
name = "fh-llm-client"
version = "0.0.3"
source = { registry = "https://pypi.org/simple" }
dependencies = [
    { name = "aiofiles" },
    { name = "coredis" },
    { name = "dm-tree" },
    { name = "fhaviary" },
    { name = "httpx" },
    { name = "limits" },
    { name = "litellm" },
    { name = "networkx", extra = ["default"] },
    { name = "numpy" },
    { name = "pydantic" },
    { name = "pymupdf" },
    { name = "tenacity" },
    { name = "tiktoken" },
    { name = "tqdm" },
    { name = "typing-extensions", marker = "python_full_version < '3.12'" },
    { name = "usearch" },
]
sdist = { url = "https://files.pythonhosted.org/packages/4f/6a/676d9fd75e4cbc77b1ad67ad6596b1a5064914d6269771de0804a6324eef/fh_llm_client-0.0.3.tar.gz", hash = "sha256:1f6f996f8e8e74f4e20d010d8c241f1dc8790837681a17fc6ef9c2545afba2e0", size = 230014 }
wheels = [
    { url = "https://files.pythonhosted.org/packages/1c/71/6012cd770d85644217fd334fca92fa0e7f4f2744a9e196516416457cb7d4/fh_llm_client-0.0.3-py3-none-any.whl", hash = "sha256:b91bd0f9a250f9ab5239c537d9166891b36756002c72c91197c23b61c8a33cfb", size = 33647 },
]

[[package]]
name = "fhaviary"
version = "0.10.2"
source = { registry = "https://pypi.org/simple" }
dependencies = [
    { name = "docstring-parser" },
    { name = "httpx" },
    { name = "pydantic" },
]
sdist = { url = "https://files.pythonhosted.org/packages/63/aa/4a3f65adda59b0333d2993c722830eabfe352356c1ee1327def047708f11/fhaviary-0.10.2.tar.gz", hash = "sha256:fae4964442f3cfb450d642a2a25a08f53ae3603253334790ac7d567d37cca13c", size = 236490 }
wheels = [
    { url = "https://files.pythonhosted.org/packages/a2/5e/f279a4e26128d6c68ecf8a11d1743e428aa72ceac4c70c51983ea6368bf9/fhaviary-0.10.2-py3-none-any.whl", hash = "sha256:41eeb0b21d967bea0c9c9d0d7b02b6c3e5e763d115778554f0ded0fba6739dc3", size = 45807 },
]

[package.optional-dependencies]
llm = [
    { name = "litellm" },
]

[[package]]
name = "filelock"
version = "3.16.1"
source = { registry = "https://pypi.org/simple" }
sdist = { url = "https://files.pythonhosted.org/packages/9d/db/3ef5bb276dae18d6ec2124224403d1d67bccdbefc17af4cc8f553e341ab1/filelock-3.16.1.tar.gz", hash = "sha256:c249fbfcd5db47e5e2d6d62198e565475ee65e4831e2561c8e313fa7eb961435", size = 18037 }
wheels = [
    { url = "https://files.pythonhosted.org/packages/b9/f8/feced7779d755758a52d1f6635d990b8d98dc0a29fa568bbe0625f18fdf3/filelock-3.16.1-py3-none-any.whl", hash = "sha256:2082e5703d51fbf98ea75855d9d5527e33d8ff23099bec374a134febee6946b0", size = 16163 },
]

[[package]]
name = "fonttools"
version = "4.55.0"
source = { registry = "https://pypi.org/simple" }
sdist = { url = "https://files.pythonhosted.org/packages/d7/4e/053fe1b5c0ce346c0a9d0557492c654362bafb14f026eae0d3ee98009152/fonttools-4.55.0.tar.gz", hash = "sha256:7636acc6ab733572d5e7eec922b254ead611f1cdad17be3f0be7418e8bfaca71", size = 3490431 }
wheels = [
    { url = "https://files.pythonhosted.org/packages/17/50/75461e050ded02b9eaa8097df52c2a8752cf4c24db8b44b150755b76c8f1/fonttools-4.55.0-cp311-cp311-macosx_10_9_universal2.whl", hash = "sha256:fa34aa175c91477485c44ddfbb51827d470011e558dfd5c7309eb31bef19ec51", size = 2771444 },
    { url = "https://files.pythonhosted.org/packages/de/5e/98130db3770e8d12f70aa61f2555c32284d4e9c592862469d32b7ee48626/fonttools-4.55.0-cp311-cp311-macosx_10_9_x86_64.whl", hash = "sha256:37dbb3fdc2ef7302d3199fb12468481cbebaee849e4b04bc55b77c24e3c49189", size = 2296439 },
    { url = "https://files.pythonhosted.org/packages/17/35/36fe271296fe7624811f5261a0662155e075b43b79ffacea85a03f36593d/fonttools-4.55.0-cp311-cp311-manylinux_2_17_aarch64.manylinux2014_aarch64.whl", hash = "sha256:b5263d8e7ef3c0ae87fbce7f3ec2f546dc898d44a337e95695af2cd5ea21a967", size = 4883141 },
    { url = "https://files.pythonhosted.org/packages/47/2b/9bf7527260d265281dd812951aa22f3d1c331bcc91e86e7038dc6b9737cb/fonttools-4.55.0-cp311-cp311-manylinux_2_17_x86_64.manylinux2014_x86_64.whl", hash = "sha256:f307f6b5bf9e86891213b293e538d292cd1677e06d9faaa4bf9c086ad5f132f6", size = 4931050 },
    { url = "https://files.pythonhosted.org/packages/0b/7b/7324d3aa8424c71b63ba2e76eb4a46d6947e23065996e755c1682e666f42/fonttools-4.55.0-cp311-cp311-musllinux_1_2_aarch64.whl", hash = "sha256:f0a4b52238e7b54f998d6a56b46a2c56b59c74d4f8a6747fb9d4042190f37cd3", size = 4894154 },
    { url = "https://files.pythonhosted.org/packages/2c/53/a54926be69e43d277877106a6cbfab467cb02f9c756258c7c9932e8eb382/fonttools-4.55.0-cp311-cp311-musllinux_1_2_x86_64.whl", hash = "sha256:3e569711464f777a5d4ef522e781dc33f8095ab5efd7548958b36079a9f2f88c", size = 5064715 },
    { url = "https://files.pythonhosted.org/packages/0c/f7/9602868af9a2dfc4659637a752da8691655e81a2d6138231dcaa1efe8840/fonttools-4.55.0-cp311-cp311-win32.whl", hash = "sha256:2b3ab90ec0f7b76c983950ac601b58949f47aca14c3f21eed858b38d7ec42b05", size = 2169536 },
    { url = "https://files.pythonhosted.org/packages/30/57/9e2ddd16ad84ab26616ae4346b3b15e9a50669ca1b442cbe760af073807c/fonttools-4.55.0-cp311-cp311-win_amd64.whl", hash = "sha256:aa046f6a63bb2ad521004b2769095d4c9480c02c1efa7d7796b37826508980b6", size = 2215265 },
    { url = "https://files.pythonhosted.org/packages/ec/79/38209f8f6235021b6209147ec7b2f748afde65c59c6274ac96fef3912094/fonttools-4.55.0-cp312-cp312-macosx_10_13_universal2.whl", hash = "sha256:838d2d8870f84fc785528a692e724f2379d5abd3fc9dad4d32f91cf99b41e4a7", size = 2765205 },
    { url = "https://files.pythonhosted.org/packages/e3/07/434a21eab80524613c9753db2ff21d6bc3cf264412d8833a85022fd39088/fonttools-4.55.0-cp312-cp312-macosx_10_13_x86_64.whl", hash = "sha256:f46b863d74bab7bb0d395f3b68d3f52a03444964e67ce5c43ce43a75efce9246", size = 2293908 },
    { url = "https://files.pythonhosted.org/packages/c8/63/aa3274d9be36aaaef8c087e413cbc1dd682ff94776a82c111bad88482947/fonttools-4.55.0-cp312-cp312-manylinux_2_17_aarch64.manylinux2014_aarch64.whl", hash = "sha256:33b52a9cfe4e658e21b1f669f7309b4067910321757fec53802ca8f6eae96a5a", size = 4795901 },
    { url = "https://files.pythonhosted.org/packages/fc/0b/dbe13f2c8d745ffdf5c2bc25391263927d4ec2b927e44d5d5f70cd372873/fonttools-4.55.0-cp312-cp312-manylinux_2_5_x86_64.manylinux1_x86_64.manylinux_2_17_x86_64.manylinux2014_x86_64.whl", hash = "sha256:732a9a63d6ea4a81b1b25a1f2e5e143761b40c2e1b79bb2b68e4893f45139a40", size = 4879252 },
    { url = "https://files.pythonhosted.org/packages/46/85/eefb400ec66e9e7c159d13c72aba473d9c2a0c556d812b0916418aa9019e/fonttools-4.55.0-cp312-cp312-musllinux_1_2_aarch64.whl", hash = "sha256:7dd91ac3fcb4c491bb4763b820bcab6c41c784111c24172616f02f4bc227c17d", size = 4773177 },
    { url = "https://files.pythonhosted.org/packages/93/75/f06d175df4d7dbad97061c8698210ce4231cce9aa56cc263f3b6b5340540/fonttools-4.55.0-cp312-cp312-musllinux_1_2_x86_64.whl", hash = "sha256:1f0e115281a32ff532118aa851ef497a1b7cda617f4621c1cdf81ace3e36fb0c", size = 5032809 },
    { url = "https://files.pythonhosted.org/packages/78/eb/f3520ba63b5e4a034f2bfd34d8ab32eb95a1bf37a1f792ea48461fba08f6/fonttools-4.55.0-cp312-cp312-win32.whl", hash = "sha256:6c99b5205844f48a05cb58d4a8110a44d3038c67ed1d79eb733c4953c628b0f6", size = 2157762 },
    { url = "https://files.pythonhosted.org/packages/aa/d1/5f007861cab890f2a35a19a1d2a2815655ec10b0ea7fd881b1d3aaab0076/fonttools-4.55.0-cp312-cp312-win_amd64.whl", hash = "sha256:f8c8c76037d05652510ae45be1cd8fb5dd2fd9afec92a25374ac82255993d57c", size = 2203746 },
    { url = "https://files.pythonhosted.org/packages/c3/87/a669ac26c6077e37ffb06abf29c5571789eefe518d06c52df392181ee694/fonttools-4.55.0-cp313-cp313-macosx_10_13_universal2.whl", hash = "sha256:8118dc571921dc9e4b288d9cb423ceaf886d195a2e5329cc427df82bba872cd9", size = 2752519 },
    { url = "https://files.pythonhosted.org/packages/0c/e9/4822ad238fe215133c7df20f1cdb1a58cfb634a31523e77ff0fb2033970a/fonttools-4.55.0-cp313-cp313-macosx_10_13_x86_64.whl", hash = "sha256:01124f2ca6c29fad4132d930da69158d3f49b2350e4a779e1efbe0e82bd63f6c", size = 2286819 },
    { url = "https://files.pythonhosted.org/packages/3e/a4/d7941c3897129e60fe68d20e4819fda4d0c4858d77badae0e80ca6440b36/fonttools-4.55.0-cp313-cp313-manylinux_2_17_aarch64.manylinux2014_aarch64.whl", hash = "sha256:81ffd58d2691f11f7c8438796e9f21c374828805d33e83ff4b76e4635633674c", size = 4770382 },
    { url = "https://files.pythonhosted.org/packages/31/cf/c51ea1348f9fba9c627439afad9dee0090040809ab431f4422b5bfdda34c/fonttools-4.55.0-cp313-cp313-manylinux_2_5_x86_64.manylinux1_x86_64.manylinux_2_17_x86_64.manylinux2014_x86_64.whl", hash = "sha256:5435e5f1eb893c35c2bc2b9cd3c9596b0fcb0a59e7a14121562986dd4c47b8dd", size = 4858336 },
    { url = "https://files.pythonhosted.org/packages/73/be/36c1fe0e5c9a96b068ddd7e82001243bbe7fe12549c8d14e1bd025bf40c9/fonttools-4.55.0-cp313-cp313-musllinux_1_2_aarch64.whl", hash = "sha256:d12081729280c39d001edd0f4f06d696014c26e6e9a0a55488fabc37c28945e4", size = 4756072 },
    { url = "https://files.pythonhosted.org/packages/5c/18/6dd381c29f215a017f79aa9fea0722424a0046b47991c4390a78ff87ce0c/fonttools-4.55.0-cp313-cp313-musllinux_1_2_x86_64.whl", hash = "sha256:a7ad1f1b98ab6cb927ab924a38a8649f1ffd7525c75fe5b594f5dab17af70e18", size = 5008668 },
    { url = "https://files.pythonhosted.org/packages/b8/95/316f20092b389b927dba1d1dccd3f541853f96e707e210f1b9f4e7bacdd5/fonttools-4.55.0-cp313-cp313-win32.whl", hash = "sha256:abe62987c37630dca69a104266277216de1023cf570c1643bb3a19a9509e7a1b", size = 2155841 },
    { url = "https://files.pythonhosted.org/packages/35/ca/b4638aa3e446184892e2f9cc8ef44bb506f47fea04580df7fb84f5a4363d/fonttools-4.55.0-cp313-cp313-win_amd64.whl", hash = "sha256:2863555ba90b573e4201feaf87a7e71ca3b97c05aa4d63548a4b69ea16c9e998", size = 2200587 },
    { url = "https://files.pythonhosted.org/packages/b4/4a/786589606d4989cb34d8bc766cd687d955aaf3039c367fe7104bcf82dc98/fonttools-4.55.0-py3-none-any.whl", hash = "sha256:12db5888cd4dd3fcc9f0ee60c6edd3c7e1fd44b7dd0f31381ea03df68f8a153f", size = 1100249 },
]

[[package]]
name = "frozenlist"
version = "1.5.0"
source = { registry = "https://pypi.org/simple" }
sdist = { url = "https://files.pythonhosted.org/packages/8f/ed/0f4cec13a93c02c47ec32d81d11c0c1efbadf4a471e3f3ce7cad366cbbd3/frozenlist-1.5.0.tar.gz", hash = "sha256:81d5af29e61b9c8348e876d442253723928dce6433e0e76cd925cd83f1b4b817", size = 39930 }
wheels = [
    { url = "https://files.pythonhosted.org/packages/79/43/0bed28bf5eb1c9e4301003b74453b8e7aa85fb293b31dde352aac528dafc/frozenlist-1.5.0-cp311-cp311-macosx_10_9_universal2.whl", hash = "sha256:fd74520371c3c4175142d02a976aee0b4cb4a7cc912a60586ffd8d5929979b30", size = 94987 },
    { url = "https://files.pythonhosted.org/packages/bb/bf/b74e38f09a246e8abbe1e90eb65787ed745ccab6eaa58b9c9308e052323d/frozenlist-1.5.0-cp311-cp311-macosx_10_9_x86_64.whl", hash = "sha256:2f3f7a0fbc219fb4455264cae4d9f01ad41ae6ee8524500f381de64ffaa077d5", size = 54584 },
    { url = "https://files.pythonhosted.org/packages/2c/31/ab01375682f14f7613a1ade30149f684c84f9b8823a4391ed950c8285656/frozenlist-1.5.0-cp311-cp311-macosx_11_0_arm64.whl", hash = "sha256:f47c9c9028f55a04ac254346e92977bf0f166c483c74b4232bee19a6697e4778", size = 52499 },
    { url = "https://files.pythonhosted.org/packages/98/a8/d0ac0b9276e1404f58fec3ab6e90a4f76b778a49373ccaf6a563f100dfbc/frozenlist-1.5.0-cp311-cp311-manylinux_2_17_aarch64.manylinux2014_aarch64.whl", hash = "sha256:0996c66760924da6e88922756d99b47512a71cfd45215f3570bf1e0b694c206a", size = 276357 },
    { url = "https://files.pythonhosted.org/packages/ad/c9/c7761084fa822f07dac38ac29f841d4587570dd211e2262544aa0b791d21/frozenlist-1.5.0-cp311-cp311-manylinux_2_17_ppc64le.manylinux2014_ppc64le.whl", hash = "sha256:a2fe128eb4edeabe11896cb6af88fca5346059f6c8d807e3b910069f39157869", size = 287516 },
    { url = "https://files.pythonhosted.org/packages/a1/ff/cd7479e703c39df7bdab431798cef89dc75010d8aa0ca2514c5b9321db27/frozenlist-1.5.0-cp311-cp311-manylinux_2_17_s390x.manylinux2014_s390x.whl", hash = "sha256:1a8ea951bbb6cacd492e3948b8da8c502a3f814f5d20935aae74b5df2b19cf3d", size = 283131 },
    { url = "https://files.pythonhosted.org/packages/59/a0/370941beb47d237eca4fbf27e4e91389fd68699e6f4b0ebcc95da463835b/frozenlist-1.5.0-cp311-cp311-manylinux_2_5_i686.manylinux1_i686.manylinux_2_17_i686.manylinux2014_i686.whl", hash = "sha256:de537c11e4aa01d37db0d403b57bd6f0546e71a82347a97c6a9f0dcc532b3a45", size = 261320 },
    { url = "https://files.pythonhosted.org/packages/b8/5f/c10123e8d64867bc9b4f2f510a32042a306ff5fcd7e2e09e5ae5100ee333/frozenlist-1.5.0-cp311-cp311-manylinux_2_5_x86_64.manylinux1_x86_64.manylinux_2_17_x86_64.manylinux2014_x86_64.whl", hash = "sha256:9c2623347b933fcb9095841f1cc5d4ff0b278addd743e0e966cb3d460278840d", size = 274877 },
    { url = "https://files.pythonhosted.org/packages/fa/79/38c505601ae29d4348f21706c5d89755ceded02a745016ba2f58bd5f1ea6/frozenlist-1.5.0-cp311-cp311-musllinux_1_2_aarch64.whl", hash = "sha256:cee6798eaf8b1416ef6909b06f7dc04b60755206bddc599f52232606e18179d3", size = 269592 },
    { url = "https://files.pythonhosted.org/packages/19/e2/39f3a53191b8204ba9f0bb574b926b73dd2efba2a2b9d2d730517e8f7622/frozenlist-1.5.0-cp311-cp311-musllinux_1_2_i686.whl", hash = "sha256:f5f9da7f5dbc00a604fe74aa02ae7c98bcede8a3b8b9666f9f86fc13993bc71a", size = 265934 },
    { url = "https://files.pythonhosted.org/packages/d5/c9/3075eb7f7f3a91f1a6b00284af4de0a65a9ae47084930916f5528144c9dd/frozenlist-1.5.0-cp311-cp311-musllinux_1_2_ppc64le.whl", hash = "sha256:90646abbc7a5d5c7c19461d2e3eeb76eb0b204919e6ece342feb6032c9325ae9", size = 283859 },
    { url = "https://files.pythonhosted.org/packages/05/f5/549f44d314c29408b962fa2b0e69a1a67c59379fb143b92a0a065ffd1f0f/frozenlist-1.5.0-cp311-cp311-musllinux_1_2_s390x.whl", hash = "sha256:bdac3c7d9b705d253b2ce370fde941836a5f8b3c5c2b8fd70940a3ea3af7f4f2", size = 287560 },
    { url = "https://files.pythonhosted.org/packages/9d/f8/cb09b3c24a3eac02c4c07a9558e11e9e244fb02bf62c85ac2106d1eb0c0b/frozenlist-1.5.0-cp311-cp311-musllinux_1_2_x86_64.whl", hash = "sha256:03d33c2ddbc1816237a67f66336616416e2bbb6beb306e5f890f2eb22b959cdf", size = 277150 },
    { url = "https://files.pythonhosted.org/packages/37/48/38c2db3f54d1501e692d6fe058f45b6ad1b358d82cd19436efab80cfc965/frozenlist-1.5.0-cp311-cp311-win32.whl", hash = "sha256:237f6b23ee0f44066219dae14c70ae38a63f0440ce6750f868ee08775073f942", size = 45244 },
    { url = "https://files.pythonhosted.org/packages/ca/8c/2ddffeb8b60a4bce3b196c32fcc30d8830d4615e7b492ec2071da801b8ad/frozenlist-1.5.0-cp311-cp311-win_amd64.whl", hash = "sha256:0cc974cc93d32c42e7b0f6cf242a6bd941c57c61b618e78b6c0a96cb72788c1d", size = 51634 },
    { url = "https://files.pythonhosted.org/packages/79/73/fa6d1a96ab7fd6e6d1c3500700963eab46813847f01ef0ccbaa726181dd5/frozenlist-1.5.0-cp312-cp312-macosx_10_13_universal2.whl", hash = "sha256:31115ba75889723431aa9a4e77d5f398f5cf976eea3bdf61749731f62d4a4a21", size = 94026 },
    { url = "https://files.pythonhosted.org/packages/ab/04/ea8bf62c8868b8eada363f20ff1b647cf2e93377a7b284d36062d21d81d1/frozenlist-1.5.0-cp312-cp312-macosx_10_13_x86_64.whl", hash = "sha256:7437601c4d89d070eac8323f121fcf25f88674627505334654fd027b091db09d", size = 54150 },
    { url = "https://files.pythonhosted.org/packages/d0/9a/8e479b482a6f2070b26bda572c5e6889bb3ba48977e81beea35b5ae13ece/frozenlist-1.5.0-cp312-cp312-macosx_11_0_arm64.whl", hash = "sha256:7948140d9f8ece1745be806f2bfdf390127cf1a763b925c4a805c603df5e697e", size = 51927 },
    { url = "https://files.pythonhosted.org/packages/e3/12/2aad87deb08a4e7ccfb33600871bbe8f0e08cb6d8224371387f3303654d7/frozenlist-1.5.0-cp312-cp312-manylinux_2_17_aarch64.manylinux2014_aarch64.whl", hash = "sha256:feeb64bc9bcc6b45c6311c9e9b99406660a9c05ca8a5b30d14a78555088b0b3a", size = 282647 },
    { url = "https://files.pythonhosted.org/packages/77/f2/07f06b05d8a427ea0060a9cef6e63405ea9e0d761846b95ef3fb3be57111/frozenlist-1.5.0-cp312-cp312-manylinux_2_17_ppc64le.manylinux2014_ppc64le.whl", hash = "sha256:683173d371daad49cffb8309779e886e59c2f369430ad28fe715f66d08d4ab1a", size = 289052 },
    { url = "https://files.pythonhosted.org/packages/bd/9f/8bf45a2f1cd4aa401acd271b077989c9267ae8463e7c8b1eb0d3f561b65e/frozenlist-1.5.0-cp312-cp312-manylinux_2_17_s390x.manylinux2014_s390x.whl", hash = "sha256:7d57d8f702221405a9d9b40f9da8ac2e4a1a8b5285aac6100f3393675f0a85ee", size = 291719 },
    { url = "https://files.pythonhosted.org/packages/41/d1/1f20fd05a6c42d3868709b7604c9f15538a29e4f734c694c6bcfc3d3b935/frozenlist-1.5.0-cp312-cp312-manylinux_2_5_i686.manylinux1_i686.manylinux_2_17_i686.manylinux2014_i686.whl", hash = "sha256:30c72000fbcc35b129cb09956836c7d7abf78ab5416595e4857d1cae8d6251a6", size = 267433 },
    { url = "https://files.pythonhosted.org/packages/af/f2/64b73a9bb86f5a89fb55450e97cd5c1f84a862d4ff90d9fd1a73ab0f64a5/frozenlist-1.5.0-cp312-cp312-manylinux_2_5_x86_64.manylinux1_x86_64.manylinux_2_17_x86_64.manylinux2014_x86_64.whl", hash = "sha256:000a77d6034fbad9b6bb880f7ec073027908f1b40254b5d6f26210d2dab1240e", size = 283591 },
    { url = "https://files.pythonhosted.org/packages/29/e2/ffbb1fae55a791fd6c2938dd9ea779509c977435ba3940b9f2e8dc9d5316/frozenlist-1.5.0-cp312-cp312-musllinux_1_2_aarch64.whl", hash = "sha256:5d7f5a50342475962eb18b740f3beecc685a15b52c91f7d975257e13e029eca9", size = 273249 },
    { url = "https://files.pythonhosted.org/packages/2e/6e/008136a30798bb63618a114b9321b5971172a5abddff44a100c7edc5ad4f/frozenlist-1.5.0-cp312-cp312-musllinux_1_2_i686.whl", hash = "sha256:87f724d055eb4785d9be84e9ebf0f24e392ddfad00b3fe036e43f489fafc9039", size = 271075 },
    { url = "https://files.pythonhosted.org/packages/ae/f0/4e71e54a026b06724cec9b6c54f0b13a4e9e298cc8db0f82ec70e151f5ce/frozenlist-1.5.0-cp312-cp312-musllinux_1_2_ppc64le.whl", hash = "sha256:6e9080bb2fb195a046e5177f10d9d82b8a204c0736a97a153c2466127de87784", size = 285398 },
    { url = "https://files.pythonhosted.org/packages/4d/36/70ec246851478b1c0b59f11ef8ade9c482ff447c1363c2bd5fad45098b12/frozenlist-1.5.0-cp312-cp312-musllinux_1_2_s390x.whl", hash = "sha256:9b93d7aaa36c966fa42efcaf716e6b3900438632a626fb09c049f6a2f09fc631", size = 294445 },
    { url = "https://files.pythonhosted.org/packages/37/e0/47f87544055b3349b633a03c4d94b405956cf2437f4ab46d0928b74b7526/frozenlist-1.5.0-cp312-cp312-musllinux_1_2_x86_64.whl", hash = "sha256:52ef692a4bc60a6dd57f507429636c2af8b6046db8b31b18dac02cbc8f507f7f", size = 280569 },
    { url = "https://files.pythonhosted.org/packages/f9/7c/490133c160fb6b84ed374c266f42800e33b50c3bbab1652764e6e1fc498a/frozenlist-1.5.0-cp312-cp312-win32.whl", hash = "sha256:29d94c256679247b33a3dc96cce0f93cbc69c23bf75ff715919332fdbb6a32b8", size = 44721 },
    { url = "https://files.pythonhosted.org/packages/b1/56/4e45136ffc6bdbfa68c29ca56ef53783ef4c2fd395f7cbf99a2624aa9aaa/frozenlist-1.5.0-cp312-cp312-win_amd64.whl", hash = "sha256:8969190d709e7c48ea386db202d708eb94bdb29207a1f269bab1196ce0dcca1f", size = 51329 },
    { url = "https://files.pythonhosted.org/packages/da/3b/915f0bca8a7ea04483622e84a9bd90033bab54bdf485479556c74fd5eaf5/frozenlist-1.5.0-cp313-cp313-macosx_10_13_universal2.whl", hash = "sha256:7a1a048f9215c90973402e26c01d1cff8a209e1f1b53f72b95c13db61b00f953", size = 91538 },
    { url = "https://files.pythonhosted.org/packages/c7/d1/a7c98aad7e44afe5306a2b068434a5830f1470675f0e715abb86eb15f15b/frozenlist-1.5.0-cp313-cp313-macosx_10_13_x86_64.whl", hash = "sha256:dd47a5181ce5fcb463b5d9e17ecfdb02b678cca31280639255ce9d0e5aa67af0", size = 52849 },
    { url = "https://files.pythonhosted.org/packages/3a/c8/76f23bf9ab15d5f760eb48701909645f686f9c64fbb8982674c241fbef14/frozenlist-1.5.0-cp313-cp313-macosx_11_0_arm64.whl", hash = "sha256:1431d60b36d15cda188ea222033eec8e0eab488f39a272461f2e6d9e1a8e63c2", size = 50583 },
    { url = "https://files.pythonhosted.org/packages/1f/22/462a3dd093d11df623179d7754a3b3269de3b42de2808cddef50ee0f4f48/frozenlist-1.5.0-cp313-cp313-manylinux_2_17_aarch64.manylinux2014_aarch64.whl", hash = "sha256:6482a5851f5d72767fbd0e507e80737f9c8646ae7fd303def99bfe813f76cf7f", size = 265636 },
    { url = "https://files.pythonhosted.org/packages/80/cf/e075e407fc2ae7328155a1cd7e22f932773c8073c1fc78016607d19cc3e5/frozenlist-1.5.0-cp313-cp313-manylinux_2_17_ppc64le.manylinux2014_ppc64le.whl", hash = "sha256:44c49271a937625619e862baacbd037a7ef86dd1ee215afc298a417ff3270608", size = 270214 },
    { url = "https://files.pythonhosted.org/packages/a1/58/0642d061d5de779f39c50cbb00df49682832923f3d2ebfb0fedf02d05f7f/frozenlist-1.5.0-cp313-cp313-manylinux_2_17_s390x.manylinux2014_s390x.whl", hash = "sha256:12f78f98c2f1c2429d42e6a485f433722b0061d5c0b0139efa64f396efb5886b", size = 273905 },
    { url = "https://files.pythonhosted.org/packages/ab/66/3fe0f5f8f2add5b4ab7aa4e199f767fd3b55da26e3ca4ce2cc36698e50c4/frozenlist-1.5.0-cp313-cp313-manylinux_2_5_i686.manylinux1_i686.manylinux_2_17_i686.manylinux2014_i686.whl", hash = "sha256:ce3aa154c452d2467487765e3adc730a8c153af77ad84096bc19ce19a2400840", size = 250542 },
    { url = "https://files.pythonhosted.org/packages/f6/b8/260791bde9198c87a465224e0e2bb62c4e716f5d198fc3a1dacc4895dbd1/frozenlist-1.5.0-cp313-cp313-manylinux_2_5_x86_64.manylinux1_x86_64.manylinux_2_17_x86_64.manylinux2014_x86_64.whl", hash = "sha256:9b7dc0c4338e6b8b091e8faf0db3168a37101943e687f373dce00959583f7439", size = 267026 },
    { url = "https://files.pythonhosted.org/packages/2e/a4/3d24f88c527f08f8d44ade24eaee83b2627793fa62fa07cbb7ff7a2f7d42/frozenlist-1.5.0-cp313-cp313-musllinux_1_2_aarch64.whl", hash = "sha256:45e0896250900b5aa25180f9aec243e84e92ac84bd4a74d9ad4138ef3f5c97de", size = 257690 },
    { url = "https://files.pythonhosted.org/packages/de/9a/d311d660420b2beeff3459b6626f2ab4fb236d07afbdac034a4371fe696e/frozenlist-1.5.0-cp313-cp313-musllinux_1_2_i686.whl", hash = "sha256:561eb1c9579d495fddb6da8959fd2a1fca2c6d060d4113f5844b433fc02f2641", size = 253893 },
    { url = "https://files.pythonhosted.org/packages/c6/23/e491aadc25b56eabd0f18c53bb19f3cdc6de30b2129ee0bc39cd387cd560/frozenlist-1.5.0-cp313-cp313-musllinux_1_2_ppc64le.whl", hash = "sha256:df6e2f325bfee1f49f81aaac97d2aa757c7646534a06f8f577ce184afe2f0a9e", size = 267006 },
    { url = "https://files.pythonhosted.org/packages/08/c4/ab918ce636a35fb974d13d666dcbe03969592aeca6c3ab3835acff01f79c/frozenlist-1.5.0-cp313-cp313-musllinux_1_2_s390x.whl", hash = "sha256:140228863501b44b809fb39ec56b5d4071f4d0aa6d216c19cbb08b8c5a7eadb9", size = 276157 },
    { url = "https://files.pythonhosted.org/packages/c0/29/3b7a0bbbbe5a34833ba26f686aabfe982924adbdcafdc294a7a129c31688/frozenlist-1.5.0-cp313-cp313-musllinux_1_2_x86_64.whl", hash = "sha256:7707a25d6a77f5d27ea7dc7d1fc608aa0a478193823f88511ef5e6b8a48f9d03", size = 264642 },
    { url = "https://files.pythonhosted.org/packages/ab/42/0595b3dbffc2e82d7fe658c12d5a5bafcd7516c6bf2d1d1feb5387caa9c1/frozenlist-1.5.0-cp313-cp313-win32.whl", hash = "sha256:31a9ac2b38ab9b5a8933b693db4939764ad3f299fcaa931a3e605bc3460e693c", size = 44914 },
    { url = "https://files.pythonhosted.org/packages/17/c4/b7db1206a3fea44bf3b838ca61deb6f74424a8a5db1dd53ecb21da669be6/frozenlist-1.5.0-cp313-cp313-win_amd64.whl", hash = "sha256:11aabdd62b8b9c4b84081a3c246506d1cddd2dd93ff0ad53ede5defec7886b28", size = 51167 },
    { url = "https://files.pythonhosted.org/packages/c6/c8/a5be5b7550c10858fcf9b0ea054baccab474da77d37f1e828ce043a3a5d4/frozenlist-1.5.0-py3-none-any.whl", hash = "sha256:d994863bba198a4a518b467bb971c56e1db3f180a25c6cf7bb1949c267f748c3", size = 11901 },
]

[[package]]
name = "fsspec"
version = "2024.9.0"
source = { registry = "https://pypi.org/simple" }
sdist = { url = "https://files.pythonhosted.org/packages/62/7c/12b0943011daaaa9c35c2a2e22e5eb929ac90002f08f1259d69aedad84de/fsspec-2024.9.0.tar.gz", hash = "sha256:4b0afb90c2f21832df142f292649035d80b421f60a9e1c027802e5a0da2b04e8", size = 286206 }
wheels = [
    { url = "https://files.pythonhosted.org/packages/1d/a0/6aaea0c2fbea2f89bfd5db25fb1e3481896a423002ebe4e55288907a97a3/fsspec-2024.9.0-py3-none-any.whl", hash = "sha256:a0947d552d8a6efa72cc2c730b12c41d043509156966cca4fb157b0f2a0c574b", size = 179253 },
]

[package.optional-dependencies]
http = [
    { name = "aiohttp" },
]

[[package]]
name = "grpcio"
version = "1.68.0"
source = { registry = "https://pypi.org/simple" }
sdist = { url = "https://files.pythonhosted.org/packages/d5/da/132615afbfc722df4bba963844843a205aa298fd5f9a03fa2995e8dddf11/grpcio-1.68.0.tar.gz", hash = "sha256:7e7483d39b4a4fddb9906671e9ea21aaad4f031cdfc349fec76bdfa1e404543a", size = 12682655 }
wheels = [
    { url = "https://files.pythonhosted.org/packages/cf/5f/019594ff8130ce84f9317cfc1e3d2c2beef2b74fd8822c5f1dfe237cb0d5/grpcio-1.68.0-cp311-cp311-linux_armv7l.whl", hash = "sha256:3b2b559beb2d433129441783e5f42e3be40a9e1a89ec906efabf26591c5cd415", size = 5180685 },
    { url = "https://files.pythonhosted.org/packages/7b/59/34dae935bbb42f3e8929c90e9dfff49090cef412cf767cf4f14cd01ded18/grpcio-1.68.0-cp311-cp311-macosx_10_9_universal2.whl", hash = "sha256:e46541de8425a4d6829ac6c5d9b16c03c292105fe9ebf78cb1c31e8d242f9155", size = 11150577 },
    { url = "https://files.pythonhosted.org/packages/a6/5e/3df718124aadfc5d565c70ebe6a32c9ee747a9ccf211041596dd471fd763/grpcio-1.68.0-cp311-cp311-manylinux_2_17_aarch64.whl", hash = "sha256:c1245651f3c9ea92a2db4f95d37b7597db6b246d5892bca6ee8c0e90d76fb73c", size = 5685490 },
    { url = "https://files.pythonhosted.org/packages/4c/57/4e39ac1030875e0497debc9d5a4b3a1478ee1bd957ba4b87c27fcd7a3545/grpcio-1.68.0-cp311-cp311-manylinux_2_17_i686.manylinux2014_i686.whl", hash = "sha256:4f1931c7aa85be0fa6cea6af388e576f3bf6baee9e5d481c586980c774debcb4", size = 6316329 },
    { url = "https://files.pythonhosted.org/packages/26/fe/9208707b0c07d28bb9f466340e4f052142fe40d54ea5c2d57870ba0d6860/grpcio-1.68.0-cp311-cp311-manylinux_2_17_x86_64.manylinux2014_x86_64.whl", hash = "sha256:8b0ff09c81e3aded7a183bc6473639b46b6caa9c1901d6f5e2cba24b95e59e30", size = 5939890 },
    { url = "https://files.pythonhosted.org/packages/05/b9/e344bf744e095e2795fe942ce432add2d03761c3c440a5747705ff5b8efb/grpcio-1.68.0-cp311-cp311-musllinux_1_1_i686.whl", hash = "sha256:8c73f9fbbaee1a132487e31585aa83987ddf626426d703ebcb9a528cf231c9b1", size = 6644776 },
    { url = "https://files.pythonhosted.org/packages/ef/bf/0856c5fa93c3e1bd9f42da62a7aa6988c7a8f95f30dc4f9a3d631f75bb8e/grpcio-1.68.0-cp311-cp311-musllinux_1_1_x86_64.whl", hash = "sha256:6b2f98165ea2790ea159393a2246b56f580d24d7da0d0342c18a085299c40a75", size = 6211889 },
    { url = "https://files.pythonhosted.org/packages/63/40/eac5203baf7f45c56b16645c81a4c8ed515510fe81322371e8625758239b/grpcio-1.68.0-cp311-cp311-win32.whl", hash = "sha256:e1e7ed311afb351ff0d0e583a66fcb39675be112d61e7cfd6c8269884a98afbc", size = 3650597 },
    { url = "https://files.pythonhosted.org/packages/e4/31/120ec7132e6b82a0df91952f71aa0aa5e9f23d70152b58d96fac9b3e7cfe/grpcio-1.68.0-cp311-cp311-win_amd64.whl", hash = "sha256:e0d2f68eaa0a755edd9a47d40e50dba6df2bceda66960dee1218da81a2834d27", size = 4400445 },
    { url = "https://files.pythonhosted.org/packages/30/66/79508e13feee4182e6f2ea260ad4eea96b8b396bbf81334660142a6eecab/grpcio-1.68.0-cp312-cp312-linux_armv7l.whl", hash = "sha256:8af6137cc4ae8e421690d276e7627cfc726d4293f6607acf9ea7260bd8fc3d7d", size = 5147575 },
    { url = "https://files.pythonhosted.org/packages/41/8d/19ffe12a736f57e9860bad506c0e711dd3c9c7c9f06030cfd87fa3eb6b45/grpcio-1.68.0-cp312-cp312-macosx_10_9_universal2.whl", hash = "sha256:4028b8e9a3bff6f377698587d642e24bd221810c06579a18420a17688e421af7", size = 11126767 },
    { url = "https://files.pythonhosted.org/packages/9c/c6/9aa8178d0fa3c893531a3ef38fa65a0e9997047ded9a8a20e3aa5706f923/grpcio-1.68.0-cp312-cp312-manylinux_2_17_aarch64.whl", hash = "sha256:f60fa2adf281fd73ae3a50677572521edca34ba373a45b457b5ebe87c2d01e1d", size = 5644649 },
    { url = "https://files.pythonhosted.org/packages/36/91/e2c451a103b8b595d3e3725fc78c76242d38a96cfe22dd9a47c31faba99d/grpcio-1.68.0-cp312-cp312-manylinux_2_17_i686.manylinux2014_i686.whl", hash = "sha256:e18589e747c1e70b60fab6767ff99b2d0c359ea1db8a2cb524477f93cdbedf5b", size = 6292623 },
    { url = "https://files.pythonhosted.org/packages/0b/5f/cbb2c0dfb3f7b893b30d6daca0a7829067f302c55f20b9c470111f48e6e3/grpcio-1.68.0-cp312-cp312-manylinux_2_17_x86_64.manylinux2014_x86_64.whl", hash = "sha256:e0d30f3fee9372796f54d3100b31ee70972eaadcc87314be369360248a3dcffe", size = 5905873 },
    { url = "https://files.pythonhosted.org/packages/9d/37/ddc32a46baccac6a0a3cdcabd6908d23dfa526f061a1b81211fe029489c7/grpcio-1.68.0-cp312-cp312-musllinux_1_1_i686.whl", hash = "sha256:7e0a3e72c0e9a1acab77bef14a73a416630b7fd2cbd893c0a873edc47c42c8cd", size = 6630863 },
    { url = "https://files.pythonhosted.org/packages/45/69/4f74f67ae33be4422bd20050e09ad8b5318f8827a7eb153507de8fb78aef/grpcio-1.68.0-cp312-cp312-musllinux_1_1_x86_64.whl", hash = "sha256:a831dcc343440969aaa812004685ed322cdb526cd197112d0db303b0da1e8659", size = 6200368 },
    { url = "https://files.pythonhosted.org/packages/91/e9/25e51915cd972e8c66daf29644e653135f967d7411eccd2651fa347a6337/grpcio-1.68.0-cp312-cp312-win32.whl", hash = "sha256:5a180328e92b9a0050958ced34dddcb86fec5a8b332f5a229e353dafc16cd332", size = 3637786 },
    { url = "https://files.pythonhosted.org/packages/e2/1d/b1250907a727f08de6508d752f367e4b46d113d4eac9eb919ebd9da6a5d6/grpcio-1.68.0-cp312-cp312-win_amd64.whl", hash = "sha256:2bddd04a790b69f7a7385f6a112f46ea0b34c4746f361ebafe9ca0be567c78e9", size = 4390622 },
    { url = "https://files.pythonhosted.org/packages/fb/2d/d9cbdb75dc99141705f08474e97b181034c2e53a345d94b58e3c55f4dd92/grpcio-1.68.0-cp313-cp313-linux_armv7l.whl", hash = "sha256:fc05759ffbd7875e0ff2bd877be1438dfe97c9312bbc558c8284a9afa1d0f40e", size = 5149697 },
    { url = "https://files.pythonhosted.org/packages/6f/37/a848871a5adba8cd571fa89e8aabc40ca0c475bd78b2e645e1649b20e095/grpcio-1.68.0-cp313-cp313-macosx_10_13_universal2.whl", hash = "sha256:15fa1fe25d365a13bc6d52fcac0e3ee1f9baebdde2c9b3b2425f8a4979fccea1", size = 11084394 },
    { url = "https://files.pythonhosted.org/packages/1f/52/b09374aab9c9c2f66627ce7de39eef41d73670aa0f75286d91dcc22a2dd8/grpcio-1.68.0-cp313-cp313-manylinux_2_17_aarch64.whl", hash = "sha256:32a9cb4686eb2e89d97022ecb9e1606d132f85c444354c17a7dbde4a455e4a3b", size = 5645417 },
    { url = "https://files.pythonhosted.org/packages/01/78/ec5ad7c44d7adaf0b932fd41ce8c59a95177a8c79c947c77204600b652db/grpcio-1.68.0-cp313-cp313-manylinux_2_17_i686.manylinux2014_i686.whl", hash = "sha256:dba037ff8d284c8e7ea9a510c8ae0f5b016004f13c3648f72411c464b67ff2fb", size = 6291062 },
    { url = "https://files.pythonhosted.org/packages/f7/7f/7f5a1a8dc63a42b78ca930d195eb0c97aa7a09e8553bb3a07b7cf37f6bc1/grpcio-1.68.0-cp313-cp313-manylinux_2_17_x86_64.manylinux2014_x86_64.whl", hash = "sha256:0efbbd849867e0e569af09e165363ade75cf84f5229b2698d53cf22c7a4f9e21", size = 5906505 },
    { url = "https://files.pythonhosted.org/packages/41/7b/0b048b8ad1a09fab5f4567fba2a569fb9106c4c1bb473c009c25659542cb/grpcio-1.68.0-cp313-cp313-musllinux_1_1_i686.whl", hash = "sha256:4e300e6978df0b65cc2d100c54e097c10dfc7018b9bd890bbbf08022d47f766d", size = 6635069 },
    { url = "https://files.pythonhosted.org/packages/5e/c5/9f0ebc9cfba8309a15a9786c953ce99eaf4e1ca2df402b3c5ecf42493bd4/grpcio-1.68.0-cp313-cp313-musllinux_1_1_x86_64.whl", hash = "sha256:6f9c7ad1a23e1047f827385f4713b5b8c6c7d325705be1dd3e31fb00dcb2f665", size = 6200683 },
    { url = "https://files.pythonhosted.org/packages/ce/e1/d3eba05299d5acdae6c11d056308b885f1d1be0b328baa8233d5d139ec1d/grpcio-1.68.0-cp313-cp313-win32.whl", hash = "sha256:3ac7f10850fd0487fcce169c3c55509101c3bde2a3b454869639df2176b60a03", size = 3637301 },
    { url = "https://files.pythonhosted.org/packages/3c/c1/decb2b368a54c00a6ee815c3f610903f36432e3cb591d43369319826b05e/grpcio-1.68.0-cp313-cp313-win_amd64.whl", hash = "sha256:afbf45a62ba85a720491bfe9b2642f8761ff348006f5ef67e4622621f116b04a", size = 4390939 },
]

[[package]]
name = "grpcio-tools"
version = "1.68.0"
source = { registry = "https://pypi.org/simple" }
dependencies = [
    { name = "grpcio" },
    { name = "protobuf" },
    { name = "setuptools" },
]
sdist = { url = "https://files.pythonhosted.org/packages/81/40/47299f96fc21b9cd448cbebcbf174b1bedeaa1f82a1e7d4ed144d084d002/grpcio_tools-1.68.0.tar.gz", hash = "sha256:737804ec2225dd4cc27e633b4ca0e963b0795161bf678285fab6586e917fd867", size = 5275538 }
wheels = [
    { url = "https://files.pythonhosted.org/packages/f7/60/80a141ab5e3a747f400ba585be9b690e00a232167bf6909fccaedde17bab/grpcio_tools-1.68.0-cp311-cp311-linux_armv7l.whl", hash = "sha256:f65942fab440e99113ce14436deace7554d5aa554ea18358e3a5f3fc47efe322", size = 2342417 },
    { url = "https://files.pythonhosted.org/packages/c4/a2/78a4c5c3e3ae3bd209519da5a4fc6669a5f3d06423d466028d01e7fbbbce/grpcio_tools-1.68.0-cp311-cp311-macosx_10_9_universal2.whl", hash = "sha256:8fefc6d000e169a97336feded23ce614df3fb9926fc48c7a9ff8ea459d93b5b0", size = 5587871 },
    { url = "https://files.pythonhosted.org/packages/74/58/9da5fd8840d13389805bf52c347e6405665380244c01b26fb5580b743749/grpcio_tools-1.68.0-cp311-cp311-manylinux_2_17_aarch64.whl", hash = "sha256:6dd69c9f3ff85eee8d1f71adf7023c638ca8d465633244ac1b7f19bc3668612d", size = 2306367 },
    { url = "https://files.pythonhosted.org/packages/2c/85/3fdd9bc501a6c0f251bda233fec114a115c82603b6535373a5e74c77400c/grpcio_tools-1.68.0-cp311-cp311-manylinux_2_17_i686.manylinux2014_i686.whl", hash = "sha256:7dc5195dc02057668cc22da1ff1aea1811f6fa0deb801b3194dec1fe0bab1cf0", size = 2679524 },
    { url = "https://files.pythonhosted.org/packages/da/21/f2ed730aa8a5e8f4ab7500d4863c6b2a1cbb33beaff717a01ddacff995db/grpcio_tools-1.68.0-cp311-cp311-manylinux_2_17_x86_64.manylinux2014_x86_64.whl", hash = "sha256:849b12bec2320e49e988df104c92217d533e01febac172a4495caab36d9f0edc", size = 2425894 },
    { url = "https://files.pythonhosted.org/packages/58/c4/0bd72a59192cdb6c595c7dd72f3d48eccb5017be625459427dd798e3a381/grpcio_tools-1.68.0-cp311-cp311-musllinux_1_1_i686.whl", hash = "sha256:766c2cd2e365e0fc0e559af56f2c2d144d95fd7cb8668a34d533e66d6435eb34", size = 3288925 },
    { url = "https://files.pythonhosted.org/packages/81/c5/ee3d0e45d24c716449b4d84485f7ea39f4a8e670717270fc2bee55b0b21b/grpcio_tools-1.68.0-cp311-cp311-musllinux_1_1_x86_64.whl", hash = "sha256:2ec3a2e0afa4866ccc5ba33c071aebaa619245dfdd840cbb74f2b0591868d085", size = 2903913 },
    { url = "https://files.pythonhosted.org/packages/13/7f/85e1ac0a4c4d23a89d6d569f516b39f5a0467b6069fe967382ede41341d2/grpcio_tools-1.68.0-cp311-cp311-win32.whl", hash = "sha256:80b733014eb40d920d836d782e5cdea0dcc90d251a2ffb35ab378ef4f8a42c14", size = 946129 },
    { url = "https://files.pythonhosted.org/packages/48/64/591a4fe11fabc4c43780921b3e72233462810b893240f447cea0dec953ce/grpcio_tools-1.68.0-cp311-cp311-win_amd64.whl", hash = "sha256:f95103e3e4e7fee7c6123bc9e4e925e07ad24d8d09d7c1c916fb6c8d1cb9e726", size = 1097286 },
    { url = "https://files.pythonhosted.org/packages/b1/da/986224ace81c96a693f0e972b7cb330af06625dc57849aff9dcc95c98afa/grpcio_tools-1.68.0-cp312-cp312-linux_armv7l.whl", hash = "sha256:dd9a654af8536b3de8525bff72a245fef62d572eabf96ac946fe850e707cb27d", size = 2342316 },
    { url = "https://files.pythonhosted.org/packages/8e/55/25a9a8e47d0b7f0551309bb9af641f04d076e2995e10866b5e08d0d73628/grpcio_tools-1.68.0-cp312-cp312-macosx_10_9_universal2.whl", hash = "sha256:0f77957e3a0916a0dd18d57ce6b49d95fc9a5cfed92310f226339c0fda5394f6", size = 5585973 },
    { url = "https://files.pythonhosted.org/packages/a5/db/518695c93b86db44eef2445c245b51f8d3c7413cb22941b4ce5fc0377dc7/grpcio_tools-1.68.0-cp312-cp312-manylinux_2_17_aarch64.whl", hash = "sha256:92a09afe64fe26696595de2036e10967876d26b12c894cc9160f00152cacebe7", size = 2306181 },
    { url = "https://files.pythonhosted.org/packages/e8/18/8e395bea3f1ea1da49ca99685e670ec21251e8b6a6d37ced266109b33c32/grpcio_tools-1.68.0-cp312-cp312-manylinux_2_17_i686.manylinux2014_i686.whl", hash = "sha256:28ebdbad2ef16699d07400b65260240851049a75502eff69a59b127d3ab960f1", size = 2679660 },
    { url = "https://files.pythonhosted.org/packages/e5/f8/7b0bc247c3607c5a3a5f09c81d37b887f684cb3863837eaeacc24835a951/grpcio_tools-1.68.0-cp312-cp312-manylinux_2_17_x86_64.manylinux2014_x86_64.whl", hash = "sha256:5d3150d784d8050b10dcf5eb06e04fb90747a1547fed3a062a608d940fe57066", size = 2425466 },
    { url = "https://files.pythonhosted.org/packages/64/6a/91f8948b34c245b06ed738a49e0f29948168ecca967aee653f70cd8e9009/grpcio_tools-1.68.0-cp312-cp312-musllinux_1_1_i686.whl", hash = "sha256:261d98fd635595de42aadee848f9af46da6654d63791c888891e94f66c5d0682", size = 3289408 },
    { url = "https://files.pythonhosted.org/packages/97/d7/5ff90d41e8036cbcac4c2b4f53d303b778d23f74a3dbb40c625fc0f3e475/grpcio_tools-1.68.0-cp312-cp312-musllinux_1_1_x86_64.whl", hash = "sha256:061345c0079b9471f32230186ab01acb908ea0e577bc1699a8cf47acef8be4af", size = 2903935 },
    { url = "https://files.pythonhosted.org/packages/e1/26/c360f9ce0a0a49f375f2c487ba91daeb85e519ea6e1f9eed04781faabb12/grpcio_tools-1.68.0-cp312-cp312-win32.whl", hash = "sha256:533ce6791a5ba21e35d74c6c25caf4776f5692785a170c01ea1153783ad5af31", size = 946040 },
    { url = "https://files.pythonhosted.org/packages/13/96/dbc239492dac0abad04de84578a068b72f3bdff4c5afbc38a9587738b2ef/grpcio_tools-1.68.0-cp312-cp312-win_amd64.whl", hash = "sha256:56842a0ce74b4b92eb62cd5ee00181b2d3acc58ba0c4fd20d15a5db51f891ba6", size = 1096722 },
    { url = "https://files.pythonhosted.org/packages/29/63/ccdcb96d0f3a473b457f9b1cc78adb0f1226d7fed6cfffbbdeeb3ce88fbb/grpcio_tools-1.68.0-cp313-cp313-linux_armv7l.whl", hash = "sha256:1117a81592542f0c36575082daa6413c57ca39188b18a4c50ec7332616f4b97e", size = 2342127 },
    { url = "https://files.pythonhosted.org/packages/4d/28/1bbc4cd976f518bd45c1c1ec0d1d0a3db35adcdaf5245cbaaa95c2fdf548/grpcio_tools-1.68.0-cp313-cp313-macosx_10_13_universal2.whl", hash = "sha256:51e5a090849b30c99a2396d42140b8a3e558eff6cdfa12603f9582e2cd07724e", size = 5573889 },
    { url = "https://files.pythonhosted.org/packages/77/80/2ccdf2fd60b5ab822ff800c315afd5cbaf9368a58882b802cb64865740bb/grpcio_tools-1.68.0-cp313-cp313-manylinux_2_17_aarch64.whl", hash = "sha256:4fe611d89a1836df8936f066d39c7eb03d4241806449ec45d4b8e1c843ae8011", size = 2305568 },
    { url = "https://files.pythonhosted.org/packages/1a/9c/3b8e73b8e60aaacda101a4adfdec837e60a03a1dbf54c7b80f85ceff0c9c/grpcio_tools-1.68.0-cp313-cp313-manylinux_2_17_i686.manylinux2014_i686.whl", hash = "sha256:c10f3faa0cc4d89eb546f53b623837af23e86dc495d3b89510bcc0e0a6c0b8b2", size = 2678660 },
    { url = "https://files.pythonhosted.org/packages/ed/95/19a545674b81ad8b8783807a125f8b51210c29ab0cea6e79a2d21c0077c1/grpcio_tools-1.68.0-cp313-cp313-manylinux_2_17_x86_64.manylinux2014_x86_64.whl", hash = "sha256:46b537480b8fd2195d988120a28467601a2a3de2e504043b89fb90318e1eb754", size = 2425008 },
    { url = "https://files.pythonhosted.org/packages/00/c7/9da961471f7ec6f3d437e2bf91fec0247315c0f1151e2412e6d08852f3d4/grpcio_tools-1.68.0-cp313-cp313-musllinux_1_1_i686.whl", hash = "sha256:17d0c9004ea82b4213955a585401e80c30d4b37a1d4ace32ccdea8db4d3b7d43", size = 3288874 },
    { url = "https://files.pythonhosted.org/packages/f8/22/2147b3c104cba9dda2a28a375f88b27d86fd5f25e249d8e8547ca0ea04ef/grpcio_tools-1.68.0-cp313-cp313-musllinux_1_1_x86_64.whl", hash = "sha256:2919faae04fe47bad57fc9b578aeaab527da260e851f321a253b6b11862254a8", size = 2903220 },
    { url = "https://files.pythonhosted.org/packages/d7/d8/c9e8bd2bf3128608e14bb28266a0d587ebca8bfd8279b956da1f0f939270/grpcio_tools-1.68.0-cp313-cp313-win32.whl", hash = "sha256:ee86157ef899f58ba2fe1055cce0d33bd703e99aa6d5a0895581ac3969f06bfa", size = 945292 },
    { url = "https://files.pythonhosted.org/packages/f1/0d/99bd17898a923d40869a54f80bd79ff1013ef9c014d778c7750aa4493809/grpcio_tools-1.68.0-cp313-cp313-win_amd64.whl", hash = "sha256:d0470ffc6a93c86cdda48edd428d22e2fef17d854788d60d0d5f291038873157", size = 1096010 },
]

[[package]]
name = "h11"
version = "0.14.0"
source = { registry = "https://pypi.org/simple" }
sdist = { url = "https://files.pythonhosted.org/packages/f5/38/3af3d3633a34a3316095b39c8e8fb4853a28a536e55d347bd8d8e9a14b03/h11-0.14.0.tar.gz", hash = "sha256:8f19fbbe99e72420ff35c00b27a34cb9937e902a8b810e2c88300c6f0a3b699d", size = 100418 }
wheels = [
    { url = "https://files.pythonhosted.org/packages/95/04/ff642e65ad6b90db43e668d70ffb6736436c7ce41fcc549f4e9472234127/h11-0.14.0-py3-none-any.whl", hash = "sha256:e3fe4ac4b851c468cc8363d500db52c2ead036020723024a109d37346efaa761", size = 58259 },
]

[[package]]
name = "h2"
version = "4.1.0"
source = { registry = "https://pypi.org/simple" }
dependencies = [
    { name = "hpack" },
    { name = "hyperframe" },
]
sdist = { url = "https://files.pythonhosted.org/packages/2a/32/fec683ddd10629ea4ea46d206752a95a2d8a48c22521edd70b142488efe1/h2-4.1.0.tar.gz", hash = "sha256:a83aca08fbe7aacb79fec788c9c0bac936343560ed9ec18b82a13a12c28d2abb", size = 2145593 }
wheels = [
    { url = "https://files.pythonhosted.org/packages/2a/e5/db6d438da759efbb488c4f3fbdab7764492ff3c3f953132efa6b9f0e9e53/h2-4.1.0-py3-none-any.whl", hash = "sha256:03a46bcf682256c95b5fd9e9a99c1323584c3eec6440d379b9903d709476bc6d", size = 57488 },
]

[[package]]
name = "hpack"
version = "4.0.0"
source = { registry = "https://pypi.org/simple" }
sdist = { url = "https://files.pythonhosted.org/packages/3e/9b/fda93fb4d957db19b0f6b370e79d586b3e8528b20252c729c476a2c02954/hpack-4.0.0.tar.gz", hash = "sha256:fc41de0c63e687ebffde81187a948221294896f6bdc0ae2312708df339430095", size = 49117 }
wheels = [
    { url = "https://files.pythonhosted.org/packages/d5/34/e8b383f35b77c402d28563d2b8f83159319b509bc5f760b15d60b0abf165/hpack-4.0.0-py3-none-any.whl", hash = "sha256:84a076fad3dc9a9f8063ccb8041ef100867b1878b25ef0ee63847a5d53818a6c", size = 32611 },
]

[[package]]
name = "html2text"
version = "2024.2.26"
source = { registry = "https://pypi.org/simple" }
sdist = { url = "https://files.pythonhosted.org/packages/1a/43/e1d53588561e533212117750ee79ad0ba02a41f52a08c1df3396bd466c05/html2text-2024.2.26.tar.gz", hash = "sha256:05f8e367d15aaabc96415376776cdd11afd5127a77fce6e36afc60c563ca2c32", size = 56527 }

[[package]]
name = "httpcore"
version = "1.0.7"
source = { registry = "https://pypi.org/simple" }
dependencies = [
    { name = "certifi" },
    { name = "h11" },
]
sdist = { url = "https://files.pythonhosted.org/packages/6a/41/d7d0a89eb493922c37d343b607bc1b5da7f5be7e383740b4753ad8943e90/httpcore-1.0.7.tar.gz", hash = "sha256:8551cb62a169ec7162ac7be8d4817d561f60e08eaa485234898414bb5a8a0b4c", size = 85196 }
wheels = [
    { url = "https://files.pythonhosted.org/packages/87/f5/72347bc88306acb359581ac4d52f23c0ef445b57157adedb9aee0cd689d2/httpcore-1.0.7-py3-none-any.whl", hash = "sha256:a3fff8f43dc260d5bd363d9f9cf1830fa3a458b332856f34282de498ed420edd", size = 78551 },
]

[[package]]
name = "httpx"
version = "0.28.0"
source = { registry = "https://pypi.org/simple" }
dependencies = [
    { name = "anyio" },
    { name = "certifi" },
    { name = "httpcore" },
    { name = "idna" },
]
sdist = { url = "https://files.pythonhosted.org/packages/10/df/676b7cf674dd1bdc71a64ad393c89879f75e4a0ab8395165b498262ae106/httpx-0.28.0.tar.gz", hash = "sha256:0858d3bab51ba7e386637f22a61d8ccddaeec5f3fe4209da3a6168dbb91573e0", size = 141307 }
wheels = [
    { url = "https://files.pythonhosted.org/packages/8f/fb/a19866137577ba60c6d8b69498dc36be479b13ba454f691348ddf428f185/httpx-0.28.0-py3-none-any.whl", hash = "sha256:dc0b419a0cfeb6e8b34e85167c0da2671206f5095f1baa9663d23bcfd6b535fc", size = 73551 },
]

[package.optional-dependencies]
http2 = [
    { name = "h2" },
]

[[package]]
name = "huggingface-hub"
version = "0.26.3"
source = { registry = "https://pypi.org/simple" }
dependencies = [
    { name = "filelock" },
    { name = "fsspec" },
    { name = "packaging" },
    { name = "pyyaml" },
    { name = "requests" },
    { name = "tqdm" },
    { name = "typing-extensions" },
]
sdist = { url = "https://files.pythonhosted.org/packages/4c/66/fa78b1cbcae512a30c2d4c702eba0e3a771ad7b304f85d5df0b339ad82f7/huggingface_hub-0.26.3.tar.gz", hash = "sha256:90e1fe62ffc26757a073aaad618422b899ccf9447c2bba8c902a90bef5b42e1d", size = 375690 }
wheels = [
    { url = "https://files.pythonhosted.org/packages/95/9b/3068fb3ae0b498eb66960ca5f4d92a81c91458cacd4dc17bfa6d40ce90fb/huggingface_hub-0.26.3-py3-none-any.whl", hash = "sha256:e66aa99e569c2d5419240a9e553ad07245a5b1300350bfbc5a4945cf7432991b", size = 447570 },
]

[[package]]
name = "hyperframe"
version = "6.0.1"
source = { registry = "https://pypi.org/simple" }
sdist = { url = "https://files.pythonhosted.org/packages/5a/2a/4747bff0a17f7281abe73e955d60d80aae537a5d203f417fa1c2e7578ebb/hyperframe-6.0.1.tar.gz", hash = "sha256:ae510046231dc8e9ecb1a6586f63d2347bf4c8905914aa84ba585ae85f28a914", size = 25008 }
wheels = [
    { url = "https://files.pythonhosted.org/packages/d7/de/85a784bcc4a3779d1753a7ec2dee5de90e18c7bcf402e71b51fcf150b129/hyperframe-6.0.1-py3-none-any.whl", hash = "sha256:0ec6bafd80d8ad2195c4f03aacba3a8265e57bc4cff261e802bf39970ed02a15", size = 12389 },
]

[[package]]
name = "identify"
version = "2.6.3"
source = { registry = "https://pypi.org/simple" }
sdist = { url = "https://files.pythonhosted.org/packages/1a/5f/05f0d167be94585d502b4adf8c7af31f1dc0b1c7e14f9938a88fdbbcf4a7/identify-2.6.3.tar.gz", hash = "sha256:62f5dae9b5fef52c84cc188514e9ea4f3f636b1d8799ab5ebc475471f9e47a02", size = 99179 }
wheels = [
    { url = "https://files.pythonhosted.org/packages/c9/f5/09644a3ad803fae9eca8efa17e1f2aef380c7f0b02f7ec4e8d446e51d64a/identify-2.6.3-py2.py3-none-any.whl", hash = "sha256:9edba65473324c2ea9684b1f944fe3191db3345e50b6d04571d10ed164f8d7bd", size = 99049 },
]

[[package]]
name = "idna"
version = "3.10"
source = { registry = "https://pypi.org/simple" }
sdist = { url = "https://files.pythonhosted.org/packages/f1/70/7703c29685631f5a7590aa73f1f1d3fa9a380e654b86af429e0934a32f7d/idna-3.10.tar.gz", hash = "sha256:12f65c9b470abda6dc35cf8e63cc574b1c52b11df2c86030af0ac09b01b13ea9", size = 190490 }
wheels = [
    { url = "https://files.pythonhosted.org/packages/76/c6/c88e154df9c4e1a2a66ccf0005a88dfb2650c1dffb6f5ce603dfbd452ce3/idna-3.10-py3-none-any.whl", hash = "sha256:946d195a0d259cbba61165e88e65941f16e9b36ea6ddb97f00452bae8b1287d3", size = 70442 },
]

[[package]]
name = "importlib-metadata"
version = "8.5.0"
source = { registry = "https://pypi.org/simple" }
dependencies = [
    { name = "zipp" },
]
sdist = { url = "https://files.pythonhosted.org/packages/cd/12/33e59336dca5be0c398a7482335911a33aa0e20776128f038019f1a95f1b/importlib_metadata-8.5.0.tar.gz", hash = "sha256:71522656f0abace1d072b9e5481a48f07c138e00f079c38c8f883823f9c26bd7", size = 55304 }
wheels = [
    { url = "https://files.pythonhosted.org/packages/a0/d9/a1e041c5e7caa9a05c925f4bdbdfb7f006d1f74996af53467bc394c97be7/importlib_metadata-8.5.0-py3-none-any.whl", hash = "sha256:45e54197d28b7a7f1559e60b95e7c567032b602131fbd588f1497f47880aa68b", size = 26514 },
]

[[package]]
name = "iniconfig"
version = "2.0.0"
source = { registry = "https://pypi.org/simple" }
sdist = { url = "https://files.pythonhosted.org/packages/d7/4b/cbd8e699e64a6f16ca3a8220661b5f83792b3017d0f79807cb8708d33913/iniconfig-2.0.0.tar.gz", hash = "sha256:2d91e135bf72d31a410b17c16da610a82cb55f6b0477d1a902134b24a455b8b3", size = 4646 }
wheels = [
    { url = "https://files.pythonhosted.org/packages/ef/a6/62565a6e1cf69e10f5727360368e451d4b7f58beeac6173dc9db836a5b46/iniconfig-2.0.0-py3-none-any.whl", hash = "sha256:b6a85871a79d2e3b22d2d1b94ac2824226a63c6b741c88f7ae975f18b6778374", size = 5892 },
]

[[package]]
name = "ipython"
version = "8.30.0"
source = { registry = "https://pypi.org/simple" }
dependencies = [
    { name = "colorama", marker = "sys_platform == 'win32'" },
    { name = "decorator" },
    { name = "jedi" },
    { name = "matplotlib-inline" },
    { name = "pexpect", marker = "sys_platform != 'emscripten' and sys_platform != 'win32'" },
    { name = "prompt-toolkit" },
    { name = "pygments" },
    { name = "stack-data" },
    { name = "traitlets" },
    { name = "typing-extensions", marker = "python_full_version < '3.12'" },
]
sdist = { url = "https://files.pythonhosted.org/packages/d8/8b/710af065ab8ed05649afa5bd1e07401637c9ec9fb7cfda9eac7e91e9fbd4/ipython-8.30.0.tar.gz", hash = "sha256:cb0a405a306d2995a5cbb9901894d240784a9f341394c6ba3f4fe8c6eb89ff6e", size = 5592205 }
wheels = [
    { url = "https://files.pythonhosted.org/packages/1d/f3/1332ba2f682b07b304ad34cad2f003adcfeb349486103f4b632335074a7c/ipython-8.30.0-py3-none-any.whl", hash = "sha256:85ec56a7e20f6c38fce7727dcca699ae4ffc85985aa7b23635a8008f918ae321", size = 820765 },
]

[[package]]
name = "isort"
version = "5.13.2"
source = { registry = "https://pypi.org/simple" }
sdist = { url = "https://files.pythonhosted.org/packages/87/f9/c1eb8635a24e87ade2efce21e3ce8cd6b8630bb685ddc9cdaca1349b2eb5/isort-5.13.2.tar.gz", hash = "sha256:48fdfcb9face5d58a4f6dde2e72a1fb8dcaf8ab26f95ab49fab84c2ddefb0109", size = 175303 }
wheels = [
    { url = "https://files.pythonhosted.org/packages/d1/b3/8def84f539e7d2289a02f0524b944b15d7c75dab7628bedf1c4f0992029c/isort-5.13.2-py3-none-any.whl", hash = "sha256:8ca5e72a8d85860d5a3fa69b8745237f2939afe12dbf656afbcb47fe72d947a6", size = 92310 },
]

[[package]]
name = "jedi"
version = "0.19.2"
source = { registry = "https://pypi.org/simple" }
dependencies = [
    { name = "parso" },
]
sdist = { url = "https://files.pythonhosted.org/packages/72/3a/79a912fbd4d8dd6fbb02bf69afd3bb72cf0c729bb3063c6f4498603db17a/jedi-0.19.2.tar.gz", hash = "sha256:4770dc3de41bde3966b02eb84fbcf557fb33cce26ad23da12c742fb50ecb11f0", size = 1231287 }
wheels = [
    { url = "https://files.pythonhosted.org/packages/c0/5a/9cac0c82afec3d09ccd97c8b6502d48f165f9124db81b4bcb90b4af974ee/jedi-0.19.2-py2.py3-none-any.whl", hash = "sha256:a8ef22bde8490f57fe5c7681a3c83cb58874daf72b4784de3cce5b6ef6edb5b9", size = 1572278 },
]

[[package]]
name = "jinja2"
version = "3.1.4"
source = { registry = "https://pypi.org/simple" }
dependencies = [
    { name = "markupsafe" },
]
sdist = { url = "https://files.pythonhosted.org/packages/ed/55/39036716d19cab0747a5020fc7e907f362fbf48c984b14e62127f7e68e5d/jinja2-3.1.4.tar.gz", hash = "sha256:4a3aee7acbbe7303aede8e9648d13b8bf88a429282aa6122a993f0ac800cb369", size = 240245 }
wheels = [
    { url = "https://files.pythonhosted.org/packages/31/80/3a54838c3fb461f6fec263ebf3a3a41771bd05190238de3486aae8540c36/jinja2-3.1.4-py3-none-any.whl", hash = "sha256:bc5dd2abb727a5319567b7a813e6a2e7318c39f4f487cfe6c89c6f9c7d25197d", size = 133271 },
]

[[package]]
name = "jiter"
version = "0.8.0"
source = { registry = "https://pypi.org/simple" }
sdist = { url = "https://files.pythonhosted.org/packages/78/1e/3462be93c2443392a710ae1c2bba2239f44bbf0c826baea77da9f8311678/jiter-0.8.0.tar.gz", hash = "sha256:86fee98b569d4cc511ff2e3ec131354fafebd9348a487549c31ad371ae730310", size = 162953 }
wheels = [
    { url = "https://files.pythonhosted.org/packages/84/e8/336b77bdda32e9a6167ca80b454905772c515a65c35e93d97ed6dc9b6fc0/jiter-0.8.0-cp311-cp311-macosx_10_12_x86_64.whl", hash = "sha256:f6f4e645efd96b4690b9b6091dbd4e0fa2885ba5c57a0305c1916b75b4f30ff6", size = 304423 },
    { url = "https://files.pythonhosted.org/packages/c9/87/28f93b5373cbca74ac3c6fd6e2025113f1a73164beb7cd966cdaed88cf70/jiter-0.8.0-cp311-cp311-macosx_11_0_arm64.whl", hash = "sha256:f61cf6d93c1ade9b8245c9f14b7900feadb0b7899dbe4aa8de268b705647df81", size = 310783 },
    { url = "https://files.pythonhosted.org/packages/57/2b/a23342154077995562bedb9c6dc85c6d113910ae54a225118f2b4f6e5765/jiter-0.8.0-cp311-cp311-manylinux_2_17_aarch64.manylinux2014_aarch64.whl", hash = "sha256:0396bc5cb1309c6dab085e70bb3913cdd92218315e47b44afe9eace68ee8adaa", size = 333675 },
    { url = "https://files.pythonhosted.org/packages/ee/cb/26dc6e8ae37208e5adc992fc762172efd65b658756e78daf803916d49996/jiter-0.8.0-cp311-cp311-manylinux_2_17_armv7l.manylinux2014_armv7l.whl", hash = "sha256:62d0e42ec5dc772bd8554a304358220be5d97d721c4648b23f3a9c01ccc2cb26", size = 354158 },
    { url = "https://files.pythonhosted.org/packages/e7/5e/de7b2bab00b9648940bb31e34c5b13fffe890e3695560cb72439f8fdd44a/jiter-0.8.0-cp311-cp311-manylinux_2_17_ppc64le.manylinux2014_ppc64le.whl", hash = "sha256:ec4b711989860705733fc59fb8c41b2def97041cea656b37cf6c8ea8dee1c3f4", size = 380842 },
    { url = "https://files.pythonhosted.org/packages/91/c1/f5bad3882d27359a3eb8110f2a0cf9e8fa7a6ffc0b1f7bdb9ad2c5a6facb/jiter-0.8.0-cp311-cp311-manylinux_2_17_s390x.manylinux2014_s390x.whl", hash = "sha256:859cc35bf304ab066d88f10a44a3251a9cd057fb11ec23e00be22206db878f4f", size = 388716 },
    { url = "https://files.pythonhosted.org/packages/bc/8c/052f85d911045c720ddd15bfbb71edc1c9043b54f5ab946d0f5cac7ac02c/jiter-0.8.0-cp311-cp311-manylinux_2_17_x86_64.manylinux2014_x86_64.whl", hash = "sha256:5000195921aa293b39b9b5bc959d7fa658e7f18f938c0e52732da8e3cc70a278", size = 343308 },
    { url = "https://files.pythonhosted.org/packages/6c/90/d703274855ee34f4da7b50877042bdef9650298a7125067630a62191db7e/jiter-0.8.0-cp311-cp311-manylinux_2_5_i686.manylinux1_i686.whl", hash = "sha256:36050284c0abde57aba34964d3920f3d6228211b65df7187059bb7c7f143759a", size = 374680 },
    { url = "https://files.pythonhosted.org/packages/7f/42/6af2ca86e7434ab3c028ddb9c38edcdbff2c3edbd599d0ca5b21aa9dfc02/jiter-0.8.0-cp311-cp311-musllinux_1_1_aarch64.whl", hash = "sha256:a88f608e050cfe45c48d771e86ecdbf5258314c883c986d4217cc79e1fb5f689", size = 512131 },
    { url = "https://files.pythonhosted.org/packages/9d/6c/afc4f73accfb9570a4b729840e4e3607196b924fddbdc346d0f02e662375/jiter-0.8.0-cp311-cp311-musllinux_1_1_x86_64.whl", hash = "sha256:646cf4237665b2e13b4159d8f26d53f59bc9f2e6e135e3a508a2e5dd26d978c6", size = 505038 },
    { url = "https://files.pythonhosted.org/packages/eb/cf/c3b6821151db25f617d83ff00022dd5769375ead7ab65bf68874b21e0bba/jiter-0.8.0-cp311-none-win32.whl", hash = "sha256:21fe5b8345db1b3023052b2ade9bb4d369417827242892051244af8fae8ba231", size = 204655 },
    { url = "https://files.pythonhosted.org/packages/f8/72/a3084e9c81ff934c1aa3529ff7c45b6d10d3b5dc649223fb14d7fa1fd6ed/jiter-0.8.0-cp311-none-win_amd64.whl", hash = "sha256:30c2161c5493acf6b6c3c909973fb64ae863747def01cc7574f3954e0a15042c", size = 208198 },
    { url = "https://files.pythonhosted.org/packages/d1/63/93084c4079b30e7832e1fb907045f8eca146d5d9a67bc62d311332416ab8/jiter-0.8.0-cp312-cp312-macosx_10_12_x86_64.whl", hash = "sha256:d91a52d8f49ada2672a4b808a0c5c25d28f320a2c9ca690e30ebd561eb5a1002", size = 304424 },
    { url = "https://files.pythonhosted.org/packages/d2/68/ae698958b4d7d27632056cbfeae70e9d7a89ca0954ac6d0ef486afe5d8da/jiter-0.8.0-cp312-cp312-macosx_11_0_arm64.whl", hash = "sha256:c38cf25cf7862f61410b7a49684d34eb3b5bcbd7ddaf4773eea40e0bd43de706", size = 309584 },
    { url = "https://files.pythonhosted.org/packages/05/b3/d04a1398644c5848339c201e81d1c0d5125097bfd84fd92ebebfe724659c/jiter-0.8.0-cp312-cp312-manylinux_2_17_aarch64.manylinux2014_aarch64.whl", hash = "sha256:c6189beb5c4b3117624be6b2e84545cff7611f5855d02de2d06ff68e316182be", size = 333677 },
    { url = "https://files.pythonhosted.org/packages/41/cd/76869353a0f5a91cf544bef80a9529d090b7d4254835997507738220e133/jiter-0.8.0-cp312-cp312-manylinux_2_17_armv7l.manylinux2014_armv7l.whl", hash = "sha256:e13fa849c0e30643554add089983caa82f027d69fad8f50acadcb21c462244ab", size = 354157 },
    { url = "https://files.pythonhosted.org/packages/34/9e/64adbc6d578a80debf7a1e81871257266e2149eede59300de7641dcd1a5e/jiter-0.8.0-cp312-cp312-manylinux_2_17_ppc64le.manylinux2014_ppc64le.whl", hash = "sha256:d7765ca159d0a58e8e0f8ca972cd6d26a33bc97b4480d0d2309856763807cd28", size = 380841 },
    { url = "https://files.pythonhosted.org/packages/9d/ef/4ae8f15859d4dae10bef6d1d4a7258fc450b1f9db635becd19403d906ba4/jiter-0.8.0-cp312-cp312-manylinux_2_17_s390x.manylinux2014_s390x.whl", hash = "sha256:1b0befe7c6e9fc867d5bed21bab0131dfe27d1fa5cd52ba2bced67da33730b7d", size = 388714 },
    { url = "https://files.pythonhosted.org/packages/3d/dd/3e7e3cdacda1990c1f09d9d2abdf2f37e80f8a9abd17804d61a74d8403fd/jiter-0.8.0-cp312-cp312-manylinux_2_17_x86_64.manylinux2014_x86_64.whl", hash = "sha256:e7d6363d4c6f1052b1d8b494eb9a72667c3ef5f80ebacfe18712728e85327000", size = 341876 },
    { url = "https://files.pythonhosted.org/packages/44/5b/c9533eb01eee153fd6f936e76a35583f8e244d7a5db9c2b64b4451167368/jiter-0.8.0-cp312-cp312-manylinux_2_5_i686.manylinux1_i686.whl", hash = "sha256:a873e57009863eeac3e3969e4653f07031d6270d037d6224415074ac17e5505c", size = 374683 },
    { url = "https://files.pythonhosted.org/packages/f8/2f/34696e31a79c1b0b30e430dfdcd7c6ee7b5fd0f5b0df4503c1b01ec9bcba/jiter-0.8.0-cp312-cp312-musllinux_1_1_aarch64.whl", hash = "sha256:2582912473c0d9940791479fe1bf2976a34f212eb8e0a82ee9e645ac275c5d16", size = 512132 },
    { url = "https://files.pythonhosted.org/packages/3b/b3/041d97047a30b529d5d99b3cc5d9d58fc71d9c73f106e827ba28a99058b9/jiter-0.8.0-cp312-cp312-musllinux_1_1_x86_64.whl", hash = "sha256:646163201af42f55393ee6e8f6136b8df488253a6533f4230a64242ecbfe6048", size = 505039 },
    { url = "https://files.pythonhosted.org/packages/59/5b/630995b058aa26e8ba9b15731b121cec9fc0e105d5ae93d2ed754a0e44f5/jiter-0.8.0-cp312-none-win32.whl", hash = "sha256:96e75c9abfbf7387cba89a324d2356d86d8897ac58c956017d062ad510832dae", size = 205267 },
    { url = "https://files.pythonhosted.org/packages/1b/0e/1b79afa5616309d4e2e84980c62a3f73c4035e5b856ad7601aebbb5a7db0/jiter-0.8.0-cp312-none-win_amd64.whl", hash = "sha256:ed6074552b4a32e047b52dad5ab497223721efbd0e9efe68c67749f094a092f7", size = 206572 },
    { url = "https://files.pythonhosted.org/packages/78/56/8f8ab198d9080c19f692649364d87c4a487cb8568b958aa5ce4a14379cbf/jiter-0.8.0-cp313-cp313-macosx_10_12_x86_64.whl", hash = "sha256:dd5e351cb9b3e676ec3360a85ea96def515ad2b83c8ae3a251ce84985a2c9a6f", size = 304426 },
    { url = "https://files.pythonhosted.org/packages/21/bc/b4a61e32dc4702840ce5088149a91b2f9e10ad121e62ab09a49124f387c5/jiter-0.8.0-cp313-cp313-macosx_11_0_arm64.whl", hash = "sha256:ba9f12b0f801ecd5ed0cec29041dc425d1050922b434314c592fc30d51022467", size = 309656 },
    { url = "https://files.pythonhosted.org/packages/3a/c7/e662c2ad78d3f0aa9eb91f69e004298421bb288f988baa95cab5468b3434/jiter-0.8.0-cp313-cp313-manylinux_2_17_aarch64.manylinux2014_aarch64.whl", hash = "sha256:a7ba461c3681728d556392e8ae56fb44a550155a24905f01982317b367c21dd4", size = 333677 },
    { url = "https://files.pythonhosted.org/packages/d1/c8/406bf24e38f55005daa7514d22c6c798911ba197642cac1711eb623706b6/jiter-0.8.0-cp313-cp313-manylinux_2_17_armv7l.manylinux2014_armv7l.whl", hash = "sha256:3a15ed47ab09576db560dbc5c2c5a64477535beb056cd7d997d5dd0f2798770e", size = 354159 },
    { url = "https://files.pythonhosted.org/packages/90/33/c7813184b29ecd20f651f1e335e0814e02bc96e5cf5531ec52397362b9cd/jiter-0.8.0-cp313-cp313-manylinux_2_17_ppc64le.manylinux2014_ppc64le.whl", hash = "sha256:cef55042816d0737142b0ec056c0356a5f681fb8d6aa8499b158e87098f4c6f8", size = 380842 },
    { url = "https://files.pythonhosted.org/packages/ab/db/8e0ce77a5581783710de8ce70893d3a7e3fd38c8daa506c7d2be24e95c96/jiter-0.8.0-cp313-cp313-manylinux_2_17_s390x.manylinux2014_s390x.whl", hash = "sha256:549f170215adeb5e866f10617c3d019d8eb4e6d4e3c6b724b3b8c056514a3487", size = 388715 },
    { url = "https://files.pythonhosted.org/packages/22/04/b78c51485637bc8c16594ed58300d4d60754392ee5939019d38a91426805/jiter-0.8.0-cp313-cp313-manylinux_2_17_x86_64.manylinux2014_x86_64.whl", hash = "sha256:f867edeb279d22020877640d2ea728de5817378c60a51be8af731a8a8f525306", size = 343333 },
    { url = "https://files.pythonhosted.org/packages/49/a3/ada1efbe7dda5c911d39610a946b70b7a5d55ef5b6fe54da3d02ae95e453/jiter-0.8.0-cp313-cp313-manylinux_2_5_i686.manylinux1_i686.whl", hash = "sha256:aef8845f463093799db4464cee2aa59d61aa8edcb3762aaa4aacbec3f478c929", size = 374682 },
    { url = "https://files.pythonhosted.org/packages/dc/b4/cf5bcbfeeca7af7236060cb63cf9804c386be51005f6dac0465a2269034e/jiter-0.8.0-cp313-cp313-musllinux_1_1_aarch64.whl", hash = "sha256:d0d6e22e4062c3d3c1bf3594baa2f67fc9dcdda8275abad99e468e0c6540bc54", size = 512132 },
    { url = "https://files.pythonhosted.org/packages/d6/9b/f759873e9b87176acd2c8301d28fbbfee7cf1b17b80e6c5c21872d7a5b4a/jiter-0.8.0-cp313-cp313-musllinux_1_1_x86_64.whl", hash = "sha256:079e62e64696241ac3f408e337aaac09137ed760ccf2b72b1094b48745c13641", size = 505038 },
    { url = "https://files.pythonhosted.org/packages/d1/d9/f888c4c1580516fa305b5199c136153416c51b010161f5086829df7ebbe6/jiter-0.8.0-cp313-cp313t-macosx_11_0_arm64.whl", hash = "sha256:74d2b56ed3da5760544df53b5f5c39782e68efb64dc3aa0bba4cc08815e6fae8", size = 308637 },
    { url = "https://files.pythonhosted.org/packages/ff/ce/09003b57df19d8645cfbd327eb0848e0c3228f2bbfc3102a79ae43287c37/jiter-0.8.0-cp313-cp313t-manylinux_2_17_x86_64.manylinux2014_x86_64.whl", hash = "sha256:798dafe108cba58a7bb0a50d4d5971f98bb7f3c974e1373e750de6eb21c1a329", size = 341071 },
    { url = "https://files.pythonhosted.org/packages/1e/5d/fcb55694705c045aaae0b1640e3cfc3dbe20e7b2642dfb2efdcc6e32822d/jiter-0.8.0-cp313-none-win32.whl", hash = "sha256:ca6d3064dfc743eb0d3d7539d89d4ba886957c717567adc72744341c1e3573c9", size = 204830 },
    { url = "https://files.pythonhosted.org/packages/08/25/60931e5b0d0ad1a17c471b9e1727421f2abe6fa7612c6716ffcacf6f70ab/jiter-0.8.0-cp313-none-win_amd64.whl", hash = "sha256:38caedda64fe1f04b06d7011fc15e86b3b837ed5088657bf778656551e3cd8f9", size = 202905 },
]

[[package]]
name = "joblib"
version = "1.4.2"
source = { registry = "https://pypi.org/simple" }
sdist = { url = "https://files.pythonhosted.org/packages/64/33/60135848598c076ce4b231e1b1895170f45fbcaeaa2c9d5e38b04db70c35/joblib-1.4.2.tar.gz", hash = "sha256:2382c5816b2636fbd20a09e0f4e9dad4736765fdfb7dca582943b9c1366b3f0e", size = 2116621 }
wheels = [
    { url = "https://files.pythonhosted.org/packages/91/29/df4b9b42f2be0b623cbd5e2140cafcaa2bef0759a00b7b70104dcfe2fb51/joblib-1.4.2-py3-none-any.whl", hash = "sha256:06d478d5674cbc267e7496a410ee875abd68e4340feff4490bcb7afb88060ae6", size = 301817 },
]

[[package]]
name = "jsonschema"
version = "4.23.0"
source = { registry = "https://pypi.org/simple" }
dependencies = [
    { name = "attrs" },
    { name = "jsonschema-specifications" },
    { name = "referencing" },
    { name = "rpds-py" },
]
sdist = { url = "https://files.pythonhosted.org/packages/38/2e/03362ee4034a4c917f697890ccd4aec0800ccf9ded7f511971c75451deec/jsonschema-4.23.0.tar.gz", hash = "sha256:d71497fef26351a33265337fa77ffeb82423f3ea21283cd9467bb03999266bc4", size = 325778 }
wheels = [
    { url = "https://files.pythonhosted.org/packages/69/4a/4f9dbeb84e8850557c02365a0eee0649abe5eb1d84af92a25731c6c0f922/jsonschema-4.23.0-py3-none-any.whl", hash = "sha256:fbadb6f8b144a8f8cf9f0b89ba94501d143e50411a1278633f56a7acf7fd5566", size = 88462 },
]

[[package]]
name = "jsonschema-specifications"
version = "2024.10.1"
source = { registry = "https://pypi.org/simple" }
dependencies = [
    { name = "referencing" },
]
sdist = { url = "https://files.pythonhosted.org/packages/10/db/58f950c996c793472e336ff3655b13fbcf1e3b359dcf52dcf3ed3b52c352/jsonschema_specifications-2024.10.1.tar.gz", hash = "sha256:0f38b83639958ce1152d02a7f062902c41c8fd20d558b0c34344292d417ae272", size = 15561 }
wheels = [
    { url = "https://files.pythonhosted.org/packages/d1/0f/8910b19ac0670a0f80ce1008e5e751c4a57e14d2c4c13a482aa6079fa9d6/jsonschema_specifications-2024.10.1-py3-none-any.whl", hash = "sha256:a09a0680616357d9a0ecf05c12ad234479f549239d0f5b55f3deea67475da9bf", size = 18459 },
]

[[package]]
name = "kiwisolver"
version = "1.4.7"
source = { registry = "https://pypi.org/simple" }
sdist = { url = "https://files.pythonhosted.org/packages/85/4d/2255e1c76304cbd60b48cee302b66d1dde4468dc5b1160e4b7cb43778f2a/kiwisolver-1.4.7.tar.gz", hash = "sha256:9893ff81bd7107f7b685d3017cc6583daadb4fc26e4a888350df530e41980a60", size = 97286 }
wheels = [
    { url = "https://files.pythonhosted.org/packages/e9/44/77429fa0a58f941d6e1c58da9efe08597d2e86bf2b2cce6626834f49d07b/kiwisolver-1.4.7-cp311-cp311-macosx_10_9_universal2.whl", hash = "sha256:d2b0e12a42fb4e72d509fc994713d099cbb15ebf1103545e8a45f14da2dfca54", size = 122442 },
    { url = "https://files.pythonhosted.org/packages/e5/20/8c75caed8f2462d63c7fd65e16c832b8f76cda331ac9e615e914ee80bac9/kiwisolver-1.4.7-cp311-cp311-macosx_10_9_x86_64.whl", hash = "sha256:2a8781ac3edc42ea4b90bc23e7d37b665d89423818e26eb6df90698aa2287c95", size = 65762 },
    { url = "https://files.pythonhosted.org/packages/f4/98/fe010f15dc7230f45bc4cf367b012d651367fd203caaa992fd1f5963560e/kiwisolver-1.4.7-cp311-cp311-macosx_11_0_arm64.whl", hash = "sha256:46707a10836894b559e04b0fd143e343945c97fd170d69a2d26d640b4e297935", size = 64319 },
    { url = "https://files.pythonhosted.org/packages/8b/1b/b5d618f4e58c0675654c1e5051bcf42c776703edb21c02b8c74135541f60/kiwisolver-1.4.7-cp311-cp311-manylinux_2_12_i686.manylinux2010_i686.manylinux_2_17_i686.manylinux2014_i686.whl", hash = "sha256:ef97b8df011141c9b0f6caf23b29379f87dd13183c978a30a3c546d2c47314cb", size = 1334260 },
    { url = "https://files.pythonhosted.org/packages/b8/01/946852b13057a162a8c32c4c8d2e9ed79f0bb5d86569a40c0b5fb103e373/kiwisolver-1.4.7-cp311-cp311-manylinux_2_17_aarch64.manylinux2014_aarch64.whl", hash = "sha256:3ab58c12a2cd0fc769089e6d38466c46d7f76aced0a1f54c77652446733d2d02", size = 1426589 },
    { url = "https://files.pythonhosted.org/packages/70/d1/c9f96df26b459e15cf8a965304e6e6f4eb291e0f7a9460b4ad97b047561e/kiwisolver-1.4.7-cp311-cp311-manylinux_2_17_ppc64le.manylinux2014_ppc64le.whl", hash = "sha256:803b8e1459341c1bb56d1c5c010406d5edec8a0713a0945851290a7930679b51", size = 1541080 },
    { url = "https://files.pythonhosted.org/packages/d3/73/2686990eb8b02d05f3de759d6a23a4ee7d491e659007dd4c075fede4b5d0/kiwisolver-1.4.7-cp311-cp311-manylinux_2_17_s390x.manylinux2014_s390x.whl", hash = "sha256:f9a9e8a507420fe35992ee9ecb302dab68550dedc0da9e2880dd88071c5fb052", size = 1470049 },
    { url = "https://files.pythonhosted.org/packages/a7/4b/2db7af3ed3af7c35f388d5f53c28e155cd402a55432d800c543dc6deb731/kiwisolver-1.4.7-cp311-cp311-manylinux_2_17_x86_64.manylinux2014_x86_64.whl", hash = "sha256:18077b53dc3bb490e330669a99920c5e6a496889ae8c63b58fbc57c3d7f33a18", size = 1426376 },
    { url = "https://files.pythonhosted.org/packages/05/83/2857317d04ea46dc5d115f0df7e676997bbd968ced8e2bd6f7f19cfc8d7f/kiwisolver-1.4.7-cp311-cp311-musllinux_1_2_aarch64.whl", hash = "sha256:6af936f79086a89b3680a280c47ea90b4df7047b5bdf3aa5c524bbedddb9e545", size = 2222231 },
    { url = "https://files.pythonhosted.org/packages/0d/b5/866f86f5897cd4ab6d25d22e403404766a123f138bd6a02ecb2cdde52c18/kiwisolver-1.4.7-cp311-cp311-musllinux_1_2_i686.whl", hash = "sha256:3abc5b19d24af4b77d1598a585b8a719beb8569a71568b66f4ebe1fb0449460b", size = 2368634 },
    { url = "https://files.pythonhosted.org/packages/c1/ee/73de8385403faba55f782a41260210528fe3273d0cddcf6d51648202d6d0/kiwisolver-1.4.7-cp311-cp311-musllinux_1_2_ppc64le.whl", hash = "sha256:933d4de052939d90afbe6e9d5273ae05fb836cc86c15b686edd4b3560cc0ee36", size = 2329024 },
    { url = "https://files.pythonhosted.org/packages/a1/e7/cd101d8cd2cdfaa42dc06c433df17c8303d31129c9fdd16c0ea37672af91/kiwisolver-1.4.7-cp311-cp311-musllinux_1_2_s390x.whl", hash = "sha256:65e720d2ab2b53f1f72fb5da5fb477455905ce2c88aaa671ff0a447c2c80e8e3", size = 2468484 },
    { url = "https://files.pythonhosted.org/packages/e1/72/84f09d45a10bc57a40bb58b81b99d8f22b58b2040c912b7eb97ebf625bf2/kiwisolver-1.4.7-cp311-cp311-musllinux_1_2_x86_64.whl", hash = "sha256:3bf1ed55088f214ba6427484c59553123fdd9b218a42bbc8c6496d6754b1e523", size = 2284078 },
    { url = "https://files.pythonhosted.org/packages/d2/d4/71828f32b956612dc36efd7be1788980cb1e66bfb3706e6dec9acad9b4f9/kiwisolver-1.4.7-cp311-cp311-win32.whl", hash = "sha256:4c00336b9dd5ad96d0a558fd18a8b6f711b7449acce4c157e7343ba92dd0cf3d", size = 46645 },
    { url = "https://files.pythonhosted.org/packages/a1/65/d43e9a20aabcf2e798ad1aff6c143ae3a42cf506754bcb6a7ed8259c8425/kiwisolver-1.4.7-cp311-cp311-win_amd64.whl", hash = "sha256:929e294c1ac1e9f615c62a4e4313ca1823ba37326c164ec720a803287c4c499b", size = 56022 },
    { url = "https://files.pythonhosted.org/packages/35/b3/9f75a2e06f1b4ca00b2b192bc2b739334127d27f1d0625627ff8479302ba/kiwisolver-1.4.7-cp311-cp311-win_arm64.whl", hash = "sha256:e33e8fbd440c917106b237ef1a2f1449dfbb9b6f6e1ce17c94cd6a1e0d438376", size = 48536 },
    { url = "https://files.pythonhosted.org/packages/97/9c/0a11c714cf8b6ef91001c8212c4ef207f772dd84540104952c45c1f0a249/kiwisolver-1.4.7-cp312-cp312-macosx_10_9_universal2.whl", hash = "sha256:5360cc32706dab3931f738d3079652d20982511f7c0ac5711483e6eab08efff2", size = 121808 },
    { url = "https://files.pythonhosted.org/packages/f2/d8/0fe8c5f5d35878ddd135f44f2af0e4e1d379e1c7b0716f97cdcb88d4fd27/kiwisolver-1.4.7-cp312-cp312-macosx_10_9_x86_64.whl", hash = "sha256:942216596dc64ddb25adb215c3c783215b23626f8d84e8eff8d6d45c3f29f75a", size = 65531 },
    { url = "https://files.pythonhosted.org/packages/80/c5/57fa58276dfdfa612241d640a64ca2f76adc6ffcebdbd135b4ef60095098/kiwisolver-1.4.7-cp312-cp312-macosx_11_0_arm64.whl", hash = "sha256:48b571ecd8bae15702e4f22d3ff6a0f13e54d3d00cd25216d5e7f658242065ee", size = 63894 },
    { url = "https://files.pythonhosted.org/packages/8b/e9/26d3edd4c4ad1c5b891d8747a4f81b1b0aba9fb9721de6600a4adc09773b/kiwisolver-1.4.7-cp312-cp312-manylinux_2_12_i686.manylinux2010_i686.manylinux_2_17_i686.manylinux2014_i686.whl", hash = "sha256:ad42ba922c67c5f219097b28fae965e10045ddf145d2928bfac2eb2e17673640", size = 1369296 },
    { url = "https://files.pythonhosted.org/packages/b6/67/3f4850b5e6cffb75ec40577ddf54f7b82b15269cc5097ff2e968ee32ea7d/kiwisolver-1.4.7-cp312-cp312-manylinux_2_17_aarch64.manylinux2014_aarch64.whl", hash = "sha256:612a10bdae23404a72941a0fc8fa2660c6ea1217c4ce0dbcab8a8f6543ea9e7f", size = 1461450 },
    { url = "https://files.pythonhosted.org/packages/52/be/86cbb9c9a315e98a8dc6b1d23c43cffd91d97d49318854f9c37b0e41cd68/kiwisolver-1.4.7-cp312-cp312-manylinux_2_17_ppc64le.manylinux2014_ppc64le.whl", hash = "sha256:9e838bba3a3bac0fe06d849d29772eb1afb9745a59710762e4ba3f4cb8424483", size = 1579168 },
    { url = "https://files.pythonhosted.org/packages/0f/00/65061acf64bd5fd34c1f4ae53f20b43b0a017a541f242a60b135b9d1e301/kiwisolver-1.4.7-cp312-cp312-manylinux_2_17_s390x.manylinux2014_s390x.whl", hash = "sha256:22f499f6157236c19f4bbbd472fa55b063db77a16cd74d49afe28992dff8c258", size = 1507308 },
    { url = "https://files.pythonhosted.org/packages/21/e4/c0b6746fd2eb62fe702118b3ca0cb384ce95e1261cfada58ff693aeec08a/kiwisolver-1.4.7-cp312-cp312-manylinux_2_17_x86_64.manylinux2014_x86_64.whl", hash = "sha256:693902d433cf585133699972b6d7c42a8b9f8f826ebcaf0132ff55200afc599e", size = 1464186 },
    { url = "https://files.pythonhosted.org/packages/0a/0f/529d0a9fffb4d514f2782c829b0b4b371f7f441d61aa55f1de1c614c4ef3/kiwisolver-1.4.7-cp312-cp312-musllinux_1_2_aarch64.whl", hash = "sha256:4e77f2126c3e0b0d055f44513ed349038ac180371ed9b52fe96a32aa071a5107", size = 2247877 },
    { url = "https://files.pythonhosted.org/packages/d1/e1/66603ad779258843036d45adcbe1af0d1a889a07af4635f8b4ec7dccda35/kiwisolver-1.4.7-cp312-cp312-musllinux_1_2_i686.whl", hash = "sha256:657a05857bda581c3656bfc3b20e353c232e9193eb167766ad2dc58b56504948", size = 2404204 },
    { url = "https://files.pythonhosted.org/packages/8d/61/de5fb1ca7ad1f9ab7970e340a5b833d735df24689047de6ae71ab9d8d0e7/kiwisolver-1.4.7-cp312-cp312-musllinux_1_2_ppc64le.whl", hash = "sha256:4bfa75a048c056a411f9705856abfc872558e33c055d80af6a380e3658766038", size = 2352461 },
    { url = "https://files.pythonhosted.org/packages/ba/d2/0edc00a852e369827f7e05fd008275f550353f1f9bcd55db9363d779fc63/kiwisolver-1.4.7-cp312-cp312-musllinux_1_2_s390x.whl", hash = "sha256:34ea1de54beef1c104422d210c47c7d2a4999bdecf42c7b5718fbe59a4cac383", size = 2501358 },
    { url = "https://files.pythonhosted.org/packages/84/15/adc15a483506aec6986c01fb7f237c3aec4d9ed4ac10b756e98a76835933/kiwisolver-1.4.7-cp312-cp312-musllinux_1_2_x86_64.whl", hash = "sha256:90da3b5f694b85231cf93586dad5e90e2d71b9428f9aad96952c99055582f520", size = 2314119 },
    { url = "https://files.pythonhosted.org/packages/36/08/3a5bb2c53c89660863a5aa1ee236912269f2af8762af04a2e11df851d7b2/kiwisolver-1.4.7-cp312-cp312-win32.whl", hash = "sha256:18e0cca3e008e17fe9b164b55735a325140a5a35faad8de92dd80265cd5eb80b", size = 46367 },
    { url = "https://files.pythonhosted.org/packages/19/93/c05f0a6d825c643779fc3c70876bff1ac221f0e31e6f701f0e9578690d70/kiwisolver-1.4.7-cp312-cp312-win_amd64.whl", hash = "sha256:58cb20602b18f86f83a5c87d3ee1c766a79c0d452f8def86d925e6c60fbf7bfb", size = 55884 },
    { url = "https://files.pythonhosted.org/packages/d2/f9/3828d8f21b6de4279f0667fb50a9f5215e6fe57d5ec0d61905914f5b6099/kiwisolver-1.4.7-cp312-cp312-win_arm64.whl", hash = "sha256:f5a8b53bdc0b3961f8b6125e198617c40aeed638b387913bf1ce78afb1b0be2a", size = 48528 },
    { url = "https://files.pythonhosted.org/packages/c4/06/7da99b04259b0f18b557a4effd1b9c901a747f7fdd84cf834ccf520cb0b2/kiwisolver-1.4.7-cp313-cp313-macosx_10_13_universal2.whl", hash = "sha256:2e6039dcbe79a8e0f044f1c39db1986a1b8071051efba3ee4d74f5b365f5226e", size = 121913 },
    { url = "https://files.pythonhosted.org/packages/97/f5/b8a370d1aa593c17882af0a6f6755aaecd643640c0ed72dcfd2eafc388b9/kiwisolver-1.4.7-cp313-cp313-macosx_10_13_x86_64.whl", hash = "sha256:a1ecf0ac1c518487d9d23b1cd7139a6a65bc460cd101ab01f1be82ecf09794b6", size = 65627 },
    { url = "https://files.pythonhosted.org/packages/2a/fc/6c0374f7503522539e2d4d1b497f5ebad3f8ed07ab51aed2af988dd0fb65/kiwisolver-1.4.7-cp313-cp313-macosx_11_0_arm64.whl", hash = "sha256:7ab9ccab2b5bd5702ab0803676a580fffa2aa178c2badc5557a84cc943fcf750", size = 63888 },
    { url = "https://files.pythonhosted.org/packages/bf/3e/0b7172793d0f41cae5c923492da89a2ffcd1adf764c16159ca047463ebd3/kiwisolver-1.4.7-cp313-cp313-manylinux_2_12_i686.manylinux2010_i686.manylinux_2_17_i686.manylinux2014_i686.whl", hash = "sha256:f816dd2277f8d63d79f9c8473a79fe54047bc0467754962840782c575522224d", size = 1369145 },
    { url = "https://files.pythonhosted.org/packages/77/92/47d050d6f6aced2d634258123f2688fbfef8ded3c5baf2c79d94d91f1f58/kiwisolver-1.4.7-cp313-cp313-manylinux_2_17_aarch64.manylinux2014_aarch64.whl", hash = "sha256:cf8bcc23ceb5a1b624572a1623b9f79d2c3b337c8c455405ef231933a10da379", size = 1461448 },
    { url = "https://files.pythonhosted.org/packages/9c/1b/8f80b18e20b3b294546a1adb41701e79ae21915f4175f311a90d042301cf/kiwisolver-1.4.7-cp313-cp313-manylinux_2_17_ppc64le.manylinux2014_ppc64le.whl", hash = "sha256:dea0bf229319828467d7fca8c7c189780aa9ff679c94539eed7532ebe33ed37c", size = 1578750 },
    { url = "https://files.pythonhosted.org/packages/a4/fe/fe8e72f3be0a844f257cadd72689c0848c6d5c51bc1d60429e2d14ad776e/kiwisolver-1.4.7-cp313-cp313-manylinux_2_17_s390x.manylinux2014_s390x.whl", hash = "sha256:7c06a4c7cf15ec739ce0e5971b26c93638730090add60e183530d70848ebdd34", size = 1507175 },
    { url = "https://files.pythonhosted.org/packages/39/fa/cdc0b6105d90eadc3bee525fecc9179e2b41e1ce0293caaf49cb631a6aaf/kiwisolver-1.4.7-cp313-cp313-manylinux_2_17_x86_64.manylinux2014_x86_64.whl", hash = "sha256:913983ad2deb14e66d83c28b632fd35ba2b825031f2fa4ca29675e665dfecbe1", size = 1463963 },
    { url = "https://files.pythonhosted.org/packages/6e/5c/0c03c4e542720c6177d4f408e56d1c8315899db72d46261a4e15b8b33a41/kiwisolver-1.4.7-cp313-cp313-musllinux_1_2_aarch64.whl", hash = "sha256:5337ec7809bcd0f424c6b705ecf97941c46279cf5ed92311782c7c9c2026f07f", size = 2248220 },
    { url = "https://files.pythonhosted.org/packages/3d/ee/55ef86d5a574f4e767df7da3a3a7ff4954c996e12d4fbe9c408170cd7dcc/kiwisolver-1.4.7-cp313-cp313-musllinux_1_2_i686.whl", hash = "sha256:4c26ed10c4f6fa6ddb329a5120ba3b6db349ca192ae211e882970bfc9d91420b", size = 2404463 },
    { url = "https://files.pythonhosted.org/packages/0f/6d/73ad36170b4bff4825dc588acf4f3e6319cb97cd1fb3eb04d9faa6b6f212/kiwisolver-1.4.7-cp313-cp313-musllinux_1_2_ppc64le.whl", hash = "sha256:c619b101e6de2222c1fcb0531e1b17bbffbe54294bfba43ea0d411d428618c27", size = 2352842 },
    { url = "https://files.pythonhosted.org/packages/0b/16/fa531ff9199d3b6473bb4d0f47416cdb08d556c03b8bc1cccf04e756b56d/kiwisolver-1.4.7-cp313-cp313-musllinux_1_2_s390x.whl", hash = "sha256:073a36c8273647592ea332e816e75ef8da5c303236ec0167196793eb1e34657a", size = 2501635 },
    { url = "https://files.pythonhosted.org/packages/78/7e/aa9422e78419db0cbe75fb86d8e72b433818f2e62e2e394992d23d23a583/kiwisolver-1.4.7-cp313-cp313-musllinux_1_2_x86_64.whl", hash = "sha256:3ce6b2b0231bda412463e152fc18335ba32faf4e8c23a754ad50ffa70e4091ee", size = 2314556 },
    { url = "https://files.pythonhosted.org/packages/a8/b2/15f7f556df0a6e5b3772a1e076a9d9f6c538ce5f05bd590eca8106508e06/kiwisolver-1.4.7-cp313-cp313-win32.whl", hash = "sha256:f4c9aee212bc89d4e13f58be11a56cc8036cabad119259d12ace14b34476fd07", size = 46364 },
    { url = "https://files.pythonhosted.org/packages/0b/db/32e897e43a330eee8e4770bfd2737a9584b23e33587a0812b8e20aac38f7/kiwisolver-1.4.7-cp313-cp313-win_amd64.whl", hash = "sha256:8a3ec5aa8e38fc4c8af308917ce12c536f1c88452ce554027e55b22cbbfbff76", size = 55887 },
    { url = "https://files.pythonhosted.org/packages/c8/a4/df2bdca5270ca85fd25253049eb6708d4127be2ed0e5c2650217450b59e9/kiwisolver-1.4.7-cp313-cp313-win_arm64.whl", hash = "sha256:76c8094ac20ec259471ac53e774623eb62e6e1f56cd8690c67ce6ce4fcb05650", size = 48530 },
]

[[package]]
name = "latexcodec"
version = "3.0.0"
source = { registry = "https://pypi.org/simple" }
sdist = { url = "https://files.pythonhosted.org/packages/98/e7/ed339caf3662976949e4fdbfdf4a6db818b8d2aa1cf2b5f73af89e936bba/latexcodec-3.0.0.tar.gz", hash = "sha256:917dc5fe242762cc19d963e6548b42d63a118028cdd3361d62397e3b638b6bc5", size = 31023 }
wheels = [
    { url = "https://files.pythonhosted.org/packages/b0/bf/ea8887e9f31a8f93ca306699d11909c6140151393a4216f0d9f85a004077/latexcodec-3.0.0-py3-none-any.whl", hash = "sha256:6f3477ad5e61a0a99bd31a6a370c34e88733a6bad9c921a3ffcfacada12f41a7", size = 18150 },
]

[[package]]
name = "ldp"
version = "0.14.5"
source = { registry = "https://pypi.org/simple" }
dependencies = [
    { name = "aiofiles" },
    { name = "dm-tree" },
    { name = "fhaviary" },
    { name = "httpx" },
    { name = "litellm" },
    { name = "networkx", extra = ["default"] },
    { name = "numpy" },
    { name = "pydantic" },
    { name = "tenacity" },
    { name = "tiktoken" },
    { name = "tqdm" },
    { name = "typing-extensions", marker = "python_full_version < '3.12'" },
    { name = "usearch" },
]
sdist = { url = "https://files.pythonhosted.org/packages/cf/d2/c3969d559df3c369f40a302d38ef4499d03f5a75953e0f56a91f914f7a85/ldp-0.14.5.tar.gz", hash = "sha256:377a971bcdf209cefbe813fc3a456708f63eac9444d90d8dcb35bb16438b4d3f", size = 370956 }
wheels = [
    { url = "https://files.pythonhosted.org/packages/e0/c0/865d39c0333d6f525082e525ed81412853ce154d50031819f53f57e10813/ldp-0.14.5-py3-none-any.whl", hash = "sha256:e9959be14eac7352755b50d1b9c223afa585ad3146c5eb2d550f1e8b228fd287", size = 100996 },
]

[[package]]
name = "limits"
version = "3.14.1"
source = { registry = "https://pypi.org/simple" }
dependencies = [
    { name = "deprecated" },
    { name = "packaging" },
    { name = "typing-extensions" },
]
sdist = { url = "https://files.pythonhosted.org/packages/18/2f/686912cae32c690ced2cda741965d717b4d376679d7202502000972a5443/limits-3.14.1.tar.gz", hash = "sha256:cad16a9b3cf3924e27da48e78bdab33ef312ecb7194fdb50e509cc8111c8d0bb", size = 70368 }
wheels = [
    { url = "https://files.pythonhosted.org/packages/b3/5d/150c6f0b3a9e20acd785a6f27e1b2959b136483d39b2ac0a6ae87d3b3f92/limits-3.14.1-py3-none-any.whl", hash = "sha256:051aca02da56e6932599a25cb8e70543959294f5d587d57bcd7e38df234e697b", size = 45651 },
]

[[package]]
name = "litellm"
version = "1.53.1"
source = { registry = "https://pypi.org/simple" }
dependencies = [
    { name = "aiohttp" },
    { name = "click" },
    { name = "importlib-metadata" },
    { name = "jinja2" },
    { name = "jsonschema" },
    { name = "openai" },
    { name = "pydantic" },
    { name = "python-dotenv" },
    { name = "requests" },
    { name = "tiktoken" },
    { name = "tokenizers" },
]
sdist = { url = "https://files.pythonhosted.org/packages/70/fc/fb491dc60307cd1a8826050fbdeeef84e560000a3a2593430887f0b44598/litellm-1.53.1.tar.gz", hash = "sha256:20bb2f98a4613c4c7b86e9186df84c27d7166eca65a7b58584c1e061a29f7519", size = 6170999 }
wheels = [
    { url = "https://files.pythonhosted.org/packages/d5/a6/8a3b430d89b9935ef6d1e88e565f631038d3124788e6effa3c0c9ad4756e/litellm-1.53.1-py3-none-any.whl", hash = "sha256:7a0b480c0bd4f9236910a426d8d8f46a517af4daae2a61d57e42bff4b4daf9b0", size = 6418676 },
]

[[package]]
name = "markdown-it-py"
version = "3.0.0"
source = { registry = "https://pypi.org/simple" }
dependencies = [
    { name = "mdurl" },
]
sdist = { url = "https://files.pythonhosted.org/packages/38/71/3b932df36c1a044d397a1f92d1cf91ee0a503d91e470cbd670aa66b07ed0/markdown-it-py-3.0.0.tar.gz", hash = "sha256:e3f60a94fa066dc52ec76661e37c851cb232d92f9886b15cb560aaada2df8feb", size = 74596 }
wheels = [
    { url = "https://files.pythonhosted.org/packages/42/d7/1ec15b46af6af88f19b8e5ffea08fa375d433c998b8a7639e76935c14f1f/markdown_it_py-3.0.0-py3-none-any.whl", hash = "sha256:355216845c60bd96232cd8d8c40e8f9765cc86f46880e43a8fd22dc1a1a8cab1", size = 87528 },
]

[[package]]
name = "markupsafe"
version = "3.0.2"
source = { registry = "https://pypi.org/simple" }
sdist = { url = "https://files.pythonhosted.org/packages/b2/97/5d42485e71dfc078108a86d6de8fa46db44a1a9295e89c5d6d4a06e23a62/markupsafe-3.0.2.tar.gz", hash = "sha256:ee55d3edf80167e48ea11a923c7386f4669df67d7994554387f84e7d8b0a2bf0", size = 20537 }
wheels = [
    { url = "https://files.pythonhosted.org/packages/6b/28/bbf83e3f76936960b850435576dd5e67034e200469571be53f69174a2dfd/MarkupSafe-3.0.2-cp311-cp311-macosx_10_9_universal2.whl", hash = "sha256:9025b4018f3a1314059769c7bf15441064b2207cb3f065e6ea1e7359cb46db9d", size = 14353 },
    { url = "https://files.pythonhosted.org/packages/6c/30/316d194b093cde57d448a4c3209f22e3046c5bb2fb0820b118292b334be7/MarkupSafe-3.0.2-cp311-cp311-macosx_11_0_arm64.whl", hash = "sha256:93335ca3812df2f366e80509ae119189886b0f3c2b81325d39efdb84a1e2ae93", size = 12392 },
    { url = "https://files.pythonhosted.org/packages/f2/96/9cdafba8445d3a53cae530aaf83c38ec64c4d5427d975c974084af5bc5d2/MarkupSafe-3.0.2-cp311-cp311-manylinux_2_17_aarch64.manylinux2014_aarch64.whl", hash = "sha256:2cb8438c3cbb25e220c2ab33bb226559e7afb3baec11c4f218ffa7308603c832", size = 23984 },
    { url = "https://files.pythonhosted.org/packages/f1/a4/aefb044a2cd8d7334c8a47d3fb2c9f328ac48cb349468cc31c20b539305f/MarkupSafe-3.0.2-cp311-cp311-manylinux_2_17_x86_64.manylinux2014_x86_64.whl", hash = "sha256:a123e330ef0853c6e822384873bef7507557d8e4a082961e1defa947aa59ba84", size = 23120 },
    { url = "https://files.pythonhosted.org/packages/8d/21/5e4851379f88f3fad1de30361db501300d4f07bcad047d3cb0449fc51f8c/MarkupSafe-3.0.2-cp311-cp311-manylinux_2_5_i686.manylinux1_i686.manylinux_2_17_i686.manylinux2014_i686.whl", hash = "sha256:1e084f686b92e5b83186b07e8a17fc09e38fff551f3602b249881fec658d3eca", size = 23032 },
    { url = "https://files.pythonhosted.org/packages/00/7b/e92c64e079b2d0d7ddf69899c98842f3f9a60a1ae72657c89ce2655c999d/MarkupSafe-3.0.2-cp311-cp311-musllinux_1_2_aarch64.whl", hash = "sha256:d8213e09c917a951de9d09ecee036d5c7d36cb6cb7dbaece4c71a60d79fb9798", size = 24057 },
    { url = "https://files.pythonhosted.org/packages/f9/ac/46f960ca323037caa0a10662ef97d0a4728e890334fc156b9f9e52bcc4ca/MarkupSafe-3.0.2-cp311-cp311-musllinux_1_2_i686.whl", hash = "sha256:5b02fb34468b6aaa40dfc198d813a641e3a63b98c2b05a16b9f80b7ec314185e", size = 23359 },
    { url = "https://files.pythonhosted.org/packages/69/84/83439e16197337b8b14b6a5b9c2105fff81d42c2a7c5b58ac7b62ee2c3b1/MarkupSafe-3.0.2-cp311-cp311-musllinux_1_2_x86_64.whl", hash = "sha256:0bff5e0ae4ef2e1ae4fdf2dfd5b76c75e5c2fa4132d05fc1b0dabcd20c7e28c4", size = 23306 },
    { url = "https://files.pythonhosted.org/packages/9a/34/a15aa69f01e2181ed8d2b685c0d2f6655d5cca2c4db0ddea775e631918cd/MarkupSafe-3.0.2-cp311-cp311-win32.whl", hash = "sha256:6c89876f41da747c8d3677a2b540fb32ef5715f97b66eeb0c6b66f5e3ef6f59d", size = 15094 },
    { url = "https://files.pythonhosted.org/packages/da/b8/3a3bd761922d416f3dc5d00bfbed11f66b1ab89a0c2b6e887240a30b0f6b/MarkupSafe-3.0.2-cp311-cp311-win_amd64.whl", hash = "sha256:70a87b411535ccad5ef2f1df5136506a10775d267e197e4cf531ced10537bd6b", size = 15521 },
    { url = "https://files.pythonhosted.org/packages/22/09/d1f21434c97fc42f09d290cbb6350d44eb12f09cc62c9476effdb33a18aa/MarkupSafe-3.0.2-cp312-cp312-macosx_10_13_universal2.whl", hash = "sha256:9778bd8ab0a994ebf6f84c2b949e65736d5575320a17ae8984a77fab08db94cf", size = 14274 },
    { url = "https://files.pythonhosted.org/packages/6b/b0/18f76bba336fa5aecf79d45dcd6c806c280ec44538b3c13671d49099fdd0/MarkupSafe-3.0.2-cp312-cp312-macosx_11_0_arm64.whl", hash = "sha256:846ade7b71e3536c4e56b386c2a47adf5741d2d8b94ec9dc3e92e5e1ee1e2225", size = 12348 },
    { url = "https://files.pythonhosted.org/packages/e0/25/dd5c0f6ac1311e9b40f4af06c78efde0f3b5cbf02502f8ef9501294c425b/MarkupSafe-3.0.2-cp312-cp312-manylinux_2_17_aarch64.manylinux2014_aarch64.whl", hash = "sha256:1c99d261bd2d5f6b59325c92c73df481e05e57f19837bdca8413b9eac4bd8028", size = 24149 },
    { url = "https://files.pythonhosted.org/packages/f3/f0/89e7aadfb3749d0f52234a0c8c7867877876e0a20b60e2188e9850794c17/MarkupSafe-3.0.2-cp312-cp312-manylinux_2_17_x86_64.manylinux2014_x86_64.whl", hash = "sha256:e17c96c14e19278594aa4841ec148115f9c7615a47382ecb6b82bd8fea3ab0c8", size = 23118 },
    { url = "https://files.pythonhosted.org/packages/d5/da/f2eeb64c723f5e3777bc081da884b414671982008c47dcc1873d81f625b6/MarkupSafe-3.0.2-cp312-cp312-manylinux_2_5_i686.manylinux1_i686.manylinux_2_17_i686.manylinux2014_i686.whl", hash = "sha256:88416bd1e65dcea10bc7569faacb2c20ce071dd1f87539ca2ab364bf6231393c", size = 22993 },
    { url = "https://files.pythonhosted.org/packages/da/0e/1f32af846df486dce7c227fe0f2398dc7e2e51d4a370508281f3c1c5cddc/MarkupSafe-3.0.2-cp312-cp312-musllinux_1_2_aarch64.whl", hash = "sha256:2181e67807fc2fa785d0592dc2d6206c019b9502410671cc905d132a92866557", size = 24178 },
    { url = "https://files.pythonhosted.org/packages/c4/f6/bb3ca0532de8086cbff5f06d137064c8410d10779c4c127e0e47d17c0b71/MarkupSafe-3.0.2-cp312-cp312-musllinux_1_2_i686.whl", hash = "sha256:52305740fe773d09cffb16f8ed0427942901f00adedac82ec8b67752f58a1b22", size = 23319 },
    { url = "https://files.pythonhosted.org/packages/a2/82/8be4c96ffee03c5b4a034e60a31294daf481e12c7c43ab8e34a1453ee48b/MarkupSafe-3.0.2-cp312-cp312-musllinux_1_2_x86_64.whl", hash = "sha256:ad10d3ded218f1039f11a75f8091880239651b52e9bb592ca27de44eed242a48", size = 23352 },
    { url = "https://files.pythonhosted.org/packages/51/ae/97827349d3fcffee7e184bdf7f41cd6b88d9919c80f0263ba7acd1bbcb18/MarkupSafe-3.0.2-cp312-cp312-win32.whl", hash = "sha256:0f4ca02bea9a23221c0182836703cbf8930c5e9454bacce27e767509fa286a30", size = 15097 },
    { url = "https://files.pythonhosted.org/packages/c1/80/a61f99dc3a936413c3ee4e1eecac96c0da5ed07ad56fd975f1a9da5bc630/MarkupSafe-3.0.2-cp312-cp312-win_amd64.whl", hash = "sha256:8e06879fc22a25ca47312fbe7c8264eb0b662f6db27cb2d3bbbc74b1df4b9b87", size = 15601 },
    { url = "https://files.pythonhosted.org/packages/83/0e/67eb10a7ecc77a0c2bbe2b0235765b98d164d81600746914bebada795e97/MarkupSafe-3.0.2-cp313-cp313-macosx_10_13_universal2.whl", hash = "sha256:ba9527cdd4c926ed0760bc301f6728ef34d841f405abf9d4f959c478421e4efd", size = 14274 },
    { url = "https://files.pythonhosted.org/packages/2b/6d/9409f3684d3335375d04e5f05744dfe7e9f120062c9857df4ab490a1031a/MarkupSafe-3.0.2-cp313-cp313-macosx_11_0_arm64.whl", hash = "sha256:f8b3d067f2e40fe93e1ccdd6b2e1d16c43140e76f02fb1319a05cf2b79d99430", size = 12352 },
    { url = "https://files.pythonhosted.org/packages/d2/f5/6eadfcd3885ea85fe2a7c128315cc1bb7241e1987443d78c8fe712d03091/MarkupSafe-3.0.2-cp313-cp313-manylinux_2_17_aarch64.manylinux2014_aarch64.whl", hash = "sha256:569511d3b58c8791ab4c2e1285575265991e6d8f8700c7be0e88f86cb0672094", size = 24122 },
    { url = "https://files.pythonhosted.org/packages/0c/91/96cf928db8236f1bfab6ce15ad070dfdd02ed88261c2afafd4b43575e9e9/MarkupSafe-3.0.2-cp313-cp313-manylinux_2_17_x86_64.manylinux2014_x86_64.whl", hash = "sha256:15ab75ef81add55874e7ab7055e9c397312385bd9ced94920f2802310c930396", size = 23085 },
    { url = "https://files.pythonhosted.org/packages/c2/cf/c9d56af24d56ea04daae7ac0940232d31d5a8354f2b457c6d856b2057d69/MarkupSafe-3.0.2-cp313-cp313-manylinux_2_5_i686.manylinux1_i686.manylinux_2_17_i686.manylinux2014_i686.whl", hash = "sha256:f3818cb119498c0678015754eba762e0d61e5b52d34c8b13d770f0719f7b1d79", size = 22978 },
    { url = "https://files.pythonhosted.org/packages/2a/9f/8619835cd6a711d6272d62abb78c033bda638fdc54c4e7f4272cf1c0962b/MarkupSafe-3.0.2-cp313-cp313-musllinux_1_2_aarch64.whl", hash = "sha256:cdb82a876c47801bb54a690c5ae105a46b392ac6099881cdfb9f6e95e4014c6a", size = 24208 },
    { url = "https://files.pythonhosted.org/packages/f9/bf/176950a1792b2cd2102b8ffeb5133e1ed984547b75db47c25a67d3359f77/MarkupSafe-3.0.2-cp313-cp313-musllinux_1_2_i686.whl", hash = "sha256:cabc348d87e913db6ab4aa100f01b08f481097838bdddf7c7a84b7575b7309ca", size = 23357 },
    { url = "https://files.pythonhosted.org/packages/ce/4f/9a02c1d335caabe5c4efb90e1b6e8ee944aa245c1aaaab8e8a618987d816/MarkupSafe-3.0.2-cp313-cp313-musllinux_1_2_x86_64.whl", hash = "sha256:444dcda765c8a838eaae23112db52f1efaf750daddb2d9ca300bcae1039adc5c", size = 23344 },
    { url = "https://files.pythonhosted.org/packages/ee/55/c271b57db36f748f0e04a759ace9f8f759ccf22b4960c270c78a394f58be/MarkupSafe-3.0.2-cp313-cp313-win32.whl", hash = "sha256:bcf3e58998965654fdaff38e58584d8937aa3096ab5354d493c77d1fdd66d7a1", size = 15101 },
    { url = "https://files.pythonhosted.org/packages/29/88/07df22d2dd4df40aba9f3e402e6dc1b8ee86297dddbad4872bd5e7b0094f/MarkupSafe-3.0.2-cp313-cp313-win_amd64.whl", hash = "sha256:e6a2a455bd412959b57a172ce6328d2dd1f01cb2135efda2e4576e8a23fa3b0f", size = 15603 },
    { url = "https://files.pythonhosted.org/packages/62/6a/8b89d24db2d32d433dffcd6a8779159da109842434f1dd2f6e71f32f738c/MarkupSafe-3.0.2-cp313-cp313t-macosx_10_13_universal2.whl", hash = "sha256:b5a6b3ada725cea8a5e634536b1b01c30bcdcd7f9c6fff4151548d5bf6b3a36c", size = 14510 },
    { url = "https://files.pythonhosted.org/packages/7a/06/a10f955f70a2e5a9bf78d11a161029d278eeacbd35ef806c3fd17b13060d/MarkupSafe-3.0.2-cp313-cp313t-macosx_11_0_arm64.whl", hash = "sha256:a904af0a6162c73e3edcb969eeeb53a63ceeb5d8cf642fade7d39e7963a22ddb", size = 12486 },
    { url = "https://files.pythonhosted.org/packages/34/cf/65d4a571869a1a9078198ca28f39fba5fbb910f952f9dbc5220afff9f5e6/MarkupSafe-3.0.2-cp313-cp313t-manylinux_2_17_aarch64.manylinux2014_aarch64.whl", hash = "sha256:4aa4e5faecf353ed117801a068ebab7b7e09ffb6e1d5e412dc852e0da018126c", size = 25480 },
    { url = "https://files.pythonhosted.org/packages/0c/e3/90e9651924c430b885468b56b3d597cabf6d72be4b24a0acd1fa0e12af67/MarkupSafe-3.0.2-cp313-cp313t-manylinux_2_17_x86_64.manylinux2014_x86_64.whl", hash = "sha256:c0ef13eaeee5b615fb07c9a7dadb38eac06a0608b41570d8ade51c56539e509d", size = 23914 },
    { url = "https://files.pythonhosted.org/packages/66/8c/6c7cf61f95d63bb866db39085150df1f2a5bd3335298f14a66b48e92659c/MarkupSafe-3.0.2-cp313-cp313t-manylinux_2_5_i686.manylinux1_i686.manylinux_2_17_i686.manylinux2014_i686.whl", hash = "sha256:d16a81a06776313e817c951135cf7340a3e91e8c1ff2fac444cfd75fffa04afe", size = 23796 },
    { url = "https://files.pythonhosted.org/packages/bb/35/cbe9238ec3f47ac9a7c8b3df7a808e7cb50fe149dc7039f5f454b3fba218/MarkupSafe-3.0.2-cp313-cp313t-musllinux_1_2_aarch64.whl", hash = "sha256:6381026f158fdb7c72a168278597a5e3a5222e83ea18f543112b2662a9b699c5", size = 25473 },
    { url = "https://files.pythonhosted.org/packages/e6/32/7621a4382488aa283cc05e8984a9c219abad3bca087be9ec77e89939ded9/MarkupSafe-3.0.2-cp313-cp313t-musllinux_1_2_i686.whl", hash = "sha256:3d79d162e7be8f996986c064d1c7c817f6df3a77fe3d6859f6f9e7be4b8c213a", size = 24114 },
    { url = "https://files.pythonhosted.org/packages/0d/80/0985960e4b89922cb5a0bac0ed39c5b96cbc1a536a99f30e8c220a996ed9/MarkupSafe-3.0.2-cp313-cp313t-musllinux_1_2_x86_64.whl", hash = "sha256:131a3c7689c85f5ad20f9f6fb1b866f402c445b220c19fe4308c0b147ccd2ad9", size = 24098 },
    { url = "https://files.pythonhosted.org/packages/82/78/fedb03c7d5380df2427038ec8d973587e90561b2d90cd472ce9254cf348b/MarkupSafe-3.0.2-cp313-cp313t-win32.whl", hash = "sha256:ba8062ed2cf21c07a9e295d5b8a2a5ce678b913b45fdf68c32d95d6c1291e0b6", size = 15208 },
    { url = "https://files.pythonhosted.org/packages/4f/65/6079a46068dfceaeabb5dcad6d674f5f5c61a6fa5673746f42a9f4c233b3/MarkupSafe-3.0.2-cp313-cp313t-win_amd64.whl", hash = "sha256:e444a31f8db13eb18ada366ab3cf45fd4b31e4db1236a4448f68778c1d1a5a2f", size = 15739 },
]

[[package]]
name = "matplotlib"
version = "3.9.3"
source = { registry = "https://pypi.org/simple" }
dependencies = [
    { name = "contourpy" },
    { name = "cycler" },
    { name = "fonttools" },
    { name = "kiwisolver" },
    { name = "numpy" },
    { name = "packaging" },
    { name = "pillow" },
    { name = "pyparsing" },
    { name = "python-dateutil" },
]
sdist = { url = "https://files.pythonhosted.org/packages/75/9f/562ed484b11ac9f4bb4f9d2d7546954ec106a8c0f06cc755d6f63e519274/matplotlib-3.9.3.tar.gz", hash = "sha256:cd5dbbc8e25cad5f706845c4d100e2c8b34691b412b93717ce38d8ae803bcfa5", size = 36113438 }
wheels = [
    { url = "https://files.pythonhosted.org/packages/12/ac/66ac58c42aad9ac0ed665746a8a36ecbd16a6c908527c305f9504c04fc2c/matplotlib-3.9.3-cp311-cp311-macosx_10_12_x86_64.whl", hash = "sha256:cf2a60daf6cecff6828bc608df00dbc794380e7234d2411c0ec612811f01969d", size = 7886350 },
    { url = "https://files.pythonhosted.org/packages/db/43/1274be2b1922858c7a43f0d6e00571fe24696788c7b5a8c980127af24a96/matplotlib-3.9.3-cp311-cp311-macosx_11_0_arm64.whl", hash = "sha256:213d6dc25ce686516208d8a3e91120c6a4fdae4a3e06b8505ced5b716b50cc04", size = 7771966 },
    { url = "https://files.pythonhosted.org/packages/5f/89/f1bcc6b62707df427a5e6a34be59191da81d96e63d3f92cb61e948bcbca7/matplotlib-3.9.3-cp311-cp311-manylinux_2_17_aarch64.manylinux2014_aarch64.whl", hash = "sha256:c52f48eb75fcc119a4fdb68ba83eb5f71656999420375df7c94cc68e0e14686e", size = 8201827 },
    { url = "https://files.pythonhosted.org/packages/13/53/b178d51478109f7a700edc94757dd07112e9a0c7a158653b99434b74f9fb/matplotlib-3.9.3-cp311-cp311-manylinux_2_17_x86_64.manylinux2014_x86_64.whl", hash = "sha256:d3c93796b44fa111049b88a24105e947f03c01966b5c0cc782e2ee3887b790a3", size = 8314794 },
    { url = "https://files.pythonhosted.org/packages/d6/57/d0ef6cef13ed0f55e37472cc458f2f1f8c4fe9aac69f794be7ccd0702d03/matplotlib-3.9.3-cp311-cp311-musllinux_1_2_x86_64.whl", hash = "sha256:cd1077b9a09b16d8c3c7075a8add5ffbfe6a69156a57e290c800ed4d435bef1d", size = 9091489 },
    { url = "https://files.pythonhosted.org/packages/33/97/40a1bed11f7817ba553afd2e7662e7364e3bac7ce4040835391eb558c86e/matplotlib-3.9.3-cp311-cp311-win_amd64.whl", hash = "sha256:c96eeeb8c68b662c7747f91a385688d4b449687d29b691eff7068a4602fe6dc4", size = 7829997 },
    { url = "https://files.pythonhosted.org/packages/74/d5/eb2338d21b2d36511f9417230413fa0c30fc82283b33dc0e3643969f3b50/matplotlib-3.9.3-cp312-cp312-macosx_10_13_x86_64.whl", hash = "sha256:0a361bd5583bf0bcc08841df3c10269617ee2a36b99ac39d455a767da908bbbc", size = 7883049 },
    { url = "https://files.pythonhosted.org/packages/e5/52/3910833a073e7182ab3ae03810ed418f71c7fdcd65e2862cda1c6a14ffc1/matplotlib-3.9.3-cp312-cp312-macosx_11_0_arm64.whl", hash = "sha256:e14485bb1b83eeb3d55b6878f9560240981e7bbc7a8d4e1e8c38b9bd6ec8d2de", size = 7768285 },
    { url = "https://files.pythonhosted.org/packages/92/67/69df4b6636e40e964788b003535561ea3e98e33e46df4d96fa8c34ef99e6/matplotlib-3.9.3-cp312-cp312-manylinux_2_17_aarch64.manylinux2014_aarch64.whl", hash = "sha256:4a8d279f78844aad213c4935c18f8292a9432d51af2d88bca99072c903948045", size = 8192626 },
    { url = "https://files.pythonhosted.org/packages/40/d6/70a196b0cf62e0a5bc64ccab07816ab4f6c98db0414a55280331a481a5bf/matplotlib-3.9.3-cp312-cp312-manylinux_2_17_x86_64.manylinux2014_x86_64.whl", hash = "sha256:b6c12514329ac0d03128cf1dcceb335f4fbf7c11da98bca68dca8dcb983153a9", size = 8305687 },
    { url = "https://files.pythonhosted.org/packages/c3/43/ef6ab78dd2d8eb362c1e5a31f9cec5ece5761e6143a519153d716d85e590/matplotlib-3.9.3-cp312-cp312-musllinux_1_2_x86_64.whl", hash = "sha256:6e9de2b390d253a508dd497e9b5579f3a851f208763ed67fdca5dc0c3ea6849c", size = 9087208 },
    { url = "https://files.pythonhosted.org/packages/30/cb/36844affc69490652b5a99296b9fcee530b96621e23d3143a4839f30fb22/matplotlib-3.9.3-cp312-cp312-win_amd64.whl", hash = "sha256:d796272408f8567ff7eaa00eb2856b3a00524490e47ad505b0b4ca6bb8a7411f", size = 7833105 },
    { url = "https://files.pythonhosted.org/packages/60/04/949640040982822416c471d9ebe4e9e6c69ca9f9bb6ba82ed30808863c02/matplotlib-3.9.3-cp313-cp313-macosx_10_13_x86_64.whl", hash = "sha256:203d18df84f5288973b2d56de63d4678cc748250026ca9e1ad8f8a0fd8a75d83", size = 7883417 },
    { url = "https://files.pythonhosted.org/packages/9f/90/ebd37143cd3150b6c650ee1580024df3dd649d176e68d346f826b8d24e37/matplotlib-3.9.3-cp313-cp313-macosx_11_0_arm64.whl", hash = "sha256:b651b0d3642991259109dc0351fc33ad44c624801367bb8307be9bfc35e427ad", size = 7768720 },
    { url = "https://files.pythonhosted.org/packages/dc/84/6591e6b55d755d16dacdc113205067031867c1f5e3c08b32c01aad831420/matplotlib-3.9.3-cp313-cp313-manylinux_2_17_aarch64.manylinux2014_aarch64.whl", hash = "sha256:66d7b171fecf96940ce069923a08ba3df33ef542de82c2ff4fe8caa8346fa95a", size = 8192723 },
    { url = "https://files.pythonhosted.org/packages/29/09/146a17d37e32313507f11ac984e65311f2d5805d731eb981d4f70eb928dc/matplotlib-3.9.3-cp313-cp313-manylinux_2_17_x86_64.manylinux2014_x86_64.whl", hash = "sha256:6be0ba61f6ff2e6b68e4270fb63b6813c9e7dec3d15fc3a93f47480444fd72f0", size = 8305801 },
    { url = "https://files.pythonhosted.org/packages/85/cb/d2690572c08f19ca7c0f44b1fb4d11c121d63467a57b508cc3656ff80b43/matplotlib-3.9.3-cp313-cp313-musllinux_1_2_x86_64.whl", hash = "sha256:9d6b2e8856dec3a6db1ae51aec85c82223e834b228c1d3228aede87eee2b34f9", size = 9086564 },
    { url = "https://files.pythonhosted.org/packages/28/dd/0a5176027c1cb94fe75f69f76cb274180c8abf740df6fc0e6a1e4cbaec3f/matplotlib-3.9.3-cp313-cp313-win_amd64.whl", hash = "sha256:90a85a004fefed9e583597478420bf904bb1a065b0b0ee5b9d8d31b04b0f3f70", size = 7833257 },
    { url = "https://files.pythonhosted.org/packages/42/d4/e477d50a8e4b437c2afbb5c665cb8e5d79b06abe6fe3c6915d6f7f0c2ef2/matplotlib-3.9.3-cp313-cp313t-macosx_10_13_x86_64.whl", hash = "sha256:3119b2f16de7f7b9212ba76d8fe6a0e9f90b27a1e04683cd89833a991682f639", size = 7911906 },
    { url = "https://files.pythonhosted.org/packages/ae/a1/ba5ab89666c42ace8e31b4ff5a2c76a17e4d6f91aefce476b064c56ff61d/matplotlib-3.9.3-cp313-cp313t-macosx_11_0_arm64.whl", hash = "sha256:87ad73763d93add1b6c1f9fcd33af662fd62ed70e620c52fcb79f3ac427cf3a6", size = 7801336 },
    { url = "https://files.pythonhosted.org/packages/77/59/4dcdb3a6695af6c698a95aec13016a550ef2f85144d22f61f81d1e064148/matplotlib-3.9.3-cp313-cp313t-manylinux_2_17_aarch64.manylinux2014_aarch64.whl", hash = "sha256:026bdf3137ab6022c866efa4813b6bbeddc2ed4c9e7e02f0e323a7bca380dfa0", size = 8218178 },
    { url = "https://files.pythonhosted.org/packages/4f/27/7c72db0d0ee35d9237572565ffa3c0eb25fc46a3f47e0f16412a587bc9d8/matplotlib-3.9.3-cp313-cp313t-manylinux_2_17_x86_64.manylinux2014_x86_64.whl", hash = "sha256:760a5e89ebbb172989e8273024a1024b0f084510b9105261b3b00c15e9c9f006", size = 8327768 },
    { url = "https://files.pythonhosted.org/packages/de/ad/213eee624feadba7b77e881c9d2c04c1e036efe69d19031e3fa927fdb5dc/matplotlib-3.9.3-cp313-cp313t-musllinux_1_2_x86_64.whl", hash = "sha256:a42b9dc42de2cfe357efa27d9c50c7833fc5ab9b2eb7252ccd5d5f836a84e1e4", size = 9094075 },
    { url = "https://files.pythonhosted.org/packages/19/1b/cb8e99a5fe2e2b14e3b8234cb1649a675be63f74a5224a648ae4ab61f60c/matplotlib-3.9.3-cp313-cp313t-win_amd64.whl", hash = "sha256:e0fcb7da73fbf67b5f4bdaa57d85bb585a4e913d4a10f3e15b32baea56a67f0a", size = 7888937 },
]

[[package]]
name = "matplotlib-inline"
version = "0.1.7"
source = { registry = "https://pypi.org/simple" }
dependencies = [
    { name = "traitlets" },
]
sdist = { url = "https://files.pythonhosted.org/packages/99/5b/a36a337438a14116b16480db471ad061c36c3694df7c2084a0da7ba538b7/matplotlib_inline-0.1.7.tar.gz", hash = "sha256:8423b23ec666be3d16e16b60bdd8ac4e86e840ebd1dd11a30b9f117f2fa0ab90", size = 8159 }
wheels = [
    { url = "https://files.pythonhosted.org/packages/8f/8e/9ad090d3553c280a8060fbf6e24dc1c0c29704ee7d1c372f0c174aa59285/matplotlib_inline-0.1.7-py3-none-any.whl", hash = "sha256:df192d39a4ff8f21b1895d72e6a13f5fcc5099f00fa84384e0ea28c2cc0653ca", size = 9899 },
]

[[package]]
name = "mccabe"
version = "0.7.0"
source = { registry = "https://pypi.org/simple" }
sdist = { url = "https://files.pythonhosted.org/packages/e7/ff/0ffefdcac38932a54d2b5eed4e0ba8a408f215002cd178ad1df0f2806ff8/mccabe-0.7.0.tar.gz", hash = "sha256:348e0240c33b60bbdf4e523192ef919f28cb2c3d7d5c7794f74009290f236325", size = 9658 }
wheels = [
    { url = "https://files.pythonhosted.org/packages/27/1a/1f68f9ba0c207934b35b86a8ca3aad8395a3d6dd7921c0686e23853ff5a9/mccabe-0.7.0-py2.py3-none-any.whl", hash = "sha256:6c2d30ab6be0e4a46919781807b4f0d834ebdd6c6e3dca0bda5a15f863427b6e", size = 7350 },
]

[[package]]
name = "mdurl"
version = "0.1.2"
source = { registry = "https://pypi.org/simple" }
sdist = { url = "https://files.pythonhosted.org/packages/d6/54/cfe61301667036ec958cb99bd3efefba235e65cdeb9c84d24a8293ba1d90/mdurl-0.1.2.tar.gz", hash = "sha256:bb413d29f5eea38f31dd4754dd7377d4465116fb207585f97bf925588687c1ba", size = 8729 }
wheels = [
    { url = "https://files.pythonhosted.org/packages/b3/38/89ba8ad64ae25be8de66a6d463314cf1eb366222074cfda9ee839c56a4b4/mdurl-0.1.2-py3-none-any.whl", hash = "sha256:84008a41e51615a49fc9966191ff91509e3c40b939176e643fd50a5c2196b8f8", size = 9979 },
]

[[package]]
name = "mpmath"
version = "1.3.0"
source = { registry = "https://pypi.org/simple" }
sdist = { url = "https://files.pythonhosted.org/packages/e0/47/dd32fa426cc72114383ac549964eecb20ecfd886d1e5ccf5340b55b02f57/mpmath-1.3.0.tar.gz", hash = "sha256:7a28eb2a9774d00c7bc92411c19a89209d5da7c4c9a9e227be8330a23a25b91f", size = 508106 }
wheels = [
    { url = "https://files.pythonhosted.org/packages/43/e3/7d92a15f894aa0c9c4b49b8ee9ac9850d6e63b03c9c32c0367a13ae62209/mpmath-1.3.0-py3-none-any.whl", hash = "sha256:a0b2b9fe80bbcd81a6647ff13108738cfb482d481d826cc0e02f5b35e5c88d2c", size = 536198 },
]

[[package]]
name = "multidict"
version = "6.1.0"
source = { registry = "https://pypi.org/simple" }
sdist = { url = "https://files.pythonhosted.org/packages/d6/be/504b89a5e9ca731cd47487e91c469064f8ae5af93b7259758dcfc2b9c848/multidict-6.1.0.tar.gz", hash = "sha256:22ae2ebf9b0c69d206c003e2f6a914ea33f0a932d4aa16f236afc049d9958f4a", size = 64002 }
wheels = [
    { url = "https://files.pythonhosted.org/packages/93/13/df3505a46d0cd08428e4c8169a196131d1b0c4b515c3649829258843dde6/multidict-6.1.0-cp311-cp311-macosx_10_9_universal2.whl", hash = "sha256:3efe2c2cb5763f2f1b275ad2bf7a287d3f7ebbef35648a9726e3b69284a4f3d6", size = 48570 },
    { url = "https://files.pythonhosted.org/packages/f0/e1/a215908bfae1343cdb72f805366592bdd60487b4232d039c437fe8f5013d/multidict-6.1.0-cp311-cp311-macosx_10_9_x86_64.whl", hash = "sha256:c7053d3b0353a8b9de430a4f4b4268ac9a4fb3481af37dfe49825bf45ca24156", size = 29316 },
    { url = "https://files.pythonhosted.org/packages/70/0f/6dc70ddf5d442702ed74f298d69977f904960b82368532c88e854b79f72b/multidict-6.1.0-cp311-cp311-macosx_11_0_arm64.whl", hash = "sha256:27e5fc84ccef8dfaabb09d82b7d179c7cf1a3fbc8a966f8274fcb4ab2eb4cadb", size = 29640 },
    { url = "https://files.pythonhosted.org/packages/d8/6d/9c87b73a13d1cdea30b321ef4b3824449866bd7f7127eceed066ccb9b9ff/multidict-6.1.0-cp311-cp311-manylinux_2_17_aarch64.manylinux2014_aarch64.whl", hash = "sha256:0e2b90b43e696f25c62656389d32236e049568b39320e2735d51f08fd362761b", size = 131067 },
    { url = "https://files.pythonhosted.org/packages/cc/1e/1b34154fef373371fd6c65125b3d42ff5f56c7ccc6bfff91b9b3c60ae9e0/multidict-6.1.0-cp311-cp311-manylinux_2_17_ppc64le.manylinux2014_ppc64le.whl", hash = "sha256:d83a047959d38a7ff552ff94be767b7fd79b831ad1cd9920662db05fec24fe72", size = 138507 },
    { url = "https://files.pythonhosted.org/packages/fb/e0/0bc6b2bac6e461822b5f575eae85da6aae76d0e2a79b6665d6206b8e2e48/multidict-6.1.0-cp311-cp311-manylinux_2_17_s390x.manylinux2014_s390x.whl", hash = "sha256:d1a9dd711d0877a1ece3d2e4fea11a8e75741ca21954c919406b44e7cf971304", size = 133905 },
    { url = "https://files.pythonhosted.org/packages/ba/af/73d13b918071ff9b2205fcf773d316e0f8fefb4ec65354bbcf0b10908cc6/multidict-6.1.0-cp311-cp311-manylinux_2_17_x86_64.manylinux2014_x86_64.whl", hash = "sha256:ec2abea24d98246b94913b76a125e855eb5c434f7c46546046372fe60f666351", size = 129004 },
    { url = "https://files.pythonhosted.org/packages/74/21/23960627b00ed39643302d81bcda44c9444ebcdc04ee5bedd0757513f259/multidict-6.1.0-cp311-cp311-manylinux_2_5_i686.manylinux1_i686.manylinux_2_17_i686.manylinux2014_i686.whl", hash = "sha256:4867cafcbc6585e4b678876c489b9273b13e9fff9f6d6d66add5e15d11d926cb", size = 121308 },
    { url = "https://files.pythonhosted.org/packages/8b/5c/cf282263ffce4a596ed0bb2aa1a1dddfe1996d6a62d08842a8d4b33dca13/multidict-6.1.0-cp311-cp311-musllinux_1_2_aarch64.whl", hash = "sha256:5b48204e8d955c47c55b72779802b219a39acc3ee3d0116d5080c388970b76e3", size = 132608 },
    { url = "https://files.pythonhosted.org/packages/d7/3e/97e778c041c72063f42b290888daff008d3ab1427f5b09b714f5a8eff294/multidict-6.1.0-cp311-cp311-musllinux_1_2_i686.whl", hash = "sha256:d8fff389528cad1618fb4b26b95550327495462cd745d879a8c7c2115248e399", size = 127029 },
    { url = "https://files.pythonhosted.org/packages/47/ac/3efb7bfe2f3aefcf8d103e9a7162572f01936155ab2f7ebcc7c255a23212/multidict-6.1.0-cp311-cp311-musllinux_1_2_ppc64le.whl", hash = "sha256:a7a9541cd308eed5e30318430a9c74d2132e9a8cb46b901326272d780bf2d423", size = 137594 },
    { url = "https://files.pythonhosted.org/packages/42/9b/6c6e9e8dc4f915fc90a9b7798c44a30773dea2995fdcb619870e705afe2b/multidict-6.1.0-cp311-cp311-musllinux_1_2_s390x.whl", hash = "sha256:da1758c76f50c39a2efd5e9859ce7d776317eb1dd34317c8152ac9251fc574a3", size = 134556 },
    { url = "https://files.pythonhosted.org/packages/1d/10/8e881743b26aaf718379a14ac58572a240e8293a1c9d68e1418fb11c0f90/multidict-6.1.0-cp311-cp311-musllinux_1_2_x86_64.whl", hash = "sha256:c943a53e9186688b45b323602298ab727d8865d8c9ee0b17f8d62d14b56f0753", size = 130993 },
    { url = "https://files.pythonhosted.org/packages/45/84/3eb91b4b557442802d058a7579e864b329968c8d0ea57d907e7023c677f2/multidict-6.1.0-cp311-cp311-win32.whl", hash = "sha256:90f8717cb649eea3504091e640a1b8568faad18bd4b9fcd692853a04475a4b80", size = 26405 },
    { url = "https://files.pythonhosted.org/packages/9f/0b/ad879847ecbf6d27e90a6eabb7eff6b62c129eefe617ea45eae7c1f0aead/multidict-6.1.0-cp311-cp311-win_amd64.whl", hash = "sha256:82176036e65644a6cc5bd619f65f6f19781e8ec2e5330f51aa9ada7504cc1926", size = 28795 },
    { url = "https://files.pythonhosted.org/packages/fd/16/92057c74ba3b96d5e211b553895cd6dc7cc4d1e43d9ab8fafc727681ef71/multidict-6.1.0-cp312-cp312-macosx_10_9_universal2.whl", hash = "sha256:b04772ed465fa3cc947db808fa306d79b43e896beb677a56fb2347ca1a49c1fa", size = 48713 },
    { url = "https://files.pythonhosted.org/packages/94/3d/37d1b8893ae79716179540b89fc6a0ee56b4a65fcc0d63535c6f5d96f217/multidict-6.1.0-cp312-cp312-macosx_10_9_x86_64.whl", hash = "sha256:6180c0ae073bddeb5a97a38c03f30c233e0a4d39cd86166251617d1bbd0af436", size = 29516 },
    { url = "https://files.pythonhosted.org/packages/a2/12/adb6b3200c363062f805275b4c1e656be2b3681aada66c80129932ff0bae/multidict-6.1.0-cp312-cp312-macosx_11_0_arm64.whl", hash = "sha256:071120490b47aa997cca00666923a83f02c7fbb44f71cf7f136df753f7fa8761", size = 29557 },
    { url = "https://files.pythonhosted.org/packages/47/e9/604bb05e6e5bce1e6a5cf80a474e0f072e80d8ac105f1b994a53e0b28c42/multidict-6.1.0-cp312-cp312-manylinux_2_17_aarch64.manylinux2014_aarch64.whl", hash = "sha256:50b3a2710631848991d0bf7de077502e8994c804bb805aeb2925a981de58ec2e", size = 130170 },
    { url = "https://files.pythonhosted.org/packages/7e/13/9efa50801785eccbf7086b3c83b71a4fb501a4d43549c2f2f80b8787d69f/multidict-6.1.0-cp312-cp312-manylinux_2_17_ppc64le.manylinux2014_ppc64le.whl", hash = "sha256:b58c621844d55e71c1b7f7c498ce5aa6985d743a1a59034c57a905b3f153c1ef", size = 134836 },
    { url = "https://files.pythonhosted.org/packages/bf/0f/93808b765192780d117814a6dfcc2e75de6dcc610009ad408b8814dca3ba/multidict-6.1.0-cp312-cp312-manylinux_2_17_s390x.manylinux2014_s390x.whl", hash = "sha256:55b6d90641869892caa9ca42ff913f7ff1c5ece06474fbd32fb2cf6834726c95", size = 133475 },
    { url = "https://files.pythonhosted.org/packages/d3/c8/529101d7176fe7dfe1d99604e48d69c5dfdcadb4f06561f465c8ef12b4df/multidict-6.1.0-cp312-cp312-manylinux_2_17_x86_64.manylinux2014_x86_64.whl", hash = "sha256:4b820514bfc0b98a30e3d85462084779900347e4d49267f747ff54060cc33925", size = 131049 },
    { url = "https://files.pythonhosted.org/packages/ca/0c/fc85b439014d5a58063e19c3a158a889deec399d47b5269a0f3b6a2e28bc/multidict-6.1.0-cp312-cp312-manylinux_2_5_i686.manylinux1_i686.manylinux_2_17_i686.manylinux2014_i686.whl", hash = "sha256:10a9b09aba0c5b48c53761b7c720aaaf7cf236d5fe394cd399c7ba662d5f9966", size = 120370 },
    { url = "https://files.pythonhosted.org/packages/db/46/d4416eb20176492d2258fbd47b4abe729ff3b6e9c829ea4236f93c865089/multidict-6.1.0-cp312-cp312-musllinux_1_2_aarch64.whl", hash = "sha256:1e16bf3e5fc9f44632affb159d30a437bfe286ce9e02754759be5536b169b305", size = 125178 },
    { url = "https://files.pythonhosted.org/packages/5b/46/73697ad7ec521df7de5531a32780bbfd908ded0643cbe457f981a701457c/multidict-6.1.0-cp312-cp312-musllinux_1_2_i686.whl", hash = "sha256:76f364861c3bfc98cbbcbd402d83454ed9e01a5224bb3a28bf70002a230f73e2", size = 119567 },
    { url = "https://files.pythonhosted.org/packages/cd/ed/51f060e2cb0e7635329fa6ff930aa5cffa17f4c7f5c6c3ddc3500708e2f2/multidict-6.1.0-cp312-cp312-musllinux_1_2_ppc64le.whl", hash = "sha256:820c661588bd01a0aa62a1283f20d2be4281b086f80dad9e955e690c75fb54a2", size = 129822 },
    { url = "https://files.pythonhosted.org/packages/df/9e/ee7d1954b1331da3eddea0c4e08d9142da5f14b1321c7301f5014f49d492/multidict-6.1.0-cp312-cp312-musllinux_1_2_s390x.whl", hash = "sha256:0e5f362e895bc5b9e67fe6e4ded2492d8124bdf817827f33c5b46c2fe3ffaca6", size = 128656 },
    { url = "https://files.pythonhosted.org/packages/77/00/8538f11e3356b5d95fa4b024aa566cde7a38aa7a5f08f4912b32a037c5dc/multidict-6.1.0-cp312-cp312-musllinux_1_2_x86_64.whl", hash = "sha256:3ec660d19bbc671e3a6443325f07263be452c453ac9e512f5eb935e7d4ac28b3", size = 125360 },
    { url = "https://files.pythonhosted.org/packages/be/05/5d334c1f2462d43fec2363cd00b1c44c93a78c3925d952e9a71caf662e96/multidict-6.1.0-cp312-cp312-win32.whl", hash = "sha256:58130ecf8f7b8112cdb841486404f1282b9c86ccb30d3519faf301b2e5659133", size = 26382 },
    { url = "https://files.pythonhosted.org/packages/a3/bf/f332a13486b1ed0496d624bcc7e8357bb8053823e8cd4b9a18edc1d97e73/multidict-6.1.0-cp312-cp312-win_amd64.whl", hash = "sha256:188215fc0aafb8e03341995e7c4797860181562380f81ed0a87ff455b70bf1f1", size = 28529 },
    { url = "https://files.pythonhosted.org/packages/22/67/1c7c0f39fe069aa4e5d794f323be24bf4d33d62d2a348acdb7991f8f30db/multidict-6.1.0-cp313-cp313-macosx_10_13_universal2.whl", hash = "sha256:d569388c381b24671589335a3be6e1d45546c2988c2ebe30fdcada8457a31008", size = 48771 },
    { url = "https://files.pythonhosted.org/packages/3c/25/c186ee7b212bdf0df2519eacfb1981a017bda34392c67542c274651daf23/multidict-6.1.0-cp313-cp313-macosx_10_13_x86_64.whl", hash = "sha256:052e10d2d37810b99cc170b785945421141bf7bb7d2f8799d431e7db229c385f", size = 29533 },
    { url = "https://files.pythonhosted.org/packages/67/5e/04575fd837e0958e324ca035b339cea174554f6f641d3fb2b4f2e7ff44a2/multidict-6.1.0-cp313-cp313-macosx_11_0_arm64.whl", hash = "sha256:f90c822a402cb865e396a504f9fc8173ef34212a342d92e362ca498cad308e28", size = 29595 },
    { url = "https://files.pythonhosted.org/packages/d3/b2/e56388f86663810c07cfe4a3c3d87227f3811eeb2d08450b9e5d19d78876/multidict-6.1.0-cp313-cp313-manylinux_2_17_aarch64.manylinux2014_aarch64.whl", hash = "sha256:b225d95519a5bf73860323e633a664b0d85ad3d5bede6d30d95b35d4dfe8805b", size = 130094 },
    { url = "https://files.pythonhosted.org/packages/6c/ee/30ae9b4186a644d284543d55d491fbd4239b015d36b23fea43b4c94f7052/multidict-6.1.0-cp313-cp313-manylinux_2_17_ppc64le.manylinux2014_ppc64le.whl", hash = "sha256:23bfd518810af7de1116313ebd9092cb9aa629beb12f6ed631ad53356ed6b86c", size = 134876 },
    { url = "https://files.pythonhosted.org/packages/84/c7/70461c13ba8ce3c779503c70ec9d0345ae84de04521c1f45a04d5f48943d/multidict-6.1.0-cp313-cp313-manylinux_2_17_s390x.manylinux2014_s390x.whl", hash = "sha256:5c09fcfdccdd0b57867577b719c69e347a436b86cd83747f179dbf0cc0d4c1f3", size = 133500 },
    { url = "https://files.pythonhosted.org/packages/4a/9f/002af221253f10f99959561123fae676148dd730e2daa2cd053846a58507/multidict-6.1.0-cp313-cp313-manylinux_2_17_x86_64.manylinux2014_x86_64.whl", hash = "sha256:bf6bea52ec97e95560af5ae576bdac3aa3aae0b6758c6efa115236d9e07dae44", size = 131099 },
    { url = "https://files.pythonhosted.org/packages/82/42/d1c7a7301d52af79d88548a97e297f9d99c961ad76bbe6f67442bb77f097/multidict-6.1.0-cp313-cp313-manylinux_2_5_i686.manylinux1_i686.manylinux_2_17_i686.manylinux2014_i686.whl", hash = "sha256:57feec87371dbb3520da6192213c7d6fc892d5589a93db548331954de8248fd2", size = 120403 },
    { url = "https://files.pythonhosted.org/packages/68/f3/471985c2c7ac707547553e8f37cff5158030d36bdec4414cb825fbaa5327/multidict-6.1.0-cp313-cp313-musllinux_1_2_aarch64.whl", hash = "sha256:0c3f390dc53279cbc8ba976e5f8035eab997829066756d811616b652b00a23a3", size = 125348 },
    { url = "https://files.pythonhosted.org/packages/67/2c/e6df05c77e0e433c214ec1d21ddd203d9a4770a1f2866a8ca40a545869a0/multidict-6.1.0-cp313-cp313-musllinux_1_2_i686.whl", hash = "sha256:59bfeae4b25ec05b34f1956eaa1cb38032282cd4dfabc5056d0a1ec4d696d3aa", size = 119673 },
    { url = "https://files.pythonhosted.org/packages/c5/cd/bc8608fff06239c9fb333f9db7743a1b2eafe98c2666c9a196e867a3a0a4/multidict-6.1.0-cp313-cp313-musllinux_1_2_ppc64le.whl", hash = "sha256:b2f59caeaf7632cc633b5cf6fc449372b83bbdf0da4ae04d5be36118e46cc0aa", size = 129927 },
    { url = "https://files.pythonhosted.org/packages/44/8e/281b69b7bc84fc963a44dc6e0bbcc7150e517b91df368a27834299a526ac/multidict-6.1.0-cp313-cp313-musllinux_1_2_s390x.whl", hash = "sha256:37bb93b2178e02b7b618893990941900fd25b6b9ac0fa49931a40aecdf083fe4", size = 128711 },
    { url = "https://files.pythonhosted.org/packages/12/a4/63e7cd38ed29dd9f1881d5119f272c898ca92536cdb53ffe0843197f6c85/multidict-6.1.0-cp313-cp313-musllinux_1_2_x86_64.whl", hash = "sha256:4e9f48f58c2c523d5a06faea47866cd35b32655c46b443f163d08c6d0ddb17d6", size = 125519 },
    { url = "https://files.pythonhosted.org/packages/38/e0/4f5855037a72cd8a7a2f60a3952d9aa45feedb37ae7831642102604e8a37/multidict-6.1.0-cp313-cp313-win32.whl", hash = "sha256:3a37ffb35399029b45c6cc33640a92bef403c9fd388acce75cdc88f58bd19a81", size = 26426 },
    { url = "https://files.pythonhosted.org/packages/7e/a5/17ee3a4db1e310b7405f5d25834460073a8ccd86198ce044dfaf69eac073/multidict-6.1.0-cp313-cp313-win_amd64.whl", hash = "sha256:e9aa71e15d9d9beaad2c6b9319edcdc0a49a43ef5c0a4c8265ca9ee7d6c67774", size = 28531 },
    { url = "https://files.pythonhosted.org/packages/99/b7/b9e70fde2c0f0c9af4cc5277782a89b66d35948ea3369ec9f598358c3ac5/multidict-6.1.0-py3-none-any.whl", hash = "sha256:48e171e52d1c4d33888e529b999e5900356b9ae588c2f09a52dcefb158b27506", size = 10051 },
]

[[package]]
name = "multiprocess"
version = "0.70.16"
source = { registry = "https://pypi.org/simple" }
dependencies = [
    { name = "dill" },
]
sdist = { url = "https://files.pythonhosted.org/packages/b5/ae/04f39c5d0d0def03247c2893d6f2b83c136bf3320a2154d7b8858f2ba72d/multiprocess-0.70.16.tar.gz", hash = "sha256:161af703d4652a0e1410be6abccecde4a7ddffd19341be0a7011b94aeb171ac1", size = 1772603 }
wheels = [
    { url = "https://files.pythonhosted.org/packages/bc/f7/7ec7fddc92e50714ea3745631f79bd9c96424cb2702632521028e57d3a36/multiprocess-0.70.16-py310-none-any.whl", hash = "sha256:c4a9944c67bd49f823687463660a2d6daae94c289adff97e0f9d696ba6371d02", size = 134824 },
    { url = "https://files.pythonhosted.org/packages/50/15/b56e50e8debaf439f44befec5b2af11db85f6e0f344c3113ae0be0593a91/multiprocess-0.70.16-py311-none-any.whl", hash = "sha256:af4cabb0dac72abfb1e794fa7855c325fd2b55a10a44628a3c1ad3311c04127a", size = 143519 },
    { url = "https://files.pythonhosted.org/packages/0a/7d/a988f258104dcd2ccf1ed40fdc97e26c4ac351eeaf81d76e266c52d84e2f/multiprocess-0.70.16-py312-none-any.whl", hash = "sha256:fc0544c531920dde3b00c29863377f87e1632601092ea2daca74e4beb40faa2e", size = 146741 },
    { url = "https://files.pythonhosted.org/packages/ea/89/38df130f2c799090c978b366cfdf5b96d08de5b29a4a293df7f7429fa50b/multiprocess-0.70.16-py38-none-any.whl", hash = "sha256:a71d82033454891091a226dfc319d0cfa8019a4e888ef9ca910372a446de4435", size = 132628 },
    { url = "https://files.pythonhosted.org/packages/da/d9/f7f9379981e39b8c2511c9e0326d212accacb82f12fbfdc1aa2ce2a7b2b6/multiprocess-0.70.16-py39-none-any.whl", hash = "sha256:a0bafd3ae1b732eac64be2e72038231c1ba97724b60b09400d68f229fcc2fbf3", size = 133351 },
]

[[package]]
name = "mypy"
version = "1.13.0"
source = { registry = "https://pypi.org/simple" }
dependencies = [
    { name = "mypy-extensions" },
    { name = "typing-extensions" },
]
sdist = { url = "https://files.pythonhosted.org/packages/e8/21/7e9e523537991d145ab8a0a2fd98548d67646dc2aaaf6091c31ad883e7c1/mypy-1.13.0.tar.gz", hash = "sha256:0291a61b6fbf3e6673e3405cfcc0e7650bebc7939659fdca2702958038bd835e", size = 3152532 }
wheels = [
    { url = "https://files.pythonhosted.org/packages/d0/19/de0822609e5b93d02579075248c7aa6ceaddcea92f00bf4ea8e4c22e3598/mypy-1.13.0-cp311-cp311-macosx_10_9_x86_64.whl", hash = "sha256:581665e6f3a8a9078f28d5502f4c334c0c8d802ef55ea0e7276a6e409bc0d82d", size = 10939027 },
    { url = "https://files.pythonhosted.org/packages/c8/71/6950fcc6ca84179137e4cbf7cf41e6b68b4a339a1f5d3e954f8c34e02d66/mypy-1.13.0-cp311-cp311-macosx_11_0_arm64.whl", hash = "sha256:3ddb5b9bf82e05cc9a627e84707b528e5c7caaa1c55c69e175abb15a761cec2d", size = 10108699 },
    { url = "https://files.pythonhosted.org/packages/26/50/29d3e7dd166e74dc13d46050b23f7d6d7533acf48f5217663a3719db024e/mypy-1.13.0-cp311-cp311-manylinux_2_17_x86_64.manylinux2014_x86_64.manylinux_2_28_x86_64.whl", hash = "sha256:20c7ee0bc0d5a9595c46f38beb04201f2620065a93755704e141fcac9f59db2b", size = 12506263 },
    { url = "https://files.pythonhosted.org/packages/3f/1d/676e76f07f7d5ddcd4227af3938a9c9640f293b7d8a44dd4ff41d4db25c1/mypy-1.13.0-cp311-cp311-musllinux_1_1_x86_64.whl", hash = "sha256:3790ded76f0b34bc9c8ba4def8f919dd6a46db0f5a6610fb994fe8efdd447f73", size = 12984688 },
    { url = "https://files.pythonhosted.org/packages/9c/03/5a85a30ae5407b1d28fab51bd3e2103e52ad0918d1e68f02a7778669a307/mypy-1.13.0-cp311-cp311-win_amd64.whl", hash = "sha256:51f869f4b6b538229c1d1bcc1dd7d119817206e2bc54e8e374b3dfa202defcca", size = 9626811 },
    { url = "https://files.pythonhosted.org/packages/fb/31/c526a7bd2e5c710ae47717c7a5f53f616db6d9097caf48ad650581e81748/mypy-1.13.0-cp312-cp312-macosx_10_13_x86_64.whl", hash = "sha256:5c7051a3461ae84dfb5dd15eff5094640c61c5f22257c8b766794e6dd85e72d5", size = 11077900 },
    { url = "https://files.pythonhosted.org/packages/83/67/b7419c6b503679d10bd26fc67529bc6a1f7a5f220bbb9f292dc10d33352f/mypy-1.13.0-cp312-cp312-macosx_11_0_arm64.whl", hash = "sha256:39bb21c69a5d6342f4ce526e4584bc5c197fd20a60d14a8624d8743fffb9472e", size = 10074818 },
    { url = "https://files.pythonhosted.org/packages/ba/07/37d67048786ae84e6612575e173d713c9a05d0ae495dde1e68d972207d98/mypy-1.13.0-cp312-cp312-manylinux_2_17_x86_64.manylinux2014_x86_64.manylinux_2_28_x86_64.whl", hash = "sha256:164f28cb9d6367439031f4c81e84d3ccaa1e19232d9d05d37cb0bd880d3f93c2", size = 12589275 },
    { url = "https://files.pythonhosted.org/packages/1f/17/b1018c6bb3e9f1ce3956722b3bf91bff86c1cefccca71cec05eae49d6d41/mypy-1.13.0-cp312-cp312-musllinux_1_1_x86_64.whl", hash = "sha256:a4c1bfcdbce96ff5d96fc9b08e3831acb30dc44ab02671eca5953eadad07d6d0", size = 13037783 },
    { url = "https://files.pythonhosted.org/packages/cb/32/cd540755579e54a88099aee0287086d996f5a24281a673f78a0e14dba150/mypy-1.13.0-cp312-cp312-win_amd64.whl", hash = "sha256:a0affb3a79a256b4183ba09811e3577c5163ed06685e4d4b46429a271ba174d2", size = 9726197 },
    { url = "https://files.pythonhosted.org/packages/11/bb/ab4cfdc562cad80418f077d8be9b4491ee4fb257440da951b85cbb0a639e/mypy-1.13.0-cp313-cp313-macosx_10_13_x86_64.whl", hash = "sha256:a7b44178c9760ce1a43f544e595d35ed61ac2c3de306599fa59b38a6048e1aa7", size = 11069721 },
    { url = "https://files.pythonhosted.org/packages/59/3b/a393b1607cb749ea2c621def5ba8c58308ff05e30d9dbdc7c15028bca111/mypy-1.13.0-cp313-cp313-macosx_11_0_arm64.whl", hash = "sha256:5d5092efb8516d08440e36626f0153b5006d4088c1d663d88bf79625af3d1d62", size = 10063996 },
    { url = "https://files.pythonhosted.org/packages/d1/1f/6b76be289a5a521bb1caedc1f08e76ff17ab59061007f201a8a18cc514d1/mypy-1.13.0-cp313-cp313-manylinux_2_17_x86_64.manylinux2014_x86_64.manylinux_2_28_x86_64.whl", hash = "sha256:de2904956dac40ced10931ac967ae63c5089bd498542194b436eb097a9f77bc8", size = 12584043 },
    { url = "https://files.pythonhosted.org/packages/a6/83/5a85c9a5976c6f96e3a5a7591aa28b4a6ca3a07e9e5ba0cec090c8b596d6/mypy-1.13.0-cp313-cp313-musllinux_1_1_x86_64.whl", hash = "sha256:7bfd8836970d33c2105562650656b6846149374dc8ed77d98424b40b09340ba7", size = 13036996 },
    { url = "https://files.pythonhosted.org/packages/b4/59/c39a6f752f1f893fccbcf1bdd2aca67c79c842402b5283563d006a67cf76/mypy-1.13.0-cp313-cp313-win_amd64.whl", hash = "sha256:9f73dba9ec77acb86457a8fc04b5239822df0c14a082564737833d2963677dbc", size = 9737709 },
    { url = "https://files.pythonhosted.org/packages/3b/86/72ce7f57431d87a7ff17d442f521146a6585019eb8f4f31b7c02801f78ad/mypy-1.13.0-py3-none-any.whl", hash = "sha256:9c250883f9fd81d212e0952c92dbfcc96fc237f4b7c92f56ac81fd48460b3e5a", size = 2647043 },
]

[[package]]
name = "mypy-extensions"
version = "1.0.0"
source = { registry = "https://pypi.org/simple" }
sdist = { url = "https://files.pythonhosted.org/packages/98/a4/1ab47638b92648243faf97a5aeb6ea83059cc3624972ab6b8d2316078d3f/mypy_extensions-1.0.0.tar.gz", hash = "sha256:75dbf8955dc00442a438fc4d0666508a9a97b6bd41aa2f0ffe9d2f2725af0782", size = 4433 }
wheels = [
    { url = "https://files.pythonhosted.org/packages/2a/e2/5d3f6ada4297caebe1a2add3b126fe800c96f56dbe5d1988a2cbe0b267aa/mypy_extensions-1.0.0-py3-none-any.whl", hash = "sha256:4392f6c0eb8a5668a69e23d168ffa70f0be9ccfd32b5cc2d26a34ae5b844552d", size = 4695 },
]

[[package]]
name = "networkx"
version = "3.4.2"
source = { registry = "https://pypi.org/simple" }
sdist = { url = "https://files.pythonhosted.org/packages/fd/1d/06475e1cd5264c0b870ea2cc6fdb3e37177c1e565c43f56ff17a10e3937f/networkx-3.4.2.tar.gz", hash = "sha256:307c3669428c5362aab27c8a1260aa8f47c4e91d3891f48be0141738d8d053e1", size = 2151368 }
wheels = [
    { url = "https://files.pythonhosted.org/packages/b9/54/dd730b32ea14ea797530a4479b2ed46a6fb250f682a9cfb997e968bf0261/networkx-3.4.2-py3-none-any.whl", hash = "sha256:df5d4365b724cf81b8c6a7312509d0c22386097011ad1abe274afd5e9d3bbc5f", size = 1723263 },
]

[package.optional-dependencies]
default = [
    { name = "matplotlib" },
    { name = "numpy" },
    { name = "pandas" },
    { name = "scipy" },
]

[[package]]
name = "nodeenv"
version = "1.9.1"
source = { registry = "https://pypi.org/simple" }
sdist = { url = "https://files.pythonhosted.org/packages/43/16/fc88b08840de0e0a72a2f9d8c6bae36be573e475a6326ae854bcc549fc45/nodeenv-1.9.1.tar.gz", hash = "sha256:6ec12890a2dab7946721edbfbcd91f3319c6ccc9aec47be7c7e6b7011ee6645f", size = 47437 }
wheels = [
    { url = "https://files.pythonhosted.org/packages/d2/1d/1b658dbd2b9fa9c4c9f32accbfc0205d532c8c6194dc0f2a4c0428e7128a/nodeenv-1.9.1-py2.py3-none-any.whl", hash = "sha256:ba11c9782d29c27c70ffbdda2d7415098754709be8a7056d79a737cd901155c9", size = 22314 },
]

[[package]]
name = "numpy"
version = "2.1.3"
source = { registry = "https://pypi.org/simple" }
sdist = { url = "https://files.pythonhosted.org/packages/25/ca/1166b75c21abd1da445b97bf1fa2f14f423c6cfb4fc7c4ef31dccf9f6a94/numpy-2.1.3.tar.gz", hash = "sha256:aa08e04e08aaf974d4458def539dece0d28146d866a39da5639596f4921fd761", size = 20166090 }
wheels = [
    { url = "https://files.pythonhosted.org/packages/ad/81/c8167192eba5247593cd9d305ac236847c2912ff39e11402e72ae28a4985/numpy-2.1.3-cp311-cp311-macosx_10_9_x86_64.whl", hash = "sha256:4d1167c53b93f1f5d8a139a742b3c6f4d429b54e74e6b57d0eff40045187b15d", size = 21156252 },
    { url = "https://files.pythonhosted.org/packages/da/74/5a60003fc3d8a718d830b08b654d0eea2d2db0806bab8f3c2aca7e18e010/numpy-2.1.3-cp311-cp311-macosx_11_0_arm64.whl", hash = "sha256:c80e4a09b3d95b4e1cac08643f1152fa71a0a821a2d4277334c88d54b2219a41", size = 13784119 },
    { url = "https://files.pythonhosted.org/packages/47/7c/864cb966b96fce5e63fcf25e1e4d957fe5725a635e5f11fe03f39dd9d6b5/numpy-2.1.3-cp311-cp311-macosx_14_0_arm64.whl", hash = "sha256:576a1c1d25e9e02ed7fa5477f30a127fe56debd53b8d2c89d5578f9857d03ca9", size = 5352978 },
    { url = "https://files.pythonhosted.org/packages/09/ac/61d07930a4993dd9691a6432de16d93bbe6aa4b1c12a5e573d468eefc1ca/numpy-2.1.3-cp311-cp311-macosx_14_0_x86_64.whl", hash = "sha256:973faafebaae4c0aaa1a1ca1ce02434554d67e628b8d805e61f874b84e136b09", size = 6892570 },
    { url = "https://files.pythonhosted.org/packages/27/2f/21b94664f23af2bb52030653697c685022119e0dc93d6097c3cb45bce5f9/numpy-2.1.3-cp311-cp311-manylinux_2_17_aarch64.manylinux2014_aarch64.whl", hash = "sha256:762479be47a4863e261a840e8e01608d124ee1361e48b96916f38b119cfda04a", size = 13896715 },
    { url = "https://files.pythonhosted.org/packages/7a/f0/80811e836484262b236c684a75dfc4ba0424bc670e765afaa911468d9f39/numpy-2.1.3-cp311-cp311-manylinux_2_17_x86_64.manylinux2014_x86_64.whl", hash = "sha256:bc6f24b3d1ecc1eebfbf5d6051faa49af40b03be1aaa781ebdadcbc090b4539b", size = 16339644 },
    { url = "https://files.pythonhosted.org/packages/fa/81/ce213159a1ed8eb7d88a2a6ef4fbdb9e4ffd0c76b866c350eb4e3c37e640/numpy-2.1.3-cp311-cp311-musllinux_1_1_x86_64.whl", hash = "sha256:17ee83a1f4fef3c94d16dc1802b998668b5419362c8a4f4e8a491de1b41cc3ee", size = 16712217 },
    { url = "https://files.pythonhosted.org/packages/7d/84/4de0b87d5a72f45556b2a8ee9fc8801e8518ec867fc68260c1f5dcb3903f/numpy-2.1.3-cp311-cp311-musllinux_1_2_aarch64.whl", hash = "sha256:15cb89f39fa6d0bdfb600ea24b250e5f1a3df23f901f51c8debaa6a5d122b2f0", size = 14399053 },
    { url = "https://files.pythonhosted.org/packages/7e/1c/e5fabb9ad849f9d798b44458fd12a318d27592d4bc1448e269dec070ff04/numpy-2.1.3-cp311-cp311-win32.whl", hash = "sha256:d9beb777a78c331580705326d2367488d5bc473b49a9bc3036c154832520aca9", size = 6534741 },
    { url = "https://files.pythonhosted.org/packages/1e/48/a9a4b538e28f854bfb62e1dea3c8fea12e90216a276c7777ae5345ff29a7/numpy-2.1.3-cp311-cp311-win_amd64.whl", hash = "sha256:d89dd2b6da69c4fff5e39c28a382199ddedc3a5be5390115608345dec660b9e2", size = 12869487 },
    { url = "https://files.pythonhosted.org/packages/8a/f0/385eb9970309643cbca4fc6eebc8bb16e560de129c91258dfaa18498da8b/numpy-2.1.3-cp312-cp312-macosx_10_13_x86_64.whl", hash = "sha256:f55ba01150f52b1027829b50d70ef1dafd9821ea82905b63936668403c3b471e", size = 20849658 },
    { url = "https://files.pythonhosted.org/packages/54/4a/765b4607f0fecbb239638d610d04ec0a0ded9b4951c56dc68cef79026abf/numpy-2.1.3-cp312-cp312-macosx_11_0_arm64.whl", hash = "sha256:13138eadd4f4da03074851a698ffa7e405f41a0845a6b1ad135b81596e4e9958", size = 13492258 },
    { url = "https://files.pythonhosted.org/packages/bd/a7/2332679479c70b68dccbf4a8eb9c9b5ee383164b161bee9284ac141fbd33/numpy-2.1.3-cp312-cp312-macosx_14_0_arm64.whl", hash = "sha256:a6b46587b14b888e95e4a24d7b13ae91fa22386c199ee7b418f449032b2fa3b8", size = 5090249 },
    { url = "https://files.pythonhosted.org/packages/c1/67/4aa00316b3b981a822c7a239d3a8135be2a6945d1fd11d0efb25d361711a/numpy-2.1.3-cp312-cp312-macosx_14_0_x86_64.whl", hash = "sha256:0fa14563cc46422e99daef53d725d0c326e99e468a9320a240affffe87852564", size = 6621704 },
    { url = "https://files.pythonhosted.org/packages/5e/da/1a429ae58b3b6c364eeec93bf044c532f2ff7b48a52e41050896cf15d5b1/numpy-2.1.3-cp312-cp312-manylinux_2_17_aarch64.manylinux2014_aarch64.whl", hash = "sha256:8637dcd2caa676e475503d1f8fdb327bc495554e10838019651b76d17b98e512", size = 13606089 },
    { url = "https://files.pythonhosted.org/packages/9e/3e/3757f304c704f2f0294a6b8340fcf2be244038be07da4cccf390fa678a9f/numpy-2.1.3-cp312-cp312-manylinux_2_17_x86_64.manylinux2014_x86_64.whl", hash = "sha256:2312b2aa89e1f43ecea6da6ea9a810d06aae08321609d8dc0d0eda6d946a541b", size = 16043185 },
    { url = "https://files.pythonhosted.org/packages/43/97/75329c28fea3113d00c8d2daf9bc5828d58d78ed661d8e05e234f86f0f6d/numpy-2.1.3-cp312-cp312-musllinux_1_1_x86_64.whl", hash = "sha256:a38c19106902bb19351b83802531fea19dee18e5b37b36454f27f11ff956f7fc", size = 16410751 },
    { url = "https://files.pythonhosted.org/packages/ad/7a/442965e98b34e0ae9da319f075b387bcb9a1e0658276cc63adb8c9686f7b/numpy-2.1.3-cp312-cp312-musllinux_1_2_aarch64.whl", hash = "sha256:02135ade8b8a84011cbb67dc44e07c58f28575cf9ecf8ab304e51c05528c19f0", size = 14082705 },
    { url = "https://files.pythonhosted.org/packages/ac/b6/26108cf2cfa5c7e03fb969b595c93131eab4a399762b51ce9ebec2332e80/numpy-2.1.3-cp312-cp312-win32.whl", hash = "sha256:e6988e90fcf617da2b5c78902fe8e668361b43b4fe26dbf2d7b0f8034d4cafb9", size = 6239077 },
    { url = "https://files.pythonhosted.org/packages/a6/84/fa11dad3404b7634aaab50733581ce11e5350383311ea7a7010f464c0170/numpy-2.1.3-cp312-cp312-win_amd64.whl", hash = "sha256:0d30c543f02e84e92c4b1f415b7c6b5326cbe45ee7882b6b77db7195fb971e3a", size = 12566858 },
    { url = "https://files.pythonhosted.org/packages/4d/0b/620591441457e25f3404c8057eb924d04f161244cb8a3680d529419aa86e/numpy-2.1.3-cp313-cp313-macosx_10_13_x86_64.whl", hash = "sha256:96fe52fcdb9345b7cd82ecd34547fca4321f7656d500eca497eb7ea5a926692f", size = 20836263 },
    { url = "https://files.pythonhosted.org/packages/45/e1/210b2d8b31ce9119145433e6ea78046e30771de3fe353f313b2778142f34/numpy-2.1.3-cp313-cp313-macosx_11_0_arm64.whl", hash = "sha256:f653490b33e9c3a4c1c01d41bc2aef08f9475af51146e4a7710c450cf9761598", size = 13507771 },
    { url = "https://files.pythonhosted.org/packages/55/44/aa9ee3caee02fa5a45f2c3b95cafe59c44e4b278fbbf895a93e88b308555/numpy-2.1.3-cp313-cp313-macosx_14_0_arm64.whl", hash = "sha256:dc258a761a16daa791081d026f0ed4399b582712e6fc887a95af09df10c5ca57", size = 5075805 },
    { url = "https://files.pythonhosted.org/packages/78/d6/61de6e7e31915ba4d87bbe1ae859e83e6582ea14c6add07c8f7eefd8488f/numpy-2.1.3-cp313-cp313-macosx_14_0_x86_64.whl", hash = "sha256:016d0f6f5e77b0f0d45d77387ffa4bb89816b57c835580c3ce8e099ef830befe", size = 6608380 },
    { url = "https://files.pythonhosted.org/packages/3e/46/48bdf9b7241e317e6cf94276fe11ba673c06d1fdf115d8b4ebf616affd1a/numpy-2.1.3-cp313-cp313-manylinux_2_17_aarch64.manylinux2014_aarch64.whl", hash = "sha256:c181ba05ce8299c7aa3125c27b9c2167bca4a4445b7ce73d5febc411ca692e43", size = 13602451 },
    { url = "https://files.pythonhosted.org/packages/70/50/73f9a5aa0810cdccda9c1d20be3cbe4a4d6ea6bfd6931464a44c95eef731/numpy-2.1.3-cp313-cp313-manylinux_2_17_x86_64.manylinux2014_x86_64.whl", hash = "sha256:5641516794ca9e5f8a4d17bb45446998c6554704d888f86df9b200e66bdcce56", size = 16039822 },
    { url = "https://files.pythonhosted.org/packages/ad/cd/098bc1d5a5bc5307cfc65ee9369d0ca658ed88fbd7307b0d49fab6ca5fa5/numpy-2.1.3-cp313-cp313-musllinux_1_1_x86_64.whl", hash = "sha256:ea4dedd6e394a9c180b33c2c872b92f7ce0f8e7ad93e9585312b0c5a04777a4a", size = 16411822 },
    { url = "https://files.pythonhosted.org/packages/83/a2/7d4467a2a6d984549053b37945620209e702cf96a8bc658bc04bba13c9e2/numpy-2.1.3-cp313-cp313-musllinux_1_2_aarch64.whl", hash = "sha256:b0df3635b9c8ef48bd3be5f862cf71b0a4716fa0e702155c45067c6b711ddcef", size = 14079598 },
    { url = "https://files.pythonhosted.org/packages/e9/6a/d64514dcecb2ee70bfdfad10c42b76cab657e7ee31944ff7a600f141d9e9/numpy-2.1.3-cp313-cp313-win32.whl", hash = "sha256:50ca6aba6e163363f132b5c101ba078b8cbd3fa92c7865fd7d4d62d9779ac29f", size = 6236021 },
    { url = "https://files.pythonhosted.org/packages/bb/f9/12297ed8d8301a401e7d8eb6b418d32547f1d700ed3c038d325a605421a4/numpy-2.1.3-cp313-cp313-win_amd64.whl", hash = "sha256:747641635d3d44bcb380d950679462fae44f54b131be347d5ec2bce47d3df9ed", size = 12560405 },
    { url = "https://files.pythonhosted.org/packages/a7/45/7f9244cd792e163b334e3a7f02dff1239d2890b6f37ebf9e82cbe17debc0/numpy-2.1.3-cp313-cp313t-macosx_10_13_x86_64.whl", hash = "sha256:996bb9399059c5b82f76b53ff8bb686069c05acc94656bb259b1d63d04a9506f", size = 20859062 },
    { url = "https://files.pythonhosted.org/packages/b1/b4/a084218e7e92b506d634105b13e27a3a6645312b93e1c699cc9025adb0e1/numpy-2.1.3-cp313-cp313t-macosx_11_0_arm64.whl", hash = "sha256:45966d859916ad02b779706bb43b954281db43e185015df6eb3323120188f9e4", size = 13515839 },
    { url = "https://files.pythonhosted.org/packages/27/45/58ed3f88028dcf80e6ea580311dc3edefdd94248f5770deb980500ef85dd/numpy-2.1.3-cp313-cp313t-macosx_14_0_arm64.whl", hash = "sha256:baed7e8d7481bfe0874b566850cb0b85243e982388b7b23348c6db2ee2b2ae8e", size = 5116031 },
    { url = "https://files.pythonhosted.org/packages/37/a8/eb689432eb977d83229094b58b0f53249d2209742f7de529c49d61a124a0/numpy-2.1.3-cp313-cp313t-macosx_14_0_x86_64.whl", hash = "sha256:a9f7f672a3388133335589cfca93ed468509cb7b93ba3105fce780d04a6576a0", size = 6629977 },
    { url = "https://files.pythonhosted.org/packages/42/a3/5355ad51ac73c23334c7caaed01adadfda49544f646fcbfbb4331deb267b/numpy-2.1.3-cp313-cp313t-manylinux_2_17_aarch64.manylinux2014_aarch64.whl", hash = "sha256:d7aac50327da5d208db2eec22eb11e491e3fe13d22653dce51b0f4109101b408", size = 13575951 },
    { url = "https://files.pythonhosted.org/packages/c4/70/ea9646d203104e647988cb7d7279f135257a6b7e3354ea6c56f8bafdb095/numpy-2.1.3-cp313-cp313t-manylinux_2_17_x86_64.manylinux2014_x86_64.whl", hash = "sha256:4394bc0dbd074b7f9b52024832d16e019decebf86caf909d94f6b3f77a8ee3b6", size = 16022655 },
    { url = "https://files.pythonhosted.org/packages/14/ce/7fc0612903e91ff9d0b3f2eda4e18ef9904814afcae5b0f08edb7f637883/numpy-2.1.3-cp313-cp313t-musllinux_1_1_x86_64.whl", hash = "sha256:50d18c4358a0a8a53f12a8ba9d772ab2d460321e6a93d6064fc22443d189853f", size = 16399902 },
    { url = "https://files.pythonhosted.org/packages/ef/62/1d3204313357591c913c32132a28f09a26357e33ea3c4e2fe81269e0dca1/numpy-2.1.3-cp313-cp313t-musllinux_1_2_aarch64.whl", hash = "sha256:14e253bd43fc6b37af4921b10f6add6925878a42a0c5fe83daee390bca80bc17", size = 14067180 },
    { url = "https://files.pythonhosted.org/packages/24/d7/78a40ed1d80e23a774cb8a34ae8a9493ba1b4271dde96e56ccdbab1620ef/numpy-2.1.3-cp313-cp313t-win32.whl", hash = "sha256:08788d27a5fd867a663f6fc753fd7c3ad7e92747efc73c53bca2f19f8bc06f48", size = 6291907 },
    { url = "https://files.pythonhosted.org/packages/86/09/a5ab407bd7f5f5599e6a9261f964ace03a73e7c6928de906981c31c38082/numpy-2.1.3-cp313-cp313t-win_amd64.whl", hash = "sha256:2564fbdf2b99b3f815f2107c1bbc93e2de8ee655a69c261363a1172a79a257d4", size = 12644098 },
]

[[package]]
name = "nvidia-cublas-cu12"
version = "12.4.5.8"
source = { registry = "https://pypi.org/simple" }
wheels = [
    { url = "https://files.pythonhosted.org/packages/7f/7f/7fbae15a3982dc9595e49ce0f19332423b260045d0a6afe93cdbe2f1f624/nvidia_cublas_cu12-12.4.5.8-py3-none-manylinux2014_aarch64.whl", hash = "sha256:0f8aa1706812e00b9f19dfe0cdb3999b092ccb8ca168c0db5b8ea712456fd9b3", size = 363333771 },
    { url = "https://files.pythonhosted.org/packages/ae/71/1c91302526c45ab494c23f61c7a84aa568b8c1f9d196efa5993957faf906/nvidia_cublas_cu12-12.4.5.8-py3-none-manylinux2014_x86_64.whl", hash = "sha256:2fc8da60df463fdefa81e323eef2e36489e1c94335b5358bcb38360adf75ac9b", size = 363438805 },
]

[[package]]
name = "nvidia-cuda-cupti-cu12"
version = "12.4.127"
source = { registry = "https://pypi.org/simple" }
wheels = [
    { url = "https://files.pythonhosted.org/packages/93/b5/9fb3d00386d3361b03874246190dfec7b206fd74e6e287b26a8fcb359d95/nvidia_cuda_cupti_cu12-12.4.127-py3-none-manylinux2014_aarch64.whl", hash = "sha256:79279b35cf6f91da114182a5ce1864997fd52294a87a16179ce275773799458a", size = 12354556 },
    { url = "https://files.pythonhosted.org/packages/67/42/f4f60238e8194a3106d06a058d494b18e006c10bb2b915655bd9f6ea4cb1/nvidia_cuda_cupti_cu12-12.4.127-py3-none-manylinux2014_x86_64.whl", hash = "sha256:9dec60f5ac126f7bb551c055072b69d85392b13311fcc1bcda2202d172df30fb", size = 13813957 },
]

[[package]]
name = "nvidia-cuda-nvrtc-cu12"
version = "12.4.127"
source = { registry = "https://pypi.org/simple" }
wheels = [
    { url = "https://files.pythonhosted.org/packages/77/aa/083b01c427e963ad0b314040565ea396f914349914c298556484f799e61b/nvidia_cuda_nvrtc_cu12-12.4.127-py3-none-manylinux2014_aarch64.whl", hash = "sha256:0eedf14185e04b76aa05b1fea04133e59f465b6f960c0cbf4e37c3cb6b0ea198", size = 24133372 },
    { url = "https://files.pythonhosted.org/packages/2c/14/91ae57cd4db3f9ef7aa99f4019cfa8d54cb4caa7e00975df6467e9725a9f/nvidia_cuda_nvrtc_cu12-12.4.127-py3-none-manylinux2014_x86_64.whl", hash = "sha256:a178759ebb095827bd30ef56598ec182b85547f1508941a3d560eb7ea1fbf338", size = 24640306 },
]

[[package]]
name = "nvidia-cuda-runtime-cu12"
version = "12.4.127"
source = { registry = "https://pypi.org/simple" }
wheels = [
    { url = "https://files.pythonhosted.org/packages/a1/aa/b656d755f474e2084971e9a297def515938d56b466ab39624012070cb773/nvidia_cuda_runtime_cu12-12.4.127-py3-none-manylinux2014_aarch64.whl", hash = "sha256:961fe0e2e716a2a1d967aab7caee97512f71767f852f67432d572e36cb3a11f3", size = 894177 },
    { url = "https://files.pythonhosted.org/packages/ea/27/1795d86fe88ef397885f2e580ac37628ed058a92ed2c39dc8eac3adf0619/nvidia_cuda_runtime_cu12-12.4.127-py3-none-manylinux2014_x86_64.whl", hash = "sha256:64403288fa2136ee8e467cdc9c9427e0434110899d07c779f25b5c068934faa5", size = 883737 },
]

[[package]]
name = "nvidia-cudnn-cu12"
version = "9.1.0.70"
source = { registry = "https://pypi.org/simple" }
dependencies = [
    { name = "nvidia-cublas-cu12" },
]
wheels = [
    { url = "https://files.pythonhosted.org/packages/9f/fd/713452cd72343f682b1c7b9321e23829f00b842ceaedcda96e742ea0b0b3/nvidia_cudnn_cu12-9.1.0.70-py3-none-manylinux2014_x86_64.whl", hash = "sha256:165764f44ef8c61fcdfdfdbe769d687e06374059fbb388b6c89ecb0e28793a6f", size = 664752741 },
]

[[package]]
name = "nvidia-cufft-cu12"
version = "11.2.1.3"
source = { registry = "https://pypi.org/simple" }
dependencies = [
    { name = "nvidia-nvjitlink-cu12" },
]
wheels = [
    { url = "https://files.pythonhosted.org/packages/7a/8a/0e728f749baca3fbeffad762738276e5df60851958be7783af121a7221e7/nvidia_cufft_cu12-11.2.1.3-py3-none-manylinux2014_aarch64.whl", hash = "sha256:5dad8008fc7f92f5ddfa2101430917ce2ffacd86824914c82e28990ad7f00399", size = 211422548 },
    { url = "https://files.pythonhosted.org/packages/27/94/3266821f65b92b3138631e9c8e7fe1fb513804ac934485a8d05776e1dd43/nvidia_cufft_cu12-11.2.1.3-py3-none-manylinux2014_x86_64.whl", hash = "sha256:f083fc24912aa410be21fa16d157fed2055dab1cc4b6934a0e03cba69eb242b9", size = 211459117 },
]

[[package]]
name = "nvidia-curand-cu12"
version = "10.3.5.147"
source = { registry = "https://pypi.org/simple" }
wheels = [
    { url = "https://files.pythonhosted.org/packages/80/9c/a79180e4d70995fdf030c6946991d0171555c6edf95c265c6b2bf7011112/nvidia_curand_cu12-10.3.5.147-py3-none-manylinux2014_aarch64.whl", hash = "sha256:1f173f09e3e3c76ab084aba0de819c49e56614feae5c12f69883f4ae9bb5fad9", size = 56314811 },
    { url = "https://files.pythonhosted.org/packages/8a/6d/44ad094874c6f1b9c654f8ed939590bdc408349f137f9b98a3a23ccec411/nvidia_curand_cu12-10.3.5.147-py3-none-manylinux2014_x86_64.whl", hash = "sha256:a88f583d4e0bb643c49743469964103aa59f7f708d862c3ddb0fc07f851e3b8b", size = 56305206 },
]

[[package]]
name = "nvidia-cusolver-cu12"
version = "11.6.1.9"
source = { registry = "https://pypi.org/simple" }
dependencies = [
    { name = "nvidia-cublas-cu12" },
    { name = "nvidia-cusparse-cu12" },
    { name = "nvidia-nvjitlink-cu12" },
]
wheels = [
    { url = "https://files.pythonhosted.org/packages/46/6b/a5c33cf16af09166845345275c34ad2190944bcc6026797a39f8e0a282e0/nvidia_cusolver_cu12-11.6.1.9-py3-none-manylinux2014_aarch64.whl", hash = "sha256:d338f155f174f90724bbde3758b7ac375a70ce8e706d70b018dd3375545fc84e", size = 127634111 },
    { url = "https://files.pythonhosted.org/packages/3a/e1/5b9089a4b2a4790dfdea8b3a006052cfecff58139d5a4e34cb1a51df8d6f/nvidia_cusolver_cu12-11.6.1.9-py3-none-manylinux2014_x86_64.whl", hash = "sha256:19e33fa442bcfd085b3086c4ebf7e8debc07cfe01e11513cc6d332fd918ac260", size = 127936057 },
]

[[package]]
name = "nvidia-cusparse-cu12"
version = "12.3.1.170"
source = { registry = "https://pypi.org/simple" }
dependencies = [
    { name = "nvidia-nvjitlink-cu12" },
]
wheels = [
    { url = "https://files.pythonhosted.org/packages/96/a9/c0d2f83a53d40a4a41be14cea6a0bf9e668ffcf8b004bd65633f433050c0/nvidia_cusparse_cu12-12.3.1.170-py3-none-manylinux2014_aarch64.whl", hash = "sha256:9d32f62896231ebe0480efd8a7f702e143c98cfaa0e8a76df3386c1ba2b54df3", size = 207381987 },
    { url = "https://files.pythonhosted.org/packages/db/f7/97a9ea26ed4bbbfc2d470994b8b4f338ef663be97b8f677519ac195e113d/nvidia_cusparse_cu12-12.3.1.170-py3-none-manylinux2014_x86_64.whl", hash = "sha256:ea4f11a2904e2a8dc4b1833cc1b5181cde564edd0d5cd33e3c168eff2d1863f1", size = 207454763 },
]

[[package]]
name = "nvidia-nccl-cu12"
version = "2.21.5"
source = { registry = "https://pypi.org/simple" }
wheels = [
    { url = "https://files.pythonhosted.org/packages/df/99/12cd266d6233f47d00daf3a72739872bdc10267d0383508b0b9c84a18bb6/nvidia_nccl_cu12-2.21.5-py3-none-manylinux2014_x86_64.whl", hash = "sha256:8579076d30a8c24988834445f8d633c697d42397e92ffc3f63fa26766d25e0a0", size = 188654414 },
]

[[package]]
name = "nvidia-nvjitlink-cu12"
version = "12.4.127"
source = { registry = "https://pypi.org/simple" }
wheels = [
    { url = "https://files.pythonhosted.org/packages/02/45/239d52c05074898a80a900f49b1615d81c07fceadd5ad6c4f86a987c0bc4/nvidia_nvjitlink_cu12-12.4.127-py3-none-manylinux2014_aarch64.whl", hash = "sha256:4abe7fef64914ccfa909bc2ba39739670ecc9e820c83ccc7a6ed414122599b83", size = 20552510 },
    { url = "https://files.pythonhosted.org/packages/ff/ff/847841bacfbefc97a00036e0fce5a0f086b640756dc38caea5e1bb002655/nvidia_nvjitlink_cu12-12.4.127-py3-none-manylinux2014_x86_64.whl", hash = "sha256:06b3b9b25bf3f8af351d664978ca26a16d2c5127dbd53c0497e28d1fb9611d57", size = 21066810 },
]

[[package]]
name = "nvidia-nvtx-cu12"
version = "12.4.127"
source = { registry = "https://pypi.org/simple" }
wheels = [
    { url = "https://files.pythonhosted.org/packages/06/39/471f581edbb7804b39e8063d92fc8305bdc7a80ae5c07dbe6ea5c50d14a5/nvidia_nvtx_cu12-12.4.127-py3-none-manylinux2014_aarch64.whl", hash = "sha256:7959ad635db13edf4fc65c06a6e9f9e55fc2f92596db928d169c0bb031e88ef3", size = 100417 },
    { url = "https://files.pythonhosted.org/packages/87/20/199b8713428322a2f22b722c62b8cc278cc53dffa9705d744484b5035ee9/nvidia_nvtx_cu12-12.4.127-py3-none-manylinux2014_x86_64.whl", hash = "sha256:781e950d9b9f60d8241ccea575b32f5105a5baf4c2351cab5256a24869f12a1a", size = 99144 },
]

[[package]]
name = "openai"
version = "1.56.0"
source = { registry = "https://pypi.org/simple" }
dependencies = [
    { name = "anyio" },
    { name = "distro" },
    { name = "httpx" },
    { name = "jiter" },
    { name = "pydantic" },
    { name = "sniffio" },
    { name = "tqdm" },
    { name = "typing-extensions" },
]
sdist = { url = "https://files.pythonhosted.org/packages/1c/7e/109c73d81018f3b993ca08c06fb2850ee151120a391fa9aeb857f34e0caf/openai-1.56.0.tar.gz", hash = "sha256:f7fa159c8e18e7f9a8d71ff4b8052452ae70a4edc6b76a6e97eda00d5364923f", size = 315175 }
wheels = [
    { url = "https://files.pythonhosted.org/packages/ec/ac/2d716e5fdae7f28b5cb4144bf55d0c782538350f7ad916ed2956268370b3/openai-1.56.0-py3-none-any.whl", hash = "sha256:0751a6e139a09fca2e9cbbe8a62bfdab901b5865249d2555d005decf966ef9c3", size = 389819 },
]

[[package]]
name = "packaging"
version = "24.2"
source = { registry = "https://pypi.org/simple" }
sdist = { url = "https://files.pythonhosted.org/packages/d0/63/68dbb6eb2de9cb10ee4c9c14a0148804425e13c4fb20d61cce69f53106da/packaging-24.2.tar.gz", hash = "sha256:c228a6dc5e932d346bc5739379109d49e8853dd8223571c7c5b55260edc0b97f", size = 163950 }
wheels = [
    { url = "https://files.pythonhosted.org/packages/88/ef/eb23f262cca3c0c4eb7ab1933c3b1f03d021f2c48f54763065b6f0e321be/packaging-24.2-py3-none-any.whl", hash = "sha256:09abb1bccd265c01f4a3aa3f7a7db064b36514d2cba19a2f694fe6150451a759", size = 65451 },
]

[[package]]
name = "pandas"
version = "2.2.3"
source = { registry = "https://pypi.org/simple" }
dependencies = [
    { name = "numpy" },
    { name = "python-dateutil" },
    { name = "pytz" },
    { name = "tzdata" },
]
sdist = { url = "https://files.pythonhosted.org/packages/9c/d6/9f8431bacc2e19dca897724cd097b1bb224a6ad5433784a44b587c7c13af/pandas-2.2.3.tar.gz", hash = "sha256:4f18ba62b61d7e192368b84517265a99b4d7ee8912f8708660fb4a366cc82667", size = 4399213 }
wheels = [
    { url = "https://files.pythonhosted.org/packages/a8/44/d9502bf0ed197ba9bf1103c9867d5904ddcaf869e52329787fc54ed70cc8/pandas-2.2.3-cp311-cp311-macosx_10_9_x86_64.whl", hash = "sha256:66108071e1b935240e74525006034333f98bcdb87ea116de573a6a0dccb6c039", size = 12602222 },
    { url = "https://files.pythonhosted.org/packages/52/11/9eac327a38834f162b8250aab32a6781339c69afe7574368fffe46387edf/pandas-2.2.3-cp311-cp311-macosx_11_0_arm64.whl", hash = "sha256:7c2875855b0ff77b2a64a0365e24455d9990730d6431b9e0ee18ad8acee13dbd", size = 11321274 },
    { url = "https://files.pythonhosted.org/packages/45/fb/c4beeb084718598ba19aa9f5abbc8aed8b42f90930da861fcb1acdb54c3a/pandas-2.2.3-cp311-cp311-manylinux2014_aarch64.manylinux_2_17_aarch64.whl", hash = "sha256:cd8d0c3be0515c12fed0bdbae072551c8b54b7192c7b1fda0ba56059a0179698", size = 15579836 },
    { url = "https://files.pythonhosted.org/packages/cd/5f/4dba1d39bb9c38d574a9a22548c540177f78ea47b32f99c0ff2ec499fac5/pandas-2.2.3-cp311-cp311-manylinux_2_17_x86_64.manylinux2014_x86_64.whl", hash = "sha256:c124333816c3a9b03fbeef3a9f230ba9a737e9e5bb4060aa2107a86cc0a497fc", size = 13058505 },
    { url = "https://files.pythonhosted.org/packages/b9/57/708135b90391995361636634df1f1130d03ba456e95bcf576fada459115a/pandas-2.2.3-cp311-cp311-musllinux_1_2_aarch64.whl", hash = "sha256:63cc132e40a2e084cf01adf0775b15ac515ba905d7dcca47e9a251819c575ef3", size = 16744420 },
    { url = "https://files.pythonhosted.org/packages/86/4a/03ed6b7ee323cf30404265c284cee9c65c56a212e0a08d9ee06984ba2240/pandas-2.2.3-cp311-cp311-musllinux_1_2_x86_64.whl", hash = "sha256:29401dbfa9ad77319367d36940cd8a0b3a11aba16063e39632d98b0e931ddf32", size = 14440457 },
    { url = "https://files.pythonhosted.org/packages/ed/8c/87ddf1fcb55d11f9f847e3c69bb1c6f8e46e2f40ab1a2d2abadb2401b007/pandas-2.2.3-cp311-cp311-win_amd64.whl", hash = "sha256:3fc6873a41186404dad67245896a6e440baacc92f5b716ccd1bc9ed2995ab2c5", size = 11617166 },
    { url = "https://files.pythonhosted.org/packages/17/a3/fb2734118db0af37ea7433f57f722c0a56687e14b14690edff0cdb4b7e58/pandas-2.2.3-cp312-cp312-macosx_10_9_x86_64.whl", hash = "sha256:b1d432e8d08679a40e2a6d8b2f9770a5c21793a6f9f47fdd52c5ce1948a5a8a9", size = 12529893 },
    { url = "https://files.pythonhosted.org/packages/e1/0c/ad295fd74bfac85358fd579e271cded3ac969de81f62dd0142c426b9da91/pandas-2.2.3-cp312-cp312-macosx_11_0_arm64.whl", hash = "sha256:a5a1595fe639f5988ba6a8e5bc9649af3baf26df3998a0abe56c02609392e0a4", size = 11363475 },
    { url = "https://files.pythonhosted.org/packages/c6/2a/4bba3f03f7d07207481fed47f5b35f556c7441acddc368ec43d6643c5777/pandas-2.2.3-cp312-cp312-manylinux2014_aarch64.manylinux_2_17_aarch64.whl", hash = "sha256:5de54125a92bb4d1c051c0659e6fcb75256bf799a732a87184e5ea503965bce3", size = 15188645 },
    { url = "https://files.pythonhosted.org/packages/38/f8/d8fddee9ed0d0c0f4a2132c1dfcf0e3e53265055da8df952a53e7eaf178c/pandas-2.2.3-cp312-cp312-manylinux_2_17_x86_64.manylinux2014_x86_64.whl", hash = "sha256:fffb8ae78d8af97f849404f21411c95062db1496aeb3e56f146f0355c9989319", size = 12739445 },
    { url = "https://files.pythonhosted.org/packages/20/e8/45a05d9c39d2cea61ab175dbe6a2de1d05b679e8de2011da4ee190d7e748/pandas-2.2.3-cp312-cp312-musllinux_1_2_aarch64.whl", hash = "sha256:6dfcb5ee8d4d50c06a51c2fffa6cff6272098ad6540aed1a76d15fb9318194d8", size = 16359235 },
    { url = "https://files.pythonhosted.org/packages/1d/99/617d07a6a5e429ff90c90da64d428516605a1ec7d7bea494235e1c3882de/pandas-2.2.3-cp312-cp312-musllinux_1_2_x86_64.whl", hash = "sha256:062309c1b9ea12a50e8ce661145c6aab431b1e99530d3cd60640e255778bd43a", size = 14056756 },
    { url = "https://files.pythonhosted.org/packages/29/d4/1244ab8edf173a10fd601f7e13b9566c1b525c4f365d6bee918e68381889/pandas-2.2.3-cp312-cp312-win_amd64.whl", hash = "sha256:59ef3764d0fe818125a5097d2ae867ca3fa64df032331b7e0917cf5d7bf66b13", size = 11504248 },
    { url = "https://files.pythonhosted.org/packages/64/22/3b8f4e0ed70644e85cfdcd57454686b9057c6c38d2f74fe4b8bc2527214a/pandas-2.2.3-cp313-cp313-macosx_10_13_x86_64.whl", hash = "sha256:f00d1345d84d8c86a63e476bb4955e46458b304b9575dcf71102b5c705320015", size = 12477643 },
    { url = "https://files.pythonhosted.org/packages/e4/93/b3f5d1838500e22c8d793625da672f3eec046b1a99257666c94446969282/pandas-2.2.3-cp313-cp313-macosx_11_0_arm64.whl", hash = "sha256:3508d914817e153ad359d7e069d752cdd736a247c322d932eb89e6bc84217f28", size = 11281573 },
    { url = "https://files.pythonhosted.org/packages/f5/94/6c79b07f0e5aab1dcfa35a75f4817f5c4f677931d4234afcd75f0e6a66ca/pandas-2.2.3-cp313-cp313-manylinux2014_aarch64.manylinux_2_17_aarch64.whl", hash = "sha256:22a9d949bfc9a502d320aa04e5d02feab689d61da4e7764b62c30b991c42c5f0", size = 15196085 },
    { url = "https://files.pythonhosted.org/packages/e8/31/aa8da88ca0eadbabd0a639788a6da13bb2ff6edbbb9f29aa786450a30a91/pandas-2.2.3-cp313-cp313-manylinux_2_17_x86_64.manylinux2014_x86_64.whl", hash = "sha256:f3a255b2c19987fbbe62a9dfd6cff7ff2aa9ccab3fc75218fd4b7530f01efa24", size = 12711809 },
    { url = "https://files.pythonhosted.org/packages/ee/7c/c6dbdb0cb2a4344cacfb8de1c5808ca885b2e4dcfde8008266608f9372af/pandas-2.2.3-cp313-cp313-musllinux_1_2_aarch64.whl", hash = "sha256:800250ecdadb6d9c78eae4990da62743b857b470883fa27f652db8bdde7f6659", size = 16356316 },
    { url = "https://files.pythonhosted.org/packages/57/b7/8b757e7d92023b832869fa8881a992696a0bfe2e26f72c9ae9f255988d42/pandas-2.2.3-cp313-cp313-musllinux_1_2_x86_64.whl", hash = "sha256:6374c452ff3ec675a8f46fd9ab25c4ad0ba590b71cf0656f8b6daa5202bca3fb", size = 14022055 },
    { url = "https://files.pythonhosted.org/packages/3b/bc/4b18e2b8c002572c5a441a64826252ce5da2aa738855747247a971988043/pandas-2.2.3-cp313-cp313-win_amd64.whl", hash = "sha256:61c5ad4043f791b61dd4752191d9f07f0ae412515d59ba8f005832a532f8736d", size = 11481175 },
    { url = "https://files.pythonhosted.org/packages/76/a3/a5d88146815e972d40d19247b2c162e88213ef51c7c25993942c39dbf41d/pandas-2.2.3-cp313-cp313t-macosx_10_13_x86_64.whl", hash = "sha256:3b71f27954685ee685317063bf13c7709a7ba74fc996b84fc6821c59b0f06468", size = 12615650 },
    { url = "https://files.pythonhosted.org/packages/9c/8c/f0fd18f6140ddafc0c24122c8a964e48294acc579d47def376fef12bcb4a/pandas-2.2.3-cp313-cp313t-macosx_11_0_arm64.whl", hash = "sha256:38cf8125c40dae9d5acc10fa66af8ea6fdf760b2714ee482ca691fc66e6fcb18", size = 11290177 },
    { url = "https://files.pythonhosted.org/packages/ed/f9/e995754eab9c0f14c6777401f7eece0943840b7a9fc932221c19d1abee9f/pandas-2.2.3-cp313-cp313t-manylinux2014_aarch64.manylinux_2_17_aarch64.whl", hash = "sha256:ba96630bc17c875161df3818780af30e43be9b166ce51c9a18c1feae342906c2", size = 14651526 },
    { url = "https://files.pythonhosted.org/packages/25/b0/98d6ae2e1abac4f35230aa756005e8654649d305df9a28b16b9ae4353bff/pandas-2.2.3-cp313-cp313t-manylinux_2_17_x86_64.manylinux2014_x86_64.whl", hash = "sha256:1db71525a1538b30142094edb9adc10be3f3e176748cd7acc2240c2f2e5aa3a4", size = 11871013 },
    { url = "https://files.pythonhosted.org/packages/cc/57/0f72a10f9db6a4628744c8e8f0df4e6e21de01212c7c981d31e50ffc8328/pandas-2.2.3-cp313-cp313t-musllinux_1_2_aarch64.whl", hash = "sha256:15c0e1e02e93116177d29ff83e8b1619c93ddc9c49083f237d4312337a61165d", size = 15711620 },
    { url = "https://files.pythonhosted.org/packages/ab/5f/b38085618b950b79d2d9164a711c52b10aefc0ae6833b96f626b7021b2ed/pandas-2.2.3-cp313-cp313t-musllinux_1_2_x86_64.whl", hash = "sha256:ad5b65698ab28ed8d7f18790a0dc58005c7629f227be9ecc1072aa74c0c1d43a", size = 13098436 },
]

[[package]]
name = "pandas-stubs"
version = "2.2.3.241126"
source = { registry = "https://pypi.org/simple" }
dependencies = [
    { name = "numpy" },
    { name = "types-pytz" },
]
sdist = { url = "https://files.pythonhosted.org/packages/90/86/93c545d149c3e1fe1c4c55478cc3a69859d0ea3467e1d9892e9eb28cb1e7/pandas_stubs-2.2.3.241126.tar.gz", hash = "sha256:cf819383c6d9ae7d4dabf34cd47e1e45525bb2f312e6ad2939c2c204cb708acd", size = 104204 }
wheels = [
    { url = "https://files.pythonhosted.org/packages/6f/ab/ed42acf15bab2e86e5c49fad4aa038315233c4c2d22f41b49faa4d837516/pandas_stubs-2.2.3.241126-py3-none-any.whl", hash = "sha256:74aa79c167af374fe97068acc90776c0ebec5266a6e5c69fe11e9c2cf51f2267", size = 158280 },
]

[[package]]
name = "paper-qa"
<<<<<<< HEAD
version = "5.5.1.dev28+ge3623ed.d20241210"
=======
version = "5.7.1.dev13+g9143b5c.d20241207"
>>>>>>> a630d922
source = { editable = "." }
dependencies = [
    { name = "aiohttp" },
    { name = "anyio" },
    { name = "coredis" },
    { name = "fh-llm-client" },
    { name = "fhaviary", extra = ["llm"] },
    { name = "html2text" },
    { name = "httpx" },
    { name = "limits" },
    { name = "numpy" },
    { name = "pybtex" },
    { name = "pydantic" },
    { name = "pydantic-settings" },
    { name = "pymupdf" },
    { name = "rich" },
    { name = "setuptools" },
    { name = "tantivy" },
    { name = "tenacity" },
    { name = "tiktoken" },
]

[package.optional-dependencies]
datasets = [
    { name = "datasets" },
]
dev = [
    { name = "datasets" },
    { name = "ipython" },
    { name = "ldp" },
    { name = "mypy" },
    { name = "pandas-stubs" },
    { name = "pre-commit" },
    { name = "pydantic" },
    { name = "pylint-pydantic" },
    { name = "pytest" },
    { name = "pytest-asyncio" },
    { name = "pytest-recording" },
    { name = "pytest-rerunfailures" },
    { name = "pytest-subtests" },
    { name = "pytest-sugar" },
    { name = "pytest-timer", extra = ["colorama"] },
    { name = "pytest-xdist" },
    { name = "python-dotenv" },
    { name = "pyzotero" },
    { name = "qdrant-client" },
    { name = "refurb" },
    { name = "sentence-transformers" },
    { name = "typeguard" },
    { name = "types-pyyaml" },
    { name = "types-setuptools" },
]
ldp = [
    { name = "ldp" },
]
local = [
    { name = "sentence-transformers" },
]
qdrant = [
    { name = "qdrant-client" },
]
typing = [
    { name = "pandas-stubs" },
    { name = "types-pyyaml" },
    { name = "types-setuptools" },
]
zotero = [
    { name = "pyzotero" },
]

[package.dev-dependencies]
dev = [
    { name = "datasets" },
    { name = "ipython" },
    { name = "ldp" },
    { name = "mypy" },
    { name = "pandas-stubs" },
    { name = "pre-commit" },
    { name = "pydantic" },
    { name = "pylint-pydantic" },
    { name = "pytest" },
    { name = "pytest-asyncio" },
    { name = "pytest-recording" },
    { name = "pytest-rerunfailures" },
    { name = "pytest-subtests" },
    { name = "pytest-sugar" },
    { name = "pytest-timer", extra = ["colorama"] },
    { name = "pytest-xdist" },
    { name = "python-dotenv" },
    { name = "pyzotero" },
    { name = "qdrant-client" },
    { name = "refurb" },
    { name = "sentence-transformers" },
    { name = "typeguard" },
    { name = "types-pyyaml" },
    { name = "types-setuptools" },
]

[package.metadata]
requires-dist = [
    { name = "aiohttp" },
    { name = "anyio" },
    { name = "coredis" },
    { name = "datasets", marker = "extra == 'datasets'" },
    { name = "fh-llm-client" },
    { name = "fhaviary", extras = ["llm"], specifier = ">=0.10.2" },
    { name = "html2text" },
    { name = "httpx" },
    { name = "ipython", marker = "extra == 'dev'", specifier = ">=8" },
    { name = "ldp", marker = "extra == 'ldp'", specifier = ">=0.14.5" },
    { name = "limits" },
    { name = "mypy", marker = "extra == 'dev'", specifier = ">=1.8" },
    { name = "numpy" },
    { name = "pandas-stubs", marker = "extra == 'typing'" },
    { name = "paper-qa", extras = ["datasets", "ldp", "local", "qdrant", "typing", "zotero"], marker = "extra == 'dev'" },
    { name = "pre-commit", marker = "extra == 'dev'", specifier = ">=3.4" },
    { name = "pybtex" },
    { name = "pydantic", specifier = "~=2.0,>=2.10.1" },
    { name = "pydantic", marker = "extra == 'dev'", specifier = "~=2.0" },
    { name = "pydantic-settings" },
    { name = "pylint-pydantic", marker = "extra == 'dev'" },
    { name = "pymupdf", specifier = ">=1.24.12" },
    { name = "pytest", marker = "extra == 'dev'", specifier = ">=8" },
    { name = "pytest-asyncio", marker = "extra == 'dev'" },
    { name = "pytest-recording", marker = "extra == 'dev'" },
    { name = "pytest-rerunfailures", marker = "extra == 'dev'" },
    { name = "pytest-subtests", marker = "extra == 'dev'" },
    { name = "pytest-sugar", marker = "extra == 'dev'" },
    { name = "pytest-timer", extras = ["colorama"], marker = "extra == 'dev'" },
    { name = "pytest-xdist", marker = "extra == 'dev'" },
    { name = "python-dotenv", marker = "extra == 'dev'" },
    { name = "pyzotero", marker = "extra == 'zotero'" },
    { name = "qdrant-client", marker = "extra == 'qdrant'" },
    { name = "refurb", marker = "extra == 'dev'", specifier = ">=2" },
    { name = "rich" },
    { name = "sentence-transformers", marker = "extra == 'local'" },
    { name = "setuptools" },
    { name = "tantivy" },
    { name = "tenacity" },
    { name = "tiktoken", specifier = ">=0.4.0" },
    { name = "typeguard", marker = "extra == 'dev'" },
    { name = "types-pyyaml", marker = "extra == 'typing'" },
    { name = "types-setuptools", marker = "extra == 'typing'" },
]

[package.metadata.requires-dev]
dev = [{ name = "paper-qa", extras = ["dev"] }]

[[package]]
name = "parso"
version = "0.8.4"
source = { registry = "https://pypi.org/simple" }
sdist = { url = "https://files.pythonhosted.org/packages/66/94/68e2e17afaa9169cf6412ab0f28623903be73d1b32e208d9e8e541bb086d/parso-0.8.4.tar.gz", hash = "sha256:eb3a7b58240fb99099a345571deecc0f9540ea5f4dd2fe14c2a99d6b281ab92d", size = 400609 }
wheels = [
    { url = "https://files.pythonhosted.org/packages/c6/ac/dac4a63f978e4dcb3c6d3a78c4d8e0192a113d288502a1216950c41b1027/parso-0.8.4-py2.py3-none-any.whl", hash = "sha256:a418670a20291dacd2dddc80c377c5c3791378ee1e8d12bffc35420643d43f18", size = 103650 },
]

[[package]]
name = "pexpect"
version = "4.9.0"
source = { registry = "https://pypi.org/simple" }
dependencies = [
    { name = "ptyprocess" },
]
sdist = { url = "https://files.pythonhosted.org/packages/42/92/cc564bf6381ff43ce1f4d06852fc19a2f11d180f23dc32d9588bee2f149d/pexpect-4.9.0.tar.gz", hash = "sha256:ee7d41123f3c9911050ea2c2dac107568dc43b2d3b0c7557a33212c398ead30f", size = 166450 }
wheels = [
    { url = "https://files.pythonhosted.org/packages/9e/c3/059298687310d527a58bb01f3b1965787ee3b40dce76752eda8b44e9a2c5/pexpect-4.9.0-py2.py3-none-any.whl", hash = "sha256:7236d1e080e4936be2dc3e326cec0af72acf9212a7e1d060210e70a47e253523", size = 63772 },
]

[[package]]
name = "pillow"
version = "11.0.0"
source = { registry = "https://pypi.org/simple" }
sdist = { url = "https://files.pythonhosted.org/packages/a5/26/0d95c04c868f6bdb0c447e3ee2de5564411845e36a858cfd63766bc7b563/pillow-11.0.0.tar.gz", hash = "sha256:72bacbaf24ac003fea9bff9837d1eedb6088758d41e100c1552930151f677739", size = 46737780 }
wheels = [
    { url = "https://files.pythonhosted.org/packages/f0/eb/f7e21b113dd48a9c97d364e0915b3988c6a0b6207652f5a92372871b7aa4/pillow-11.0.0-cp311-cp311-macosx_10_10_x86_64.whl", hash = "sha256:1c1d72714f429a521d8d2d018badc42414c3077eb187a59579f28e4270b4b0fc", size = 3154705 },
    { url = "https://files.pythonhosted.org/packages/25/b3/2b54a1d541accebe6bd8b1358b34ceb2c509f51cb7dcda8687362490da5b/pillow-11.0.0-cp311-cp311-macosx_11_0_arm64.whl", hash = "sha256:499c3a1b0d6fc8213519e193796eb1a86a1be4b1877d678b30f83fd979811d1a", size = 2979222 },
    { url = "https://files.pythonhosted.org/packages/20/12/1a41eddad8265c5c19dda8fb6c269ce15ee25e0b9f8f26286e6202df6693/pillow-11.0.0-cp311-cp311-manylinux_2_17_aarch64.manylinux2014_aarch64.whl", hash = "sha256:c8b2351c85d855293a299038e1f89db92a2f35e8d2f783489c6f0b2b5f3fe8a3", size = 4190220 },
    { url = "https://files.pythonhosted.org/packages/a9/9b/8a8c4d07d77447b7457164b861d18f5a31ae6418ef5c07f6f878fa09039a/pillow-11.0.0-cp311-cp311-manylinux_2_17_x86_64.manylinux2014_x86_64.whl", hash = "sha256:6f4dba50cfa56f910241eb7f883c20f1e7b1d8f7d91c750cd0b318bad443f4d5", size = 4291399 },
    { url = "https://files.pythonhosted.org/packages/fc/e4/130c5fab4a54d3991129800dd2801feeb4b118d7630148cd67f0e6269d4c/pillow-11.0.0-cp311-cp311-manylinux_2_28_aarch64.whl", hash = "sha256:5ddbfd761ee00c12ee1be86c9c0683ecf5bb14c9772ddbd782085779a63dd55b", size = 4202709 },
    { url = "https://files.pythonhosted.org/packages/39/63/b3fc299528d7df1f678b0666002b37affe6b8751225c3d9c12cf530e73ed/pillow-11.0.0-cp311-cp311-manylinux_2_28_x86_64.whl", hash = "sha256:45c566eb10b8967d71bf1ab8e4a525e5a93519e29ea071459ce517f6b903d7fa", size = 4372556 },
    { url = "https://files.pythonhosted.org/packages/c6/a6/694122c55b855b586c26c694937d36bb8d3b09c735ff41b2f315c6e66a10/pillow-11.0.0-cp311-cp311-musllinux_1_2_aarch64.whl", hash = "sha256:b4fd7bd29610a83a8c9b564d457cf5bd92b4e11e79a4ee4716a63c959699b306", size = 4287187 },
    { url = "https://files.pythonhosted.org/packages/ba/a9/f9d763e2671a8acd53d29b1e284ca298bc10a595527f6be30233cdb9659d/pillow-11.0.0-cp311-cp311-musllinux_1_2_x86_64.whl", hash = "sha256:cb929ca942d0ec4fac404cbf520ee6cac37bf35be479b970c4ffadf2b6a1cad9", size = 4418468 },
    { url = "https://files.pythonhosted.org/packages/6e/0e/b5cbad2621377f11313a94aeb44ca55a9639adabcaaa073597a1925f8c26/pillow-11.0.0-cp311-cp311-win32.whl", hash = "sha256:006bcdd307cc47ba43e924099a038cbf9591062e6c50e570819743f5607404f5", size = 2249249 },
    { url = "https://files.pythonhosted.org/packages/dc/83/1470c220a4ff06cd75fc609068f6605e567ea51df70557555c2ab6516b2c/pillow-11.0.0-cp311-cp311-win_amd64.whl", hash = "sha256:52a2d8323a465f84faaba5236567d212c3668f2ab53e1c74c15583cf507a0291", size = 2566769 },
    { url = "https://files.pythonhosted.org/packages/52/98/def78c3a23acee2bcdb2e52005fb2810ed54305602ec1bfcfab2bda6f49f/pillow-11.0.0-cp311-cp311-win_arm64.whl", hash = "sha256:16095692a253047fe3ec028e951fa4221a1f3ed3d80c397e83541a3037ff67c9", size = 2254611 },
    { url = "https://files.pythonhosted.org/packages/1c/a3/26e606ff0b2daaf120543e537311fa3ae2eb6bf061490e4fea51771540be/pillow-11.0.0-cp312-cp312-macosx_10_13_x86_64.whl", hash = "sha256:d2c0a187a92a1cb5ef2c8ed5412dd8d4334272617f532d4ad4de31e0495bd923", size = 3147642 },
    { url = "https://files.pythonhosted.org/packages/4f/d5/1caabedd8863526a6cfa44ee7a833bd97f945dc1d56824d6d76e11731939/pillow-11.0.0-cp312-cp312-macosx_11_0_arm64.whl", hash = "sha256:084a07ef0821cfe4858fe86652fffac8e187b6ae677e9906e192aafcc1b69903", size = 2978999 },
    { url = "https://files.pythonhosted.org/packages/d9/ff/5a45000826a1aa1ac6874b3ec5a856474821a1b59d838c4f6ce2ee518fe9/pillow-11.0.0-cp312-cp312-manylinux_2_17_aarch64.manylinux2014_aarch64.whl", hash = "sha256:8069c5179902dcdce0be9bfc8235347fdbac249d23bd90514b7a47a72d9fecf4", size = 4196794 },
    { url = "https://files.pythonhosted.org/packages/9d/21/84c9f287d17180f26263b5f5c8fb201de0f88b1afddf8a2597a5c9fe787f/pillow-11.0.0-cp312-cp312-manylinux_2_17_x86_64.manylinux2014_x86_64.whl", hash = "sha256:f02541ef64077f22bf4924f225c0fd1248c168f86e4b7abdedd87d6ebaceab0f", size = 4300762 },
    { url = "https://files.pythonhosted.org/packages/84/39/63fb87cd07cc541438b448b1fed467c4d687ad18aa786a7f8e67b255d1aa/pillow-11.0.0-cp312-cp312-manylinux_2_28_aarch64.whl", hash = "sha256:fcb4621042ac4b7865c179bb972ed0da0218a076dc1820ffc48b1d74c1e37fe9", size = 4210468 },
    { url = "https://files.pythonhosted.org/packages/7f/42/6e0f2c2d5c60f499aa29be14f860dd4539de322cd8fb84ee01553493fb4d/pillow-11.0.0-cp312-cp312-manylinux_2_28_x86_64.whl", hash = "sha256:00177a63030d612148e659b55ba99527803288cea7c75fb05766ab7981a8c1b7", size = 4381824 },
    { url = "https://files.pythonhosted.org/packages/31/69/1ef0fb9d2f8d2d114db982b78ca4eeb9db9a29f7477821e160b8c1253f67/pillow-11.0.0-cp312-cp312-musllinux_1_2_aarch64.whl", hash = "sha256:8853a3bf12afddfdf15f57c4b02d7ded92c7a75a5d7331d19f4f9572a89c17e6", size = 4296436 },
    { url = "https://files.pythonhosted.org/packages/44/ea/dad2818c675c44f6012289a7c4f46068c548768bc6c7f4e8c4ae5bbbc811/pillow-11.0.0-cp312-cp312-musllinux_1_2_x86_64.whl", hash = "sha256:3107c66e43bda25359d5ef446f59c497de2b5ed4c7fdba0894f8d6cf3822dafc", size = 4429714 },
    { url = "https://files.pythonhosted.org/packages/af/3a/da80224a6eb15bba7a0dcb2346e2b686bb9bf98378c0b4353cd88e62b171/pillow-11.0.0-cp312-cp312-win32.whl", hash = "sha256:86510e3f5eca0ab87429dd77fafc04693195eec7fd6a137c389c3eeb4cfb77c6", size = 2249631 },
    { url = "https://files.pythonhosted.org/packages/57/97/73f756c338c1d86bb802ee88c3cab015ad7ce4b838f8a24f16b676b1ac7c/pillow-11.0.0-cp312-cp312-win_amd64.whl", hash = "sha256:8ec4a89295cd6cd4d1058a5e6aec6bf51e0eaaf9714774e1bfac7cfc9051db47", size = 2567533 },
    { url = "https://files.pythonhosted.org/packages/0b/30/2b61876e2722374558b871dfbfcbe4e406626d63f4f6ed92e9c8e24cac37/pillow-11.0.0-cp312-cp312-win_arm64.whl", hash = "sha256:27a7860107500d813fcd203b4ea19b04babe79448268403172782754870dac25", size = 2254890 },
    { url = "https://files.pythonhosted.org/packages/63/24/e2e15e392d00fcf4215907465d8ec2a2f23bcec1481a8ebe4ae760459995/pillow-11.0.0-cp313-cp313-macosx_10_13_x86_64.whl", hash = "sha256:bcd1fb5bb7b07f64c15618c89efcc2cfa3e95f0e3bcdbaf4642509de1942a699", size = 3147300 },
    { url = "https://files.pythonhosted.org/packages/43/72/92ad4afaa2afc233dc44184adff289c2e77e8cd916b3ddb72ac69495bda3/pillow-11.0.0-cp313-cp313-macosx_11_0_arm64.whl", hash = "sha256:0e038b0745997c7dcaae350d35859c9715c71e92ffb7e0f4a8e8a16732150f38", size = 2978742 },
    { url = "https://files.pythonhosted.org/packages/9e/da/c8d69c5bc85d72a8523fe862f05ababdc52c0a755cfe3d362656bb86552b/pillow-11.0.0-cp313-cp313-manylinux_2_17_aarch64.manylinux2014_aarch64.whl", hash = "sha256:0ae08bd8ffc41aebf578c2af2f9d8749d91f448b3bfd41d7d9ff573d74f2a6b2", size = 4194349 },
    { url = "https://files.pythonhosted.org/packages/cd/e8/686d0caeed6b998351d57796496a70185376ed9c8ec7d99e1d19ad591fc6/pillow-11.0.0-cp313-cp313-manylinux_2_17_x86_64.manylinux2014_x86_64.whl", hash = "sha256:d69bfd8ec3219ae71bcde1f942b728903cad25fafe3100ba2258b973bd2bc1b2", size = 4298714 },
    { url = "https://files.pythonhosted.org/packages/ec/da/430015cec620d622f06854be67fd2f6721f52fc17fca8ac34b32e2d60739/pillow-11.0.0-cp313-cp313-manylinux_2_28_aarch64.whl", hash = "sha256:61b887f9ddba63ddf62fd02a3ba7add935d053b6dd7d58998c630e6dbade8527", size = 4208514 },
    { url = "https://files.pythonhosted.org/packages/44/ae/7e4f6662a9b1cb5f92b9cc9cab8321c381ffbee309210940e57432a4063a/pillow-11.0.0-cp313-cp313-manylinux_2_28_x86_64.whl", hash = "sha256:c6a660307ca9d4867caa8d9ca2c2658ab685de83792d1876274991adec7b93fa", size = 4380055 },
    { url = "https://files.pythonhosted.org/packages/74/d5/1a807779ac8a0eeed57f2b92a3c32ea1b696e6140c15bd42eaf908a261cd/pillow-11.0.0-cp313-cp313-musllinux_1_2_aarch64.whl", hash = "sha256:73e3a0200cdda995c7e43dd47436c1548f87a30bb27fb871f352a22ab8dcf45f", size = 4296751 },
    { url = "https://files.pythonhosted.org/packages/38/8c/5fa3385163ee7080bc13026d59656267daaaaf3c728c233d530e2c2757c8/pillow-11.0.0-cp313-cp313-musllinux_1_2_x86_64.whl", hash = "sha256:fba162b8872d30fea8c52b258a542c5dfd7b235fb5cb352240c8d63b414013eb", size = 4430378 },
    { url = "https://files.pythonhosted.org/packages/ca/1d/ad9c14811133977ff87035bf426875b93097fb50af747793f013979facdb/pillow-11.0.0-cp313-cp313-win32.whl", hash = "sha256:f1b82c27e89fffc6da125d5eb0ca6e68017faf5efc078128cfaa42cf5cb38798", size = 2249588 },
    { url = "https://files.pythonhosted.org/packages/fb/01/3755ba287dac715e6afdb333cb1f6d69740a7475220b4637b5ce3d78cec2/pillow-11.0.0-cp313-cp313-win_amd64.whl", hash = "sha256:8ba470552b48e5835f1d23ecb936bb7f71d206f9dfeee64245f30c3270b994de", size = 2567509 },
    { url = "https://files.pythonhosted.org/packages/c0/98/2c7d727079b6be1aba82d195767d35fcc2d32204c7a5820f822df5330152/pillow-11.0.0-cp313-cp313-win_arm64.whl", hash = "sha256:846e193e103b41e984ac921b335df59195356ce3f71dcfd155aa79c603873b84", size = 2254791 },
    { url = "https://files.pythonhosted.org/packages/eb/38/998b04cc6f474e78b563716b20eecf42a2fa16a84589d23c8898e64b0ffd/pillow-11.0.0-cp313-cp313t-macosx_10_13_x86_64.whl", hash = "sha256:4ad70c4214f67d7466bea6a08061eba35c01b1b89eaa098040a35272a8efb22b", size = 3150854 },
    { url = "https://files.pythonhosted.org/packages/13/8e/be23a96292113c6cb26b2aa3c8b3681ec62b44ed5c2bd0b258bd59503d3c/pillow-11.0.0-cp313-cp313t-macosx_11_0_arm64.whl", hash = "sha256:6ec0d5af64f2e3d64a165f490d96368bb5dea8b8f9ad04487f9ab60dc4bb6003", size = 2982369 },
    { url = "https://files.pythonhosted.org/packages/97/8a/3db4eaabb7a2ae8203cd3a332a005e4aba00067fc514aaaf3e9721be31f1/pillow-11.0.0-cp313-cp313t-manylinux_2_17_x86_64.manylinux2014_x86_64.whl", hash = "sha256:c809a70e43c7977c4a42aefd62f0131823ebf7dd73556fa5d5950f5b354087e2", size = 4333703 },
    { url = "https://files.pythonhosted.org/packages/28/ac/629ffc84ff67b9228fe87a97272ab125bbd4dc462745f35f192d37b822f1/pillow-11.0.0-cp313-cp313t-manylinux_2_28_x86_64.whl", hash = "sha256:4b60c9520f7207aaf2e1d94de026682fc227806c6e1f55bba7606d1c94dd623a", size = 4412550 },
    { url = "https://files.pythonhosted.org/packages/d6/07/a505921d36bb2df6868806eaf56ef58699c16c388e378b0dcdb6e5b2fb36/pillow-11.0.0-cp313-cp313t-musllinux_1_2_x86_64.whl", hash = "sha256:1e2688958a840c822279fda0086fec1fdab2f95bf2b717b66871c4ad9859d7e8", size = 4461038 },
    { url = "https://files.pythonhosted.org/packages/d6/b9/fb620dd47fc7cc9678af8f8bd8c772034ca4977237049287e99dda360b66/pillow-11.0.0-cp313-cp313t-win32.whl", hash = "sha256:607bbe123c74e272e381a8d1957083a9463401f7bd01287f50521ecb05a313f8", size = 2253197 },
    { url = "https://files.pythonhosted.org/packages/df/86/25dde85c06c89d7fc5db17940f07aae0a56ac69aa9ccb5eb0f09798862a8/pillow-11.0.0-cp313-cp313t-win_amd64.whl", hash = "sha256:5c39ed17edea3bc69c743a8dd3e9853b7509625c2462532e62baa0732163a904", size = 2572169 },
    { url = "https://files.pythonhosted.org/packages/51/85/9c33f2517add612e17f3381aee7c4072779130c634921a756c97bc29fb49/pillow-11.0.0-cp313-cp313t-win_arm64.whl", hash = "sha256:75acbbeb05b86bc53cbe7b7e6fe00fbcf82ad7c684b3ad82e3d711da9ba287d3", size = 2256828 },
]

[[package]]
name = "platformdirs"
version = "4.3.6"
source = { registry = "https://pypi.org/simple" }
sdist = { url = "https://files.pythonhosted.org/packages/13/fc/128cc9cb8f03208bdbf93d3aa862e16d376844a14f9a0ce5cf4507372de4/platformdirs-4.3.6.tar.gz", hash = "sha256:357fb2acbc885b0419afd3ce3ed34564c13c9b95c89360cd9563f73aa5e2b907", size = 21302 }
wheels = [
    { url = "https://files.pythonhosted.org/packages/3c/a6/bc1012356d8ece4d66dd75c4b9fc6c1f6650ddd5991e421177d9f8f671be/platformdirs-4.3.6-py3-none-any.whl", hash = "sha256:73e575e1408ab8103900836b97580d5307456908a03e92031bab39e4554cc3fb", size = 18439 },
]

[[package]]
name = "pluggy"
version = "1.5.0"
source = { registry = "https://pypi.org/simple" }
sdist = { url = "https://files.pythonhosted.org/packages/96/2d/02d4312c973c6050a18b314a5ad0b3210edb65a906f868e31c111dede4a6/pluggy-1.5.0.tar.gz", hash = "sha256:2cffa88e94fdc978c4c574f15f9e59b7f4201d439195c3715ca9e2486f1d0cf1", size = 67955 }
wheels = [
    { url = "https://files.pythonhosted.org/packages/88/5f/e351af9a41f866ac3f1fac4ca0613908d9a41741cfcf2228f4ad853b697d/pluggy-1.5.0-py3-none-any.whl", hash = "sha256:44e1ad92c8ca002de6377e165f3e0f1be63266ab4d554740532335b9d75ea669", size = 20556 },
]

[[package]]
name = "portalocker"
version = "2.10.1"
source = { registry = "https://pypi.org/simple" }
dependencies = [
    { name = "pywin32", marker = "platform_system == 'Windows'" },
]
sdist = { url = "https://files.pythonhosted.org/packages/ed/d3/c6c64067759e87af98cc668c1cc75171347d0f1577fab7ca3749134e3cd4/portalocker-2.10.1.tar.gz", hash = "sha256:ef1bf844e878ab08aee7e40184156e1151f228f103aa5c6bd0724cc330960f8f", size = 40891 }
wheels = [
    { url = "https://files.pythonhosted.org/packages/9b/fb/a70a4214956182e0d7a9099ab17d50bfcba1056188e9b14f35b9e2b62a0d/portalocker-2.10.1-py3-none-any.whl", hash = "sha256:53a5984ebc86a025552264b459b46a2086e269b21823cb572f8f28ee759e45bf", size = 18423 },
]

[[package]]
name = "pre-commit"
version = "4.0.1"
source = { registry = "https://pypi.org/simple" }
dependencies = [
    { name = "cfgv" },
    { name = "identify" },
    { name = "nodeenv" },
    { name = "pyyaml" },
    { name = "virtualenv" },
]
sdist = { url = "https://files.pythonhosted.org/packages/2e/c8/e22c292035f1bac8b9f5237a2622305bc0304e776080b246f3df57c4ff9f/pre_commit-4.0.1.tar.gz", hash = "sha256:80905ac375958c0444c65e9cebebd948b3cdb518f335a091a670a89d652139d2", size = 191678 }
wheels = [
    { url = "https://files.pythonhosted.org/packages/16/8f/496e10d51edd6671ebe0432e33ff800aa86775d2d147ce7d43389324a525/pre_commit-4.0.1-py2.py3-none-any.whl", hash = "sha256:efde913840816312445dc98787724647c65473daefe420785f885e8ed9a06878", size = 218713 },
]

[[package]]
name = "prompt-toolkit"
version = "3.0.48"
source = { registry = "https://pypi.org/simple" }
dependencies = [
    { name = "wcwidth" },
]
sdist = { url = "https://files.pythonhosted.org/packages/2d/4f/feb5e137aff82f7c7f3248267b97451da3644f6cdc218edfe549fb354127/prompt_toolkit-3.0.48.tar.gz", hash = "sha256:d6623ab0477a80df74e646bdbc93621143f5caf104206aa29294d53de1a03d90", size = 424684 }
wheels = [
    { url = "https://files.pythonhosted.org/packages/a9/6a/fd08d94654f7e67c52ca30523a178b3f8ccc4237fce4be90d39c938a831a/prompt_toolkit-3.0.48-py3-none-any.whl", hash = "sha256:f49a827f90062e411f1ce1f854f2aedb3c23353244f8108b89283587397ac10e", size = 386595 },
]

[[package]]
name = "propcache"
version = "0.2.1"
source = { registry = "https://pypi.org/simple" }
sdist = { url = "https://files.pythonhosted.org/packages/20/c8/2a13f78d82211490855b2fb303b6721348d0787fdd9a12ac46d99d3acde1/propcache-0.2.1.tar.gz", hash = "sha256:3f77ce728b19cb537714499928fe800c3dda29e8d9428778fc7c186da4c09a64", size = 41735 }
wheels = [
    { url = "https://files.pythonhosted.org/packages/bc/0f/2913b6791ebefb2b25b4efd4bb2299c985e09786b9f5b19184a88e5778dd/propcache-0.2.1-cp311-cp311-macosx_10_9_universal2.whl", hash = "sha256:1ffc3cca89bb438fb9c95c13fc874012f7b9466b89328c3c8b1aa93cdcfadd16", size = 79297 },
    { url = "https://files.pythonhosted.org/packages/cf/73/af2053aeccd40b05d6e19058419ac77674daecdd32478088b79375b9ab54/propcache-0.2.1-cp311-cp311-macosx_10_9_x86_64.whl", hash = "sha256:f174bbd484294ed9fdf09437f889f95807e5f229d5d93588d34e92106fbf6717", size = 45611 },
    { url = "https://files.pythonhosted.org/packages/3c/09/8386115ba7775ea3b9537730e8cf718d83bbf95bffe30757ccf37ec4e5da/propcache-0.2.1-cp311-cp311-macosx_11_0_arm64.whl", hash = "sha256:70693319e0b8fd35dd863e3e29513875eb15c51945bf32519ef52927ca883bc3", size = 45146 },
    { url = "https://files.pythonhosted.org/packages/03/7a/793aa12f0537b2e520bf09f4c6833706b63170a211ad042ca71cbf79d9cb/propcache-0.2.1-cp311-cp311-manylinux_2_17_aarch64.manylinux2014_aarch64.whl", hash = "sha256:b480c6a4e1138e1aa137c0079b9b6305ec6dcc1098a8ca5196283e8a49df95a9", size = 232136 },
    { url = "https://files.pythonhosted.org/packages/f1/38/b921b3168d72111769f648314100558c2ea1d52eb3d1ba7ea5c4aa6f9848/propcache-0.2.1-cp311-cp311-manylinux_2_17_ppc64le.manylinux2014_ppc64le.whl", hash = "sha256:d27b84d5880f6d8aa9ae3edb253c59d9f6642ffbb2c889b78b60361eed449787", size = 239706 },
    { url = "https://files.pythonhosted.org/packages/14/29/4636f500c69b5edea7786db3c34eb6166f3384b905665ce312a6e42c720c/propcache-0.2.1-cp311-cp311-manylinux_2_17_s390x.manylinux2014_s390x.whl", hash = "sha256:857112b22acd417c40fa4595db2fe28ab900c8c5fe4670c7989b1c0230955465", size = 238531 },
    { url = "https://files.pythonhosted.org/packages/85/14/01fe53580a8e1734ebb704a3482b7829a0ef4ea68d356141cf0994d9659b/propcache-0.2.1-cp311-cp311-manylinux_2_17_x86_64.manylinux2014_x86_64.whl", hash = "sha256:cf6c4150f8c0e32d241436526f3c3f9cbd34429492abddbada2ffcff506c51af", size = 231063 },
    { url = "https://files.pythonhosted.org/packages/33/5c/1d961299f3c3b8438301ccfbff0143b69afcc30c05fa28673cface692305/propcache-0.2.1-cp311-cp311-manylinux_2_5_i686.manylinux1_i686.manylinux_2_17_i686.manylinux2014_i686.whl", hash = "sha256:66d4cfda1d8ed687daa4bc0274fcfd5267873db9a5bc0418c2da19273040eeb7", size = 220134 },
    { url = "https://files.pythonhosted.org/packages/00/d0/ed735e76db279ba67a7d3b45ba4c654e7b02bc2f8050671ec365d8665e21/propcache-0.2.1-cp311-cp311-musllinux_1_2_aarch64.whl", hash = "sha256:c2f992c07c0fca81655066705beae35fc95a2fa7366467366db627d9f2ee097f", size = 220009 },
    { url = "https://files.pythonhosted.org/packages/75/90/ee8fab7304ad6533872fee982cfff5a53b63d095d78140827d93de22e2d4/propcache-0.2.1-cp311-cp311-musllinux_1_2_armv7l.whl", hash = "sha256:4a571d97dbe66ef38e472703067021b1467025ec85707d57e78711c085984e54", size = 212199 },
    { url = "https://files.pythonhosted.org/packages/eb/ec/977ffaf1664f82e90737275873461695d4c9407d52abc2f3c3e24716da13/propcache-0.2.1-cp311-cp311-musllinux_1_2_i686.whl", hash = "sha256:bb6178c241278d5fe853b3de743087be7f5f4c6f7d6d22a3b524d323eecec505", size = 214827 },
    { url = "https://files.pythonhosted.org/packages/57/48/031fb87ab6081764054821a71b71942161619549396224cbb242922525e8/propcache-0.2.1-cp311-cp311-musllinux_1_2_ppc64le.whl", hash = "sha256:ad1af54a62ffe39cf34db1aa6ed1a1873bd548f6401db39d8e7cd060b9211f82", size = 228009 },
    { url = "https://files.pythonhosted.org/packages/1a/06/ef1390f2524850838f2390421b23a8b298f6ce3396a7cc6d39dedd4047b0/propcache-0.2.1-cp311-cp311-musllinux_1_2_s390x.whl", hash = "sha256:e7048abd75fe40712005bcfc06bb44b9dfcd8e101dda2ecf2f5aa46115ad07ca", size = 231638 },
    { url = "https://files.pythonhosted.org/packages/38/2a/101e6386d5a93358395da1d41642b79c1ee0f3b12e31727932b069282b1d/propcache-0.2.1-cp311-cp311-musllinux_1_2_x86_64.whl", hash = "sha256:160291c60081f23ee43d44b08a7e5fb76681221a8e10b3139618c5a9a291b84e", size = 222788 },
    { url = "https://files.pythonhosted.org/packages/db/81/786f687951d0979007e05ad9346cd357e50e3d0b0f1a1d6074df334b1bbb/propcache-0.2.1-cp311-cp311-win32.whl", hash = "sha256:819ce3b883b7576ca28da3861c7e1a88afd08cc8c96908e08a3f4dd64a228034", size = 40170 },
    { url = "https://files.pythonhosted.org/packages/cf/59/7cc7037b295d5772eceb426358bb1b86e6cab4616d971bd74275395d100d/propcache-0.2.1-cp311-cp311-win_amd64.whl", hash = "sha256:edc9fc7051e3350643ad929df55c451899bb9ae6d24998a949d2e4c87fb596d3", size = 44404 },
    { url = "https://files.pythonhosted.org/packages/4c/28/1d205fe49be8b1b4df4c50024e62480a442b1a7b818e734308bb0d17e7fb/propcache-0.2.1-cp312-cp312-macosx_10_13_universal2.whl", hash = "sha256:081a430aa8d5e8876c6909b67bd2d937bfd531b0382d3fdedb82612c618bc41a", size = 79588 },
    { url = "https://files.pythonhosted.org/packages/21/ee/fc4d893f8d81cd4971affef2a6cb542b36617cd1d8ce56b406112cb80bf7/propcache-0.2.1-cp312-cp312-macosx_10_13_x86_64.whl", hash = "sha256:d2ccec9ac47cf4e04897619c0e0c1a48c54a71bdf045117d3a26f80d38ab1fb0", size = 45825 },
    { url = "https://files.pythonhosted.org/packages/4a/de/bbe712f94d088da1d237c35d735f675e494a816fd6f54e9db2f61ef4d03f/propcache-0.2.1-cp312-cp312-macosx_11_0_arm64.whl", hash = "sha256:14d86fe14b7e04fa306e0c43cdbeebe6b2c2156a0c9ce56b815faacc193e320d", size = 45357 },
    { url = "https://files.pythonhosted.org/packages/7f/14/7ae06a6cf2a2f1cb382586d5a99efe66b0b3d0c6f9ac2f759e6f7af9d7cf/propcache-0.2.1-cp312-cp312-manylinux_2_17_aarch64.manylinux2014_aarch64.whl", hash = "sha256:049324ee97bb67285b49632132db351b41e77833678432be52bdd0289c0e05e4", size = 241869 },
    { url = "https://files.pythonhosted.org/packages/cc/59/227a78be960b54a41124e639e2c39e8807ac0c751c735a900e21315f8c2b/propcache-0.2.1-cp312-cp312-manylinux_2_17_ppc64le.manylinux2014_ppc64le.whl", hash = "sha256:1cd9a1d071158de1cc1c71a26014dcdfa7dd3d5f4f88c298c7f90ad6f27bb46d", size = 247884 },
    { url = "https://files.pythonhosted.org/packages/84/58/f62b4ffaedf88dc1b17f04d57d8536601e4e030feb26617228ef930c3279/propcache-0.2.1-cp312-cp312-manylinux_2_17_s390x.manylinux2014_s390x.whl", hash = "sha256:98110aa363f1bb4c073e8dcfaefd3a5cea0f0834c2aab23dda657e4dab2f53b5", size = 248486 },
    { url = "https://files.pythonhosted.org/packages/1c/07/ebe102777a830bca91bbb93e3479cd34c2ca5d0361b83be9dbd93104865e/propcache-0.2.1-cp312-cp312-manylinux_2_17_x86_64.manylinux2014_x86_64.whl", hash = "sha256:647894f5ae99c4cf6bb82a1bb3a796f6e06af3caa3d32e26d2350d0e3e3faf24", size = 243649 },
    { url = "https://files.pythonhosted.org/packages/ed/bc/4f7aba7f08f520376c4bb6a20b9a981a581b7f2e385fa0ec9f789bb2d362/propcache-0.2.1-cp312-cp312-manylinux_2_5_i686.manylinux1_i686.manylinux_2_17_i686.manylinux2014_i686.whl", hash = "sha256:bfd3223c15bebe26518d58ccf9a39b93948d3dcb3e57a20480dfdd315356baff", size = 229103 },
    { url = "https://files.pythonhosted.org/packages/fe/d5/04ac9cd4e51a57a96f78795e03c5a0ddb8f23ec098b86f92de028d7f2a6b/propcache-0.2.1-cp312-cp312-musllinux_1_2_aarch64.whl", hash = "sha256:d71264a80f3fcf512eb4f18f59423fe82d6e346ee97b90625f283df56aee103f", size = 226607 },
    { url = "https://files.pythonhosted.org/packages/e3/f0/24060d959ea41d7a7cc7fdbf68b31852331aabda914a0c63bdb0e22e96d6/propcache-0.2.1-cp312-cp312-musllinux_1_2_armv7l.whl", hash = "sha256:e73091191e4280403bde6c9a52a6999d69cdfde498f1fdf629105247599b57ec", size = 221153 },
    { url = "https://files.pythonhosted.org/packages/77/a7/3ac76045a077b3e4de4859a0753010765e45749bdf53bd02bc4d372da1a0/propcache-0.2.1-cp312-cp312-musllinux_1_2_i686.whl", hash = "sha256:3935bfa5fede35fb202c4b569bb9c042f337ca4ff7bd540a0aa5e37131659348", size = 222151 },
    { url = "https://files.pythonhosted.org/packages/e7/af/5e29da6f80cebab3f5a4dcd2a3240e7f56f2c4abf51cbfcc99be34e17f0b/propcache-0.2.1-cp312-cp312-musllinux_1_2_ppc64le.whl", hash = "sha256:f508b0491767bb1f2b87fdfacaba5f7eddc2f867740ec69ece6d1946d29029a6", size = 233812 },
    { url = "https://files.pythonhosted.org/packages/8c/89/ebe3ad52642cc5509eaa453e9f4b94b374d81bae3265c59d5c2d98efa1b4/propcache-0.2.1-cp312-cp312-musllinux_1_2_s390x.whl", hash = "sha256:1672137af7c46662a1c2be1e8dc78cb6d224319aaa40271c9257d886be4363a6", size = 238829 },
    { url = "https://files.pythonhosted.org/packages/e9/2f/6b32f273fa02e978b7577159eae7471b3cfb88b48563b1c2578b2d7ca0bb/propcache-0.2.1-cp312-cp312-musllinux_1_2_x86_64.whl", hash = "sha256:b74c261802d3d2b85c9df2dfb2fa81b6f90deeef63c2db9f0e029a3cac50b518", size = 230704 },
    { url = "https://files.pythonhosted.org/packages/5c/2e/f40ae6ff5624a5f77edd7b8359b208b5455ea113f68309e2b00a2e1426b6/propcache-0.2.1-cp312-cp312-win32.whl", hash = "sha256:d09c333d36c1409d56a9d29b3a1b800a42c76a57a5a8907eacdbce3f18768246", size = 40050 },
    { url = "https://files.pythonhosted.org/packages/3b/77/a92c3ef994e47180862b9d7d11e37624fb1c00a16d61faf55115d970628b/propcache-0.2.1-cp312-cp312-win_amd64.whl", hash = "sha256:c214999039d4f2a5b2073ac506bba279945233da8c786e490d411dfc30f855c1", size = 44117 },
    { url = "https://files.pythonhosted.org/packages/0f/2a/329e0547cf2def8857157f9477669043e75524cc3e6251cef332b3ff256f/propcache-0.2.1-cp313-cp313-macosx_10_13_universal2.whl", hash = "sha256:aca405706e0b0a44cc6bfd41fbe89919a6a56999157f6de7e182a990c36e37bc", size = 77002 },
    { url = "https://files.pythonhosted.org/packages/12/2d/c4df5415e2382f840dc2ecbca0eeb2293024bc28e57a80392f2012b4708c/propcache-0.2.1-cp313-cp313-macosx_10_13_x86_64.whl", hash = "sha256:12d1083f001ace206fe34b6bdc2cb94be66d57a850866f0b908972f90996b3e9", size = 44639 },
    { url = "https://files.pythonhosted.org/packages/d0/5a/21aaa4ea2f326edaa4e240959ac8b8386ea31dedfdaa636a3544d9e7a408/propcache-0.2.1-cp313-cp313-macosx_11_0_arm64.whl", hash = "sha256:d93f3307ad32a27bda2e88ec81134b823c240aa3abb55821a8da553eed8d9439", size = 44049 },
    { url = "https://files.pythonhosted.org/packages/4e/3e/021b6cd86c0acc90d74784ccbb66808b0bd36067a1bf3e2deb0f3845f618/propcache-0.2.1-cp313-cp313-manylinux_2_17_aarch64.manylinux2014_aarch64.whl", hash = "sha256:ba278acf14471d36316159c94a802933d10b6a1e117b8554fe0d0d9b75c9d536", size = 224819 },
    { url = "https://files.pythonhosted.org/packages/3c/57/c2fdeed1b3b8918b1770a133ba5c43ad3d78e18285b0c06364861ef5cc38/propcache-0.2.1-cp313-cp313-manylinux_2_17_ppc64le.manylinux2014_ppc64le.whl", hash = "sha256:4e6281aedfca15301c41f74d7005e6e3f4ca143584ba696ac69df4f02f40d629", size = 229625 },
    { url = "https://files.pythonhosted.org/packages/9d/81/70d4ff57bf2877b5780b466471bebf5892f851a7e2ca0ae7ffd728220281/propcache-0.2.1-cp313-cp313-manylinux_2_17_s390x.manylinux2014_s390x.whl", hash = "sha256:5b750a8e5a1262434fb1517ddf64b5de58327f1adc3524a5e44c2ca43305eb0b", size = 232934 },
    { url = "https://files.pythonhosted.org/packages/3c/b9/bb51ea95d73b3fb4100cb95adbd4e1acaf2cbb1fd1083f5468eeb4a099a8/propcache-0.2.1-cp313-cp313-manylinux_2_17_x86_64.manylinux2014_x86_64.whl", hash = "sha256:bf72af5e0fb40e9babf594308911436c8efde3cb5e75b6f206c34ad18be5c052", size = 227361 },
    { url = "https://files.pythonhosted.org/packages/f1/20/3c6d696cd6fd70b29445960cc803b1851a1131e7a2e4ee261ee48e002bcd/propcache-0.2.1-cp313-cp313-manylinux_2_5_i686.manylinux1_i686.manylinux_2_17_i686.manylinux2014_i686.whl", hash = "sha256:b2d0a12018b04f4cb820781ec0dffb5f7c7c1d2a5cd22bff7fb055a2cb19ebce", size = 213904 },
    { url = "https://files.pythonhosted.org/packages/a1/cb/1593bfc5ac6d40c010fa823f128056d6bc25b667f5393781e37d62f12005/propcache-0.2.1-cp313-cp313-musllinux_1_2_aarch64.whl", hash = "sha256:e800776a79a5aabdb17dcc2346a7d66d0777e942e4cd251defeb084762ecd17d", size = 212632 },
    { url = "https://files.pythonhosted.org/packages/6d/5c/e95617e222be14a34c709442a0ec179f3207f8a2b900273720501a70ec5e/propcache-0.2.1-cp313-cp313-musllinux_1_2_armv7l.whl", hash = "sha256:4160d9283bd382fa6c0c2b5e017acc95bc183570cd70968b9202ad6d8fc48dce", size = 207897 },
    { url = "https://files.pythonhosted.org/packages/8e/3b/56c5ab3dc00f6375fbcdeefdede5adf9bee94f1fab04adc8db118f0f9e25/propcache-0.2.1-cp313-cp313-musllinux_1_2_i686.whl", hash = "sha256:30b43e74f1359353341a7adb783c8f1b1c676367b011709f466f42fda2045e95", size = 208118 },
    { url = "https://files.pythonhosted.org/packages/86/25/d7ef738323fbc6ebcbce33eb2a19c5e07a89a3df2fded206065bd5e868a9/propcache-0.2.1-cp313-cp313-musllinux_1_2_ppc64le.whl", hash = "sha256:58791550b27d5488b1bb52bc96328456095d96206a250d28d874fafe11b3dfaf", size = 217851 },
    { url = "https://files.pythonhosted.org/packages/b3/77/763e6cef1852cf1ba740590364ec50309b89d1c818e3256d3929eb92fabf/propcache-0.2.1-cp313-cp313-musllinux_1_2_s390x.whl", hash = "sha256:0f022d381747f0dfe27e99d928e31bc51a18b65bb9e481ae0af1380a6725dd1f", size = 222630 },
    { url = "https://files.pythonhosted.org/packages/4f/e9/0f86be33602089c701696fbed8d8c4c07b6ee9605c5b7536fd27ed540c5b/propcache-0.2.1-cp313-cp313-musllinux_1_2_x86_64.whl", hash = "sha256:297878dc9d0a334358f9b608b56d02e72899f3b8499fc6044133f0d319e2ec30", size = 216269 },
    { url = "https://files.pythonhosted.org/packages/cc/02/5ac83217d522394b6a2e81a2e888167e7ca629ef6569a3f09852d6dcb01a/propcache-0.2.1-cp313-cp313-win32.whl", hash = "sha256:ddfab44e4489bd79bda09d84c430677fc7f0a4939a73d2bba3073036f487a0a6", size = 39472 },
    { url = "https://files.pythonhosted.org/packages/f4/33/d6f5420252a36034bc8a3a01171bc55b4bff5df50d1c63d9caa50693662f/propcache-0.2.1-cp313-cp313-win_amd64.whl", hash = "sha256:556fc6c10989f19a179e4321e5d678db8eb2924131e64652a51fe83e4c3db0e1", size = 43363 },
    { url = "https://files.pythonhosted.org/packages/41/b6/c5319caea262f4821995dca2107483b94a3345d4607ad797c76cb9c36bcc/propcache-0.2.1-py3-none-any.whl", hash = "sha256:52277518d6aae65536e9cea52d4e7fd2f7a66f4aa2d30ed3f2fcea620ace3c54", size = 11818 },
]

[[package]]
name = "protobuf"
version = "5.29.0"
source = { registry = "https://pypi.org/simple" }
sdist = { url = "https://files.pythonhosted.org/packages/6a/bb/8e59a30b83102a37d24f907f417febb58e5f544d4f124dd1edcd12e078bf/protobuf-5.29.0.tar.gz", hash = "sha256:445a0c02483869ed8513a585d80020d012c6dc60075f96fa0563a724987b1001", size = 424944 }
wheels = [
    { url = "https://files.pythonhosted.org/packages/31/cc/98140acbcc3e3a58c679d50dd4f04c3687bdd19690f388c65bb1ae4c1e5e/protobuf-5.29.0-cp310-abi3-win32.whl", hash = "sha256:ea7fb379b257911c8c020688d455e8f74efd2f734b72dc1ea4b4d7e9fd1326f2", size = 422709 },
    { url = "https://files.pythonhosted.org/packages/c9/91/38fb97b0cbe96109fa257536ad49dffdac3c8f86b46d9c85dc9e949b5291/protobuf-5.29.0-cp310-abi3-win_amd64.whl", hash = "sha256:34a90cf30c908f47f40ebea7811f743d360e202b6f10d40c02529ebd84afc069", size = 434510 },
    { url = "https://files.pythonhosted.org/packages/da/97/faeca508d61b231372cdc3006084fd97f21f3c8c726a2de5f2ebb8e4ab78/protobuf-5.29.0-cp38-abi3-macosx_10_9_universal2.whl", hash = "sha256:c931c61d0cc143a2e756b1e7f8197a508de5365efd40f83c907a9febf36e6b43", size = 417827 },
    { url = "https://files.pythonhosted.org/packages/eb/d6/c6a45a285374ab14499a9ef5a69e4e7b4911e641465681c1d602518d6ab2/protobuf-5.29.0-cp38-abi3-manylinux2014_aarch64.whl", hash = "sha256:85286a47caf63b34fa92fdc1fd98b649a8895db595cfa746c5286eeae890a0b1", size = 319576 },
    { url = "https://files.pythonhosted.org/packages/ee/2e/cc46181ddce0940647d21a8341bf2eddad247a5d030e8c30c7a342793978/protobuf-5.29.0-cp38-abi3-manylinux2014_x86_64.whl", hash = "sha256:0d10091d6d03537c3f902279fcf11e95372bdd36a79556311da0487455791b20", size = 319672 },
    { url = "https://files.pythonhosted.org/packages/7c/6c/dd1f0e8372ec2a8006102871d8da1466b116f3328db96972e19bf24f09ca/protobuf-5.29.0-py3-none-any.whl", hash = "sha256:88c4af76a73183e21061881360240c0cdd3c39d263b4e8fb570aaf83348d608f", size = 172553 },
]

[[package]]
name = "ptyprocess"
version = "0.7.0"
source = { registry = "https://pypi.org/simple" }
sdist = { url = "https://files.pythonhosted.org/packages/20/e5/16ff212c1e452235a90aeb09066144d0c5a6a8c0834397e03f5224495c4e/ptyprocess-0.7.0.tar.gz", hash = "sha256:5c5d0a3b48ceee0b48485e0c26037c0acd7d29765ca3fbb5cb3831d347423220", size = 70762 }
wheels = [
    { url = "https://files.pythonhosted.org/packages/22/a6/858897256d0deac81a172289110f31629fc4cee19b6f01283303e18c8db3/ptyprocess-0.7.0-py2.py3-none-any.whl", hash = "sha256:4b41f3967fce3af57cc7e94b888626c18bf37a083e3651ca8feeb66d492fef35", size = 13993 },
]

[[package]]
name = "pure-eval"
version = "0.2.3"
source = { registry = "https://pypi.org/simple" }
sdist = { url = "https://files.pythonhosted.org/packages/cd/05/0a34433a064256a578f1783a10da6df098ceaa4a57bbeaa96a6c0352786b/pure_eval-0.2.3.tar.gz", hash = "sha256:5f4e983f40564c576c7c8635ae88db5956bb2229d7e9237d03b3c0b0190eaf42", size = 19752 }
wheels = [
    { url = "https://files.pythonhosted.org/packages/8e/37/efad0257dc6e593a18957422533ff0f87ede7c9c6ea010a2177d738fb82f/pure_eval-0.2.3-py3-none-any.whl", hash = "sha256:1db8e35b67b3d218d818ae653e27f06c3aa420901fa7b081ca98cbedc874e0d0", size = 11842 },
]

[[package]]
name = "pyarrow"
version = "18.1.0"
source = { registry = "https://pypi.org/simple" }
sdist = { url = "https://files.pythonhosted.org/packages/7f/7b/640785a9062bb00314caa8a387abce547d2a420cf09bd6c715fe659ccffb/pyarrow-18.1.0.tar.gz", hash = "sha256:9386d3ca9c145b5539a1cfc75df07757dff870168c959b473a0bccbc3abc8c73", size = 1118671 }
wheels = [
    { url = "https://files.pythonhosted.org/packages/9e/4d/a4988e7d82f4fbc797715db4185939a658eeffb07a25bab7262bed1ea076/pyarrow-18.1.0-cp311-cp311-macosx_12_0_arm64.whl", hash = "sha256:eaeabf638408de2772ce3d7793b2668d4bb93807deed1725413b70e3156a7854", size = 29554860 },
    { url = "https://files.pythonhosted.org/packages/59/03/3a42c5c1e4bd4c900ab62aa1ff6b472bdb159ba8f1c3e5deadab7222244f/pyarrow-18.1.0-cp311-cp311-macosx_12_0_x86_64.whl", hash = "sha256:3b2e2239339c538f3464308fd345113f886ad031ef8266c6f004d49769bb074c", size = 30867076 },
    { url = "https://files.pythonhosted.org/packages/75/7e/332055ac913373e89256dce9d14b7708f55f7bd5be631456c897f0237738/pyarrow-18.1.0-cp311-cp311-manylinux_2_17_aarch64.manylinux2014_aarch64.whl", hash = "sha256:f39a2e0ed32a0970e4e46c262753417a60c43a3246972cfc2d3eb85aedd01b21", size = 39212135 },
    { url = "https://files.pythonhosted.org/packages/8c/64/5099cdb325828722ef7ffeba9a4696f238eb0cdeae227f831c2d77fcf1bd/pyarrow-18.1.0-cp311-cp311-manylinux_2_17_x86_64.manylinux2014_x86_64.whl", hash = "sha256:e31e9417ba9c42627574bdbfeada7217ad8a4cbbe45b9d6bdd4b62abbca4c6f6", size = 40125195 },
    { url = "https://files.pythonhosted.org/packages/83/88/1938d783727db1b178ff71bc6a6143d7939e406db83a9ec23cad3dad325c/pyarrow-18.1.0-cp311-cp311-manylinux_2_28_aarch64.whl", hash = "sha256:01c034b576ce0eef554f7c3d8c341714954be9b3f5d5bc7117006b85fcf302fe", size = 38641884 },
    { url = "https://files.pythonhosted.org/packages/5e/b5/9e14e9f7590e0eaa435ecea84dabb137284a4dbba7b3c337b58b65b76d95/pyarrow-18.1.0-cp311-cp311-manylinux_2_28_x86_64.whl", hash = "sha256:f266a2c0fc31995a06ebd30bcfdb7f615d7278035ec5b1cd71c48d56daaf30b0", size = 40076877 },
    { url = "https://files.pythonhosted.org/packages/4d/a3/817ac7fe0891a2d66e247e223080f3a6a262d8aefd77e11e8c27e6acf4e1/pyarrow-18.1.0-cp311-cp311-win_amd64.whl", hash = "sha256:d4f13eee18433f99adefaeb7e01d83b59f73360c231d4782d9ddfaf1c3fbde0a", size = 25119811 },
    { url = "https://files.pythonhosted.org/packages/6a/50/12829e7111b932581e51dda51d5cb39207a056c30fe31ef43f14c63c4d7e/pyarrow-18.1.0-cp312-cp312-macosx_12_0_arm64.whl", hash = "sha256:9f3a76670b263dc41d0ae877f09124ab96ce10e4e48f3e3e4257273cee61ad0d", size = 29514620 },
    { url = "https://files.pythonhosted.org/packages/d1/41/468c944eab157702e96abab3d07b48b8424927d4933541ab43788bb6964d/pyarrow-18.1.0-cp312-cp312-macosx_12_0_x86_64.whl", hash = "sha256:da31fbca07c435be88a0c321402c4e31a2ba61593ec7473630769de8346b54ee", size = 30856494 },
    { url = "https://files.pythonhosted.org/packages/68/f9/29fb659b390312a7345aeb858a9d9c157552a8852522f2c8bad437c29c0a/pyarrow-18.1.0-cp312-cp312-manylinux_2_17_aarch64.manylinux2014_aarch64.whl", hash = "sha256:543ad8459bc438efc46d29a759e1079436290bd583141384c6f7a1068ed6f992", size = 39203624 },
    { url = "https://files.pythonhosted.org/packages/6e/f6/19360dae44200e35753c5c2889dc478154cd78e61b1f738514c9f131734d/pyarrow-18.1.0-cp312-cp312-manylinux_2_17_x86_64.manylinux2014_x86_64.whl", hash = "sha256:0743e503c55be0fdb5c08e7d44853da27f19dc854531c0570f9f394ec9671d54", size = 40139341 },
    { url = "https://files.pythonhosted.org/packages/bb/e6/9b3afbbcf10cc724312e824af94a2e993d8ace22994d823f5c35324cebf5/pyarrow-18.1.0-cp312-cp312-manylinux_2_28_aarch64.whl", hash = "sha256:d4b3d2a34780645bed6414e22dda55a92e0fcd1b8a637fba86800ad737057e33", size = 38618629 },
    { url = "https://files.pythonhosted.org/packages/3a/2e/3b99f8a3d9e0ccae0e961978a0d0089b25fb46ebbcfb5ebae3cca179a5b3/pyarrow-18.1.0-cp312-cp312-manylinux_2_28_x86_64.whl", hash = "sha256:c52f81aa6f6575058d8e2c782bf79d4f9fdc89887f16825ec3a66607a5dd8e30", size = 40078661 },
    { url = "https://files.pythonhosted.org/packages/76/52/f8da04195000099d394012b8d42c503d7041b79f778d854f410e5f05049a/pyarrow-18.1.0-cp312-cp312-win_amd64.whl", hash = "sha256:0ad4892617e1a6c7a551cfc827e072a633eaff758fa09f21c4ee548c30bcaf99", size = 25092330 },
    { url = "https://files.pythonhosted.org/packages/cb/87/aa4d249732edef6ad88899399047d7e49311a55749d3c373007d034ee471/pyarrow-18.1.0-cp313-cp313-macosx_12_0_arm64.whl", hash = "sha256:84e314d22231357d473eabec709d0ba285fa706a72377f9cc8e1cb3c8013813b", size = 29497406 },
    { url = "https://files.pythonhosted.org/packages/3c/c7/ed6adb46d93a3177540e228b5ca30d99fc8ea3b13bdb88b6f8b6467e2cb7/pyarrow-18.1.0-cp313-cp313-macosx_12_0_x86_64.whl", hash = "sha256:f591704ac05dfd0477bb8f8e0bd4b5dc52c1cadf50503858dce3a15db6e46ff2", size = 30835095 },
    { url = "https://files.pythonhosted.org/packages/41/d7/ed85001edfb96200ff606943cff71d64f91926ab42828676c0fc0db98963/pyarrow-18.1.0-cp313-cp313-manylinux_2_17_aarch64.manylinux2014_aarch64.whl", hash = "sha256:acb7564204d3c40babf93a05624fc6a8ec1ab1def295c363afc40b0c9e66c191", size = 39194527 },
    { url = "https://files.pythonhosted.org/packages/59/16/35e28eab126342fa391593415d79477e89582de411bb95232f28b131a769/pyarrow-18.1.0-cp313-cp313-manylinux_2_17_x86_64.manylinux2014_x86_64.whl", hash = "sha256:74de649d1d2ccb778f7c3afff6085bd5092aed4c23df9feeb45dd6b16f3811aa", size = 40131443 },
    { url = "https://files.pythonhosted.org/packages/0c/95/e855880614c8da20f4cd74fa85d7268c725cf0013dc754048593a38896a0/pyarrow-18.1.0-cp313-cp313-manylinux_2_28_aarch64.whl", hash = "sha256:f96bd502cb11abb08efea6dab09c003305161cb6c9eafd432e35e76e7fa9b90c", size = 38608750 },
    { url = "https://files.pythonhosted.org/packages/54/9d/f253554b1457d4fdb3831b7bd5f8f00f1795585a606eabf6fec0a58a9c38/pyarrow-18.1.0-cp313-cp313-manylinux_2_28_x86_64.whl", hash = "sha256:36ac22d7782554754a3b50201b607d553a8d71b78cdf03b33c1125be4b52397c", size = 40066690 },
    { url = "https://files.pythonhosted.org/packages/2f/58/8912a2563e6b8273e8aa7b605a345bba5a06204549826f6493065575ebc0/pyarrow-18.1.0-cp313-cp313-win_amd64.whl", hash = "sha256:25dbacab8c5952df0ca6ca0af28f50d45bd31c1ff6fcf79e2d120b4a65ee7181", size = 25081054 },
    { url = "https://files.pythonhosted.org/packages/82/f9/d06ddc06cab1ada0c2f2fd205ac8c25c2701182de1b9c4bf7a0a44844431/pyarrow-18.1.0-cp313-cp313t-macosx_12_0_arm64.whl", hash = "sha256:6a276190309aba7bc9d5bd2933230458b3521a4317acfefe69a354f2fe59f2bc", size = 29525542 },
    { url = "https://files.pythonhosted.org/packages/ab/94/8917e3b961810587ecbdaa417f8ebac0abb25105ae667b7aa11c05876976/pyarrow-18.1.0-cp313-cp313t-macosx_12_0_x86_64.whl", hash = "sha256:ad514dbfcffe30124ce655d72771ae070f30bf850b48bc4d9d3b25993ee0e386", size = 30829412 },
    { url = "https://files.pythonhosted.org/packages/5e/e3/3b16c3190f3d71d3b10f6758d2d5f7779ef008c4fd367cedab3ed178a9f7/pyarrow-18.1.0-cp313-cp313t-manylinux_2_17_aarch64.manylinux2014_aarch64.whl", hash = "sha256:aebc13a11ed3032d8dd6e7171eb6e86d40d67a5639d96c35142bd568b9299324", size = 39119106 },
    { url = "https://files.pythonhosted.org/packages/1d/d6/5d704b0d25c3c79532f8c0639f253ec2803b897100f64bcb3f53ced236e5/pyarrow-18.1.0-cp313-cp313t-manylinux_2_17_x86_64.manylinux2014_x86_64.whl", hash = "sha256:d6cf5c05f3cee251d80e98726b5c7cc9f21bab9e9783673bac58e6dfab57ecc8", size = 40090940 },
    { url = "https://files.pythonhosted.org/packages/37/29/366bc7e588220d74ec00e497ac6710c2833c9176f0372fe0286929b2d64c/pyarrow-18.1.0-cp313-cp313t-manylinux_2_28_aarch64.whl", hash = "sha256:11b676cd410cf162d3f6a70b43fb9e1e40affbc542a1e9ed3681895f2962d3d9", size = 38548177 },
    { url = "https://files.pythonhosted.org/packages/c8/11/fabf6ecabb1fe5b7d96889228ca2a9158c4c3bb732e3b8ee3f7f6d40b703/pyarrow-18.1.0-cp313-cp313t-manylinux_2_28_x86_64.whl", hash = "sha256:b76130d835261b38f14fc41fdfb39ad8d672afb84c447126b84d5472244cfaba", size = 40043567 },
]

[[package]]
name = "pybtex"
version = "0.24.0"
source = { registry = "https://pypi.org/simple" }
dependencies = [
    { name = "latexcodec" },
    { name = "pyyaml" },
    { name = "six" },
]
sdist = { url = "https://files.pythonhosted.org/packages/46/9b/fd39836a6397fb363446d83075a7b9c2cc562f4c449292e039ed36084376/pybtex-0.24.0.tar.gz", hash = "sha256:818eae35b61733e5c007c3fcd2cfb75ed1bc8b4173c1f70b56cc4c0802d34755", size = 402879 }
wheels = [
    { url = "https://files.pythonhosted.org/packages/ad/5f/40d8e90f985a05133a8895fc454c6127ecec3de8b095dd35bba91382f803/pybtex-0.24.0-py2.py3-none-any.whl", hash = "sha256:e1e0c8c69998452fea90e9179aa2a98ab103f3eed894405b7264e517cc2fcc0f", size = 561354 },
]

[[package]]
name = "pydantic"
version = "2.10.1"
source = { registry = "https://pypi.org/simple" }
dependencies = [
    { name = "annotated-types" },
    { name = "pydantic-core" },
    { name = "typing-extensions" },
]
sdist = { url = "https://files.pythonhosted.org/packages/c4/bd/7fc610993f616d2398958d0028d15eaf53bde5f80cb2edb7aa4f1feaf3a7/pydantic-2.10.1.tar.gz", hash = "sha256:a4daca2dc0aa429555e0656d6bf94873a7dc5f54ee42b1f5873d666fb3f35560", size = 783717 }
wheels = [
    { url = "https://files.pythonhosted.org/packages/e0/fc/fda48d347bd50a788dd2a0f318a52160f911b86fc2d8b4c86f4d7c9bceea/pydantic-2.10.1-py3-none-any.whl", hash = "sha256:a8d20db84de64cf4a7d59e899c2caf0fe9d660c7cfc482528e7020d7dd189a7e", size = 455329 },
]

[[package]]
name = "pydantic-core"
version = "2.27.1"
source = { registry = "https://pypi.org/simple" }
dependencies = [
    { name = "typing-extensions" },
]
sdist = { url = "https://files.pythonhosted.org/packages/a6/9f/7de1f19b6aea45aeb441838782d68352e71bfa98ee6fa048d5041991b33e/pydantic_core-2.27.1.tar.gz", hash = "sha256:62a763352879b84aa31058fc931884055fd75089cccbd9d58bb6afd01141b235", size = 412785 }
wheels = [
    { url = "https://files.pythonhosted.org/packages/27/39/46fe47f2ad4746b478ba89c561cafe4428e02b3573df882334bd2964f9cb/pydantic_core-2.27.1-cp311-cp311-macosx_10_12_x86_64.whl", hash = "sha256:ac3b20653bdbe160febbea8aa6c079d3df19310d50ac314911ed8cc4eb7f8cb8", size = 1895553 },
    { url = "https://files.pythonhosted.org/packages/1c/00/0804e84a78b7fdb394fff4c4f429815a10e5e0993e6ae0e0b27dd20379ee/pydantic_core-2.27.1-cp311-cp311-macosx_11_0_arm64.whl", hash = "sha256:a5a8e19d7c707c4cadb8c18f5f60c843052ae83c20fa7d44f41594c644a1d330", size = 1807220 },
    { url = "https://files.pythonhosted.org/packages/01/de/df51b3bac9820d38371f5a261020f505025df732ce566c2a2e7970b84c8c/pydantic_core-2.27.1-cp311-cp311-manylinux_2_17_aarch64.manylinux2014_aarch64.whl", hash = "sha256:7f7059ca8d64fea7f238994c97d91f75965216bcbe5f695bb44f354893f11d52", size = 1829727 },
    { url = "https://files.pythonhosted.org/packages/5f/d9/c01d19da8f9e9fbdb2bf99f8358d145a312590374d0dc9dd8dbe484a9cde/pydantic_core-2.27.1-cp311-cp311-manylinux_2_17_armv7l.manylinux2014_armv7l.whl", hash = "sha256:bed0f8a0eeea9fb72937ba118f9db0cb7e90773462af7962d382445f3005e5a4", size = 1854282 },
    { url = "https://files.pythonhosted.org/packages/5f/84/7db66eb12a0dc88c006abd6f3cbbf4232d26adfd827a28638c540d8f871d/pydantic_core-2.27.1-cp311-cp311-manylinux_2_17_ppc64le.manylinux2014_ppc64le.whl", hash = "sha256:a3cb37038123447cf0f3ea4c74751f6a9d7afef0eb71aa07bf5f652b5e6a132c", size = 2037437 },
    { url = "https://files.pythonhosted.org/packages/34/ac/a2537958db8299fbabed81167d58cc1506049dba4163433524e06a7d9f4c/pydantic_core-2.27.1-cp311-cp311-manylinux_2_17_s390x.manylinux2014_s390x.whl", hash = "sha256:84286494f6c5d05243456e04223d5a9417d7f443c3b76065e75001beb26f88de", size = 2780899 },
    { url = "https://files.pythonhosted.org/packages/4a/c1/3e38cd777ef832c4fdce11d204592e135ddeedb6c6f525478a53d1c7d3e5/pydantic_core-2.27.1-cp311-cp311-manylinux_2_17_x86_64.manylinux2014_x86_64.whl", hash = "sha256:acc07b2cfc5b835444b44a9956846b578d27beeacd4b52e45489e93276241025", size = 2135022 },
    { url = "https://files.pythonhosted.org/packages/7a/69/b9952829f80fd555fe04340539d90e000a146f2a003d3fcd1e7077c06c71/pydantic_core-2.27.1-cp311-cp311-manylinux_2_5_i686.manylinux1_i686.whl", hash = "sha256:4fefee876e07a6e9aad7a8c8c9f85b0cdbe7df52b8a9552307b09050f7512c7e", size = 1987969 },
    { url = "https://files.pythonhosted.org/packages/05/72/257b5824d7988af43460c4e22b63932ed651fe98804cc2793068de7ec554/pydantic_core-2.27.1-cp311-cp311-musllinux_1_1_aarch64.whl", hash = "sha256:258c57abf1188926c774a4c94dd29237e77eda19462e5bb901d88adcab6af919", size = 1994625 },
    { url = "https://files.pythonhosted.org/packages/73/c3/78ed6b7f3278a36589bcdd01243189ade7fc9b26852844938b4d7693895b/pydantic_core-2.27.1-cp311-cp311-musllinux_1_1_armv7l.whl", hash = "sha256:35c14ac45fcfdf7167ca76cc80b2001205a8d5d16d80524e13508371fb8cdd9c", size = 2090089 },
    { url = "https://files.pythonhosted.org/packages/8d/c8/b4139b2f78579960353c4cd987e035108c93a78371bb19ba0dc1ac3b3220/pydantic_core-2.27.1-cp311-cp311-musllinux_1_1_x86_64.whl", hash = "sha256:d1b26e1dff225c31897696cab7d4f0a315d4c0d9e8666dbffdb28216f3b17fdc", size = 2142496 },
    { url = "https://files.pythonhosted.org/packages/3e/f8/171a03e97eb36c0b51981efe0f78460554a1d8311773d3d30e20c005164e/pydantic_core-2.27.1-cp311-none-win32.whl", hash = "sha256:2cdf7d86886bc6982354862204ae3b2f7f96f21a3eb0ba5ca0ac42c7b38598b9", size = 1811758 },
    { url = "https://files.pythonhosted.org/packages/6a/fe/4e0e63c418c1c76e33974a05266e5633e879d4061f9533b1706a86f77d5b/pydantic_core-2.27.1-cp311-none-win_amd64.whl", hash = "sha256:3af385b0cee8df3746c3f406f38bcbfdc9041b5c2d5ce3e5fc6637256e60bbc5", size = 1980864 },
    { url = "https://files.pythonhosted.org/packages/50/fc/93f7238a514c155a8ec02fc7ac6376177d449848115e4519b853820436c5/pydantic_core-2.27.1-cp311-none-win_arm64.whl", hash = "sha256:81f2ec23ddc1b476ff96563f2e8d723830b06dceae348ce02914a37cb4e74b89", size = 1864327 },
    { url = "https://files.pythonhosted.org/packages/be/51/2e9b3788feb2aebff2aa9dfbf060ec739b38c05c46847601134cc1fed2ea/pydantic_core-2.27.1-cp312-cp312-macosx_10_12_x86_64.whl", hash = "sha256:9cbd94fc661d2bab2bc702cddd2d3370bbdcc4cd0f8f57488a81bcce90c7a54f", size = 1895239 },
    { url = "https://files.pythonhosted.org/packages/7b/9e/f8063952e4a7d0127f5d1181addef9377505dcce3be224263b25c4f0bfd9/pydantic_core-2.27.1-cp312-cp312-macosx_11_0_arm64.whl", hash = "sha256:5f8c4718cd44ec1580e180cb739713ecda2bdee1341084c1467802a417fe0f02", size = 1805070 },
    { url = "https://files.pythonhosted.org/packages/2c/9d/e1d6c4561d262b52e41b17a7ef8301e2ba80b61e32e94520271029feb5d8/pydantic_core-2.27.1-cp312-cp312-manylinux_2_17_aarch64.manylinux2014_aarch64.whl", hash = "sha256:15aae984e46de8d376df515f00450d1522077254ef6b7ce189b38ecee7c9677c", size = 1828096 },
    { url = "https://files.pythonhosted.org/packages/be/65/80ff46de4266560baa4332ae3181fffc4488ea7d37282da1a62d10ab89a4/pydantic_core-2.27.1-cp312-cp312-manylinux_2_17_armv7l.manylinux2014_armv7l.whl", hash = "sha256:1ba5e3963344ff25fc8c40da90f44b0afca8cfd89d12964feb79ac1411a260ac", size = 1857708 },
    { url = "https://files.pythonhosted.org/packages/d5/ca/3370074ad758b04d9562b12ecdb088597f4d9d13893a48a583fb47682cdf/pydantic_core-2.27.1-cp312-cp312-manylinux_2_17_ppc64le.manylinux2014_ppc64le.whl", hash = "sha256:992cea5f4f3b29d6b4f7f1726ed8ee46c8331c6b4eed6db5b40134c6fe1768bb", size = 2037751 },
    { url = "https://files.pythonhosted.org/packages/b1/e2/4ab72d93367194317b99d051947c071aef6e3eb95f7553eaa4208ecf9ba4/pydantic_core-2.27.1-cp312-cp312-manylinux_2_17_s390x.manylinux2014_s390x.whl", hash = "sha256:0325336f348dbee6550d129b1627cb8f5351a9dc91aad141ffb96d4937bd9529", size = 2733863 },
    { url = "https://files.pythonhosted.org/packages/8a/c6/8ae0831bf77f356bb73127ce5a95fe115b10f820ea480abbd72d3cc7ccf3/pydantic_core-2.27.1-cp312-cp312-manylinux_2_17_x86_64.manylinux2014_x86_64.whl", hash = "sha256:7597c07fbd11515f654d6ece3d0e4e5093edc30a436c63142d9a4b8e22f19c35", size = 2161161 },
    { url = "https://files.pythonhosted.org/packages/f1/f4/b2fe73241da2429400fc27ddeaa43e35562f96cf5b67499b2de52b528cad/pydantic_core-2.27.1-cp312-cp312-manylinux_2_5_i686.manylinux1_i686.whl", hash = "sha256:3bbd5d8cc692616d5ef6fbbbd50dbec142c7e6ad9beb66b78a96e9c16729b089", size = 1993294 },
    { url = "https://files.pythonhosted.org/packages/77/29/4bb008823a7f4cc05828198153f9753b3bd4c104d93b8e0b1bfe4e187540/pydantic_core-2.27.1-cp312-cp312-musllinux_1_1_aarch64.whl", hash = "sha256:dc61505e73298a84a2f317255fcc72b710b72980f3a1f670447a21efc88f8381", size = 2001468 },
    { url = "https://files.pythonhosted.org/packages/f2/a9/0eaceeba41b9fad851a4107e0cf999a34ae8f0d0d1f829e2574f3d8897b0/pydantic_core-2.27.1-cp312-cp312-musllinux_1_1_armv7l.whl", hash = "sha256:e1f735dc43da318cad19b4173dd1ffce1d84aafd6c9b782b3abc04a0d5a6f5bb", size = 2091413 },
    { url = "https://files.pythonhosted.org/packages/d8/36/eb8697729725bc610fd73940f0d860d791dc2ad557faaefcbb3edbd2b349/pydantic_core-2.27.1-cp312-cp312-musllinux_1_1_x86_64.whl", hash = "sha256:f4e5658dbffe8843a0f12366a4c2d1c316dbe09bb4dfbdc9d2d9cd6031de8aae", size = 2154735 },
    { url = "https://files.pythonhosted.org/packages/52/e5/4f0fbd5c5995cc70d3afed1b5c754055bb67908f55b5cb8000f7112749bf/pydantic_core-2.27.1-cp312-none-win32.whl", hash = "sha256:672ebbe820bb37988c4d136eca2652ee114992d5d41c7e4858cdd90ea94ffe5c", size = 1833633 },
    { url = "https://files.pythonhosted.org/packages/ee/f2/c61486eee27cae5ac781305658779b4a6b45f9cc9d02c90cb21b940e82cc/pydantic_core-2.27.1-cp312-none-win_amd64.whl", hash = "sha256:66ff044fd0bb1768688aecbe28b6190f6e799349221fb0de0e6f4048eca14c16", size = 1986973 },
    { url = "https://files.pythonhosted.org/packages/df/a6/e3f12ff25f250b02f7c51be89a294689d175ac76e1096c32bf278f29ca1e/pydantic_core-2.27.1-cp312-none-win_arm64.whl", hash = "sha256:9a3b0793b1bbfd4146304e23d90045f2a9b5fd5823aa682665fbdaf2a6c28f3e", size = 1883215 },
    { url = "https://files.pythonhosted.org/packages/0f/d6/91cb99a3c59d7b072bded9959fbeab0a9613d5a4935773c0801f1764c156/pydantic_core-2.27.1-cp313-cp313-macosx_10_12_x86_64.whl", hash = "sha256:f216dbce0e60e4d03e0c4353c7023b202d95cbaeff12e5fd2e82ea0a66905073", size = 1895033 },
    { url = "https://files.pythonhosted.org/packages/07/42/d35033f81a28b27dedcade9e967e8a40981a765795c9ebae2045bcef05d3/pydantic_core-2.27.1-cp313-cp313-macosx_11_0_arm64.whl", hash = "sha256:a2e02889071850bbfd36b56fd6bc98945e23670773bc7a76657e90e6b6603c08", size = 1807542 },
    { url = "https://files.pythonhosted.org/packages/41/c2/491b59e222ec7e72236e512108ecad532c7f4391a14e971c963f624f7569/pydantic_core-2.27.1-cp313-cp313-manylinux_2_17_aarch64.manylinux2014_aarch64.whl", hash = "sha256:42b0e23f119b2b456d07ca91b307ae167cc3f6c846a7b169fca5326e32fdc6cf", size = 1827854 },
    { url = "https://files.pythonhosted.org/packages/e3/f3/363652651779113189cefdbbb619b7b07b7a67ebb6840325117cc8cc3460/pydantic_core-2.27.1-cp313-cp313-manylinux_2_17_armv7l.manylinux2014_armv7l.whl", hash = "sha256:764be71193f87d460a03f1f7385a82e226639732214b402f9aa61f0d025f0737", size = 1857389 },
    { url = "https://files.pythonhosted.org/packages/5f/97/be804aed6b479af5a945daec7538d8bf358d668bdadde4c7888a2506bdfb/pydantic_core-2.27.1-cp313-cp313-manylinux_2_17_ppc64le.manylinux2014_ppc64le.whl", hash = "sha256:1c00666a3bd2f84920a4e94434f5974d7bbc57e461318d6bb34ce9cdbbc1f6b2", size = 2037934 },
    { url = "https://files.pythonhosted.org/packages/42/01/295f0bd4abf58902917e342ddfe5f76cf66ffabfc57c2e23c7681a1a1197/pydantic_core-2.27.1-cp313-cp313-manylinux_2_17_s390x.manylinux2014_s390x.whl", hash = "sha256:3ccaa88b24eebc0f849ce0a4d09e8a408ec5a94afff395eb69baf868f5183107", size = 2735176 },
    { url = "https://files.pythonhosted.org/packages/9d/a0/cd8e9c940ead89cc37812a1a9f310fef59ba2f0b22b4e417d84ab09fa970/pydantic_core-2.27.1-cp313-cp313-manylinux_2_17_x86_64.manylinux2014_x86_64.whl", hash = "sha256:c65af9088ac534313e1963443d0ec360bb2b9cba6c2909478d22c2e363d98a51", size = 2160720 },
    { url = "https://files.pythonhosted.org/packages/73/ae/9d0980e286627e0aeca4c352a60bd760331622c12d576e5ea4441ac7e15e/pydantic_core-2.27.1-cp313-cp313-manylinux_2_5_i686.manylinux1_i686.whl", hash = "sha256:206b5cf6f0c513baffaeae7bd817717140770c74528f3e4c3e1cec7871ddd61a", size = 1992972 },
    { url = "https://files.pythonhosted.org/packages/bf/ba/ae4480bc0292d54b85cfb954e9d6bd226982949f8316338677d56541b85f/pydantic_core-2.27.1-cp313-cp313-musllinux_1_1_aarch64.whl", hash = "sha256:062f60e512fc7fff8b8a9d680ff0ddaaef0193dba9fa83e679c0c5f5fbd018bc", size = 2001477 },
    { url = "https://files.pythonhosted.org/packages/55/b7/e26adf48c2f943092ce54ae14c3c08d0d221ad34ce80b18a50de8ed2cba8/pydantic_core-2.27.1-cp313-cp313-musllinux_1_1_armv7l.whl", hash = "sha256:a0697803ed7d4af5e4c1adf1670af078f8fcab7a86350e969f454daf598c4960", size = 2091186 },
    { url = "https://files.pythonhosted.org/packages/ba/cc/8491fff5b608b3862eb36e7d29d36a1af1c945463ca4c5040bf46cc73f40/pydantic_core-2.27.1-cp313-cp313-musllinux_1_1_x86_64.whl", hash = "sha256:58ca98a950171f3151c603aeea9303ef6c235f692fe555e883591103da709b23", size = 2154429 },
    { url = "https://files.pythonhosted.org/packages/78/d8/c080592d80edd3441ab7f88f865f51dae94a157fc64283c680e9f32cf6da/pydantic_core-2.27.1-cp313-none-win32.whl", hash = "sha256:8065914ff79f7eab1599bd80406681f0ad08f8e47c880f17b416c9f8f7a26d05", size = 1833713 },
    { url = "https://files.pythonhosted.org/packages/83/84/5ab82a9ee2538ac95a66e51f6838d6aba6e0a03a42aa185ad2fe404a4e8f/pydantic_core-2.27.1-cp313-none-win_amd64.whl", hash = "sha256:ba630d5e3db74c79300d9a5bdaaf6200172b107f263c98a0539eeecb857b2337", size = 1987897 },
    { url = "https://files.pythonhosted.org/packages/df/c3/b15fb833926d91d982fde29c0624c9f225da743c7af801dace0d4e187e71/pydantic_core-2.27.1-cp313-none-win_arm64.whl", hash = "sha256:45cf8588c066860b623cd11c4ba687f8d7175d5f7ef65f7129df8a394c502de5", size = 1882983 },
]

[[package]]
name = "pydantic-settings"
version = "2.6.1"
source = { registry = "https://pypi.org/simple" }
dependencies = [
    { name = "pydantic" },
    { name = "python-dotenv" },
]
sdist = { url = "https://files.pythonhosted.org/packages/b5/d4/9dfbe238f45ad8b168f5c96ee49a3df0598ce18a0795a983b419949ce65b/pydantic_settings-2.6.1.tar.gz", hash = "sha256:e0f92546d8a9923cb8941689abf85d6601a8c19a23e97a34b2964a2e3f813ca0", size = 75646 }
wheels = [
    { url = "https://files.pythonhosted.org/packages/5e/f9/ff95fd7d760af42f647ea87f9b8a383d891cdb5e5dbd4613edaeb094252a/pydantic_settings-2.6.1-py3-none-any.whl", hash = "sha256:7fb0637c786a558d3103436278a7c4f1cfd29ba8973238a50c5bb9a55387da87", size = 28595 },
]

[[package]]
name = "pygments"
version = "2.18.0"
source = { registry = "https://pypi.org/simple" }
sdist = { url = "https://files.pythonhosted.org/packages/8e/62/8336eff65bcbc8e4cb5d05b55faf041285951b6e80f33e2bff2024788f31/pygments-2.18.0.tar.gz", hash = "sha256:786ff802f32e91311bff3889f6e9a86e81505fe99f2735bb6d60ae0c5004f199", size = 4891905 }
wheels = [
    { url = "https://files.pythonhosted.org/packages/f7/3f/01c8b82017c199075f8f788d0d906b9ffbbc5a47dc9918a945e13d5a2bda/pygments-2.18.0-py3-none-any.whl", hash = "sha256:b8e6aca0523f3ab76fee51799c488e38782ac06eafcf95e7ba832985c8e7b13a", size = 1205513 },
]

[[package]]
name = "pylint"
version = "3.3.2"
source = { registry = "https://pypi.org/simple" }
dependencies = [
    { name = "astroid" },
    { name = "colorama", marker = "sys_platform == 'win32'" },
    { name = "dill" },
    { name = "isort" },
    { name = "mccabe" },
    { name = "platformdirs" },
    { name = "tomlkit" },
]
sdist = { url = "https://files.pythonhosted.org/packages/81/d8/4471b2cb4ad18b4af717918c468209bd2bd5a02c52f60be5ee8a71b5af2c/pylint-3.3.2.tar.gz", hash = "sha256:9ec054ec992cd05ad30a6df1676229739a73f8feeabf3912c995d17601052b01", size = 1516485 }
wheels = [
    { url = "https://files.pythonhosted.org/packages/61/55/5eaf6c415f6ddb09b9b039278823a8e27fb81ea7a34ec80c6d9223b17f2e/pylint-3.3.2-py3-none-any.whl", hash = "sha256:77f068c287d49b8683cd7c6e624243c74f92890f767f106ffa1ddf3c0a54cb7a", size = 521873 },
]

[[package]]
name = "pylint-plugin-utils"
version = "0.8.2"
source = { registry = "https://pypi.org/simple" }
dependencies = [
    { name = "pylint" },
]
sdist = { url = "https://files.pythonhosted.org/packages/4b/d2/3b9728910bc69232ec38d8fb7053c03c887bfe7e6e170649b683dd351750/pylint_plugin_utils-0.8.2.tar.gz", hash = "sha256:d3cebf68a38ba3fba23a873809155562571386d4c1b03e5b4c4cc26c3eee93e4", size = 10674 }
wheels = [
    { url = "https://files.pythonhosted.org/packages/af/ee/49d11aee31061bcc1d2726bd8334a2883ddcdbde7d7744ed6b3bd11704ed/pylint_plugin_utils-0.8.2-py3-none-any.whl", hash = "sha256:ae11664737aa2effbf26f973a9e0b6779ab7106ec0adc5fe104b0907ca04e507", size = 11171 },
]

[[package]]
name = "pylint-pydantic"
version = "0.3.3"
source = { registry = "https://pypi.org/simple" }
dependencies = [
    { name = "pydantic" },
    { name = "pylint" },
    { name = "pylint-plugin-utils" },
]
wheels = [
    { url = "https://files.pythonhosted.org/packages/45/1b/9af606720a53361935280227e66c94c3186ed5b79bb205739df69acfcd6c/pylint_pydantic-0.3.3-py3-none-any.whl", hash = "sha256:7071ff385e4a30868ea0bf49a2b7221f82fa3aaab56c8fc35dd5d0b004373674", size = 15947 },
]

[[package]]
name = "pympler"
version = "1.1"
source = { registry = "https://pypi.org/simple" }
dependencies = [
    { name = "pywin32", marker = "platform_system == 'Windows'" },
]
sdist = { url = "https://files.pythonhosted.org/packages/dd/37/c384631908029676d8e7213dd956bb686af303a80db7afbc9be36bc49495/pympler-1.1.tar.gz", hash = "sha256:1eaa867cb8992c218430f1708fdaccda53df064144d1c5656b1e6f1ee6000424", size = 179954 }
wheels = [
    { url = "https://files.pythonhosted.org/packages/79/4f/a6a2e2b202d7fd97eadfe90979845b8706676b41cbd3b42ba75adf329d1f/Pympler-1.1-py3-none-any.whl", hash = "sha256:5b223d6027d0619584116a0cbc28e8d2e378f7a79c1e5e024f9ff3b673c58506", size = 165766 },
]

[[package]]
name = "pymupdf"
version = "1.24.14"
source = { registry = "https://pypi.org/simple" }
sdist = { url = "https://files.pythonhosted.org/packages/e0/6b/6bd735144a190d26dcc23f98b4aae0e09b259cc4c87bba266a39b7b91f56/PyMuPDF-1.24.14.tar.gz", hash = "sha256:0eed9f998525eaf39706dbf2d0cf3162150f0f526e4a36b1748ffa50bde581ae", size = 56242747 }
wheels = [
    { url = "https://files.pythonhosted.org/packages/62/ce/972b080c526af80577ffaa49676c05361ba152de94de3af339a2f3ac07c2/PyMuPDF-1.24.14-cp39-abi3-macosx_10_9_x86_64.whl", hash = "sha256:b3ad7a4f4b607ff97f2e1b8111823dd3797dbb381ec851c3ae4695fea6f68478", size = 19167365 },
    { url = "https://files.pythonhosted.org/packages/2c/11/8d6f4c8fca86b93759e430c4b0b7b66f8067d58893d6fe0a193420d14453/PyMuPDF-1.24.14-cp39-abi3-macosx_11_0_arm64.whl", hash = "sha256:755906af4b4d693552ae5469ba682075853f4dc8a70639affd1bd6c049c5d900", size = 18417324 },
    { url = "https://files.pythonhosted.org/packages/51/69/518e6c088e20a5ded1fc658d4aec1e54c0f98f2d62d91362bd4231df9ecf/PyMuPDF-1.24.14-cp39-abi3-manylinux2014_aarch64.manylinux_2_17_aarch64.whl", hash = "sha256:37f24108e2e18150fb8d512dcccdfa1e3d9b9dd203ffaa7ffb959bb20aea40b4", size = 19303826 },
    { url = "https://files.pythonhosted.org/packages/27/bf/203d06c68660d5535db65b6c54cacd35b950945c11c1c4546d674f270892/PyMuPDF-1.24.14-cp39-abi3-manylinux2014_x86_64.manylinux_2_17_x86_64.whl", hash = "sha256:0de4f5ed903c2be6d0abcccdc796368939b51ce03916eb53292916e3b6ea65d6", size = 19833056 },
    { url = "https://files.pythonhosted.org/packages/77/ed/40eb23cf5e91de0510dfedb7d9feedeab5ce9691544ad09599e124a0a333/PyMuPDF-1.24.14-cp39-abi3-musllinux_1_2_x86_64.whl", hash = "sha256:2d1b5c47df2f8055de5dedfbd3189c742188261a8c257f406378382adac94cff", size = 20963535 },
    { url = "https://files.pythonhosted.org/packages/87/2b/46af7461bd299c3f52bc5455332cc82608cea1667cd692652505fdf9308e/PyMuPDF-1.24.14-cp39-abi3-win32.whl", hash = "sha256:60a7ee7db3e0d3a4dcbe6df2781ba4487acb7e515c64ea9c857504f44effcb25", size = 14965671 },
    { url = "https://files.pythonhosted.org/packages/25/b2/82d70d9f5aea5a33e770f37e6db43ed08b5dc71b3526c5d7051689d1031e/PyMuPDF-1.24.14-cp39-abi3-win_amd64.whl", hash = "sha256:3d1f1ec2fe0249484afde7a0fc02589f19aaeb47c42939d23ae1d012aa1bc59b", size = 16257645 },
]

[[package]]
name = "pyparsing"
version = "3.2.0"
source = { registry = "https://pypi.org/simple" }
sdist = { url = "https://files.pythonhosted.org/packages/8c/d5/e5aeee5387091148a19e1145f63606619cb5f20b83fccb63efae6474e7b2/pyparsing-3.2.0.tar.gz", hash = "sha256:cbf74e27246d595d9a74b186b810f6fbb86726dbf3b9532efb343f6d7294fe9c", size = 920984 }
wheels = [
    { url = "https://files.pythonhosted.org/packages/be/ec/2eb3cd785efd67806c46c13a17339708ddc346cbb684eade7a6e6f79536a/pyparsing-3.2.0-py3-none-any.whl", hash = "sha256:93d9577b88da0bbea8cc8334ee8b918ed014968fd2ec383e868fb8afb1ccef84", size = 106921 },
]

[[package]]
name = "pytest"
version = "8.3.4"
source = { registry = "https://pypi.org/simple" }
dependencies = [
    { name = "colorama", marker = "sys_platform == 'win32'" },
    { name = "iniconfig" },
    { name = "packaging" },
    { name = "pluggy" },
]
sdist = { url = "https://files.pythonhosted.org/packages/05/35/30e0d83068951d90a01852cb1cef56e5d8a09d20c7f511634cc2f7e0372a/pytest-8.3.4.tar.gz", hash = "sha256:965370d062bce11e73868e0335abac31b4d3de0e82f4007408d242b4f8610761", size = 1445919 }
wheels = [
    { url = "https://files.pythonhosted.org/packages/11/92/76a1c94d3afee238333bc0a42b82935dd8f9cf8ce9e336ff87ee14d9e1cf/pytest-8.3.4-py3-none-any.whl", hash = "sha256:50e16d954148559c9a74109af1eaf0c945ba2d8f30f0a3d3335edde19788b6f6", size = 343083 },
]

[[package]]
name = "pytest-asyncio"
version = "0.24.0"
source = { registry = "https://pypi.org/simple" }
dependencies = [
    { name = "pytest" },
]
sdist = { url = "https://files.pythonhosted.org/packages/52/6d/c6cf50ce320cf8611df7a1254d86233b3df7cc07f9b5f5cbcb82e08aa534/pytest_asyncio-0.24.0.tar.gz", hash = "sha256:d081d828e576d85f875399194281e92bf8a68d60d72d1a2faf2feddb6c46b276", size = 49855 }
wheels = [
    { url = "https://files.pythonhosted.org/packages/96/31/6607dab48616902f76885dfcf62c08d929796fc3b2d2318faf9fd54dbed9/pytest_asyncio-0.24.0-py3-none-any.whl", hash = "sha256:a811296ed596b69bf0b6f3dc40f83bcaf341b155a269052d82efa2b25ac7037b", size = 18024 },
]

[[package]]
name = "pytest-recording"
version = "0.13.2"
source = { registry = "https://pypi.org/simple" }
dependencies = [
    { name = "pytest" },
    { name = "vcrpy" },
]
sdist = { url = "https://files.pythonhosted.org/packages/fe/2a/ea6b8036ae01979eae02d8ad5a7da14dec90d9176b613e49fb8d134c78fc/pytest_recording-0.13.2.tar.gz", hash = "sha256:000c3babbb466681457fd65b723427c1779a0c6c17d9e381c3142a701e124877", size = 25270 }
wheels = [
    { url = "https://files.pythonhosted.org/packages/72/52/8e67a969e9fad3fa5ec4eab9f2a7348ff04692065c7deda21d76e9112703/pytest_recording-0.13.2-py3-none-any.whl", hash = "sha256:3820fe5743d1ac46e807989e11d073cb776a60bdc544cf43ebca454051b22d13", size = 12783 },
]

[[package]]
name = "pytest-rerunfailures"
version = "15.0"
source = { registry = "https://pypi.org/simple" }
dependencies = [
    { name = "packaging" },
    { name = "pytest" },
]
sdist = { url = "https://files.pythonhosted.org/packages/26/47/ec4e12f45f4b9fac027a41ccaabb353ed4f23695aae860258ba11a84ed9b/pytest-rerunfailures-15.0.tar.gz", hash = "sha256:2d9ac7baf59f4c13ac730b47f6fa80e755d1ba0581da45ce30b72fb3542b4474", size = 21816 }
wheels = [
    { url = "https://files.pythonhosted.org/packages/89/37/54e5ffc7c0cebee7cf30a3ac5915faa7e7abf8bdfdf3228c277f7c192489/pytest_rerunfailures-15.0-py3-none-any.whl", hash = "sha256:dd150c4795c229ef44320adc9a0c0532c51b78bb7a6843a8c53556b9a611df1a", size = 13017 },
]

[[package]]
name = "pytest-subtests"
version = "0.13.1"
source = { registry = "https://pypi.org/simple" }
dependencies = [
    { name = "attrs" },
    { name = "pytest" },
]
sdist = { url = "https://files.pythonhosted.org/packages/67/fe/e691d2f4ce061a475f488cad1ef58431556affea323dde5c764fd7515a70/pytest_subtests-0.13.1.tar.gz", hash = "sha256:989e38f0f1c01bc7c6b2e04db7d9fd859db35d77c2c1a430c831a70cbf3fde2d", size = 15936 }
wheels = [
    { url = "https://files.pythonhosted.org/packages/f5/ac/fc132cb88e8f2042cebcb6ef0ffac40017c514fbadf3931e0b4bcb4bdfb6/pytest_subtests-0.13.1-py3-none-any.whl", hash = "sha256:ab616a22f64cd17c1aee65f18af94dbc30c444f8683de2b30895c3778265e3bd", size = 8038 },
]

[[package]]
name = "pytest-sugar"
version = "1.0.0"
source = { registry = "https://pypi.org/simple" }
dependencies = [
    { name = "packaging" },
    { name = "pytest" },
    { name = "termcolor" },
]
sdist = { url = "https://files.pythonhosted.org/packages/f5/ac/5754f5edd6d508bc6493bc37d74b928f102a5fff82d9a80347e180998f08/pytest-sugar-1.0.0.tar.gz", hash = "sha256:6422e83258f5b0c04ce7c632176c7732cab5fdb909cb39cca5c9139f81276c0a", size = 14992 }
wheels = [
    { url = "https://files.pythonhosted.org/packages/92/fb/889f1b69da2f13691de09a111c16c4766a433382d44aa0ecf221deded44a/pytest_sugar-1.0.0-py3-none-any.whl", hash = "sha256:70ebcd8fc5795dc457ff8b69d266a4e2e8a74ae0c3edc749381c64b5246c8dfd", size = 10171 },
]

[[package]]
name = "pytest-timer"
version = "1.0.0"
source = { registry = "https://pypi.org/simple" }
dependencies = [
    { name = "pytest" },
]
sdist = { url = "https://files.pythonhosted.org/packages/b1/f7/bc223798d5cccf2f03ed224a6fdceae005d06ae33fbd302741da9eb9e95a/pytest-timer-1.0.0.tar.gz", hash = "sha256:c65a36970e4425c0fd43bdf63b60359b353382632b08418c7c25918ec18a3829", size = 5812 }
wheels = [
    { url = "https://files.pythonhosted.org/packages/91/48/486b6ff8b910852affeab5b628910f8faa861450a37c21c19902b798ebda/pytest_timer-1.0.0-py3-none-any.whl", hash = "sha256:60f16a6d98dd5e8ce3e57ece829592f6e081e18be9f1b20e5bc93e5e7196b065", size = 5331 },
]

[package.optional-dependencies]
colorama = [
    { name = "colorama" },
]

[[package]]
name = "pytest-xdist"
version = "3.6.1"
source = { registry = "https://pypi.org/simple" }
dependencies = [
    { name = "execnet" },
    { name = "pytest" },
]
sdist = { url = "https://files.pythonhosted.org/packages/41/c4/3c310a19bc1f1e9ef50075582652673ef2bfc8cd62afef9585683821902f/pytest_xdist-3.6.1.tar.gz", hash = "sha256:ead156a4db231eec769737f57668ef58a2084a34b2e55c4a8fa20d861107300d", size = 84060 }
wheels = [
    { url = "https://files.pythonhosted.org/packages/6d/82/1d96bf03ee4c0fdc3c0cbe61470070e659ca78dc0086fb88b66c185e2449/pytest_xdist-3.6.1-py3-none-any.whl", hash = "sha256:9ed4adfb68a016610848639bb7e02c9352d5d9f03d04809919e2dafc3be4cca7", size = 46108 },
]

[[package]]
name = "python-dateutil"
version = "2.9.0.post0"
source = { registry = "https://pypi.org/simple" }
dependencies = [
    { name = "six" },
]
sdist = { url = "https://files.pythonhosted.org/packages/66/c0/0c8b6ad9f17a802ee498c46e004a0eb49bc148f2fd230864601a86dcf6db/python-dateutil-2.9.0.post0.tar.gz", hash = "sha256:37dd54208da7e1cd875388217d5e00ebd4179249f90fb72437e91a35459a0ad3", size = 342432 }
wheels = [
    { url = "https://files.pythonhosted.org/packages/ec/57/56b9bcc3c9c6a792fcbaf139543cee77261f3651ca9da0c93f5c1221264b/python_dateutil-2.9.0.post0-py2.py3-none-any.whl", hash = "sha256:a8b2bc7bffae282281c8140a97d3aa9c14da0b136dfe83f850eea9a5f7470427", size = 229892 },
]

[[package]]
name = "python-dotenv"
version = "1.0.1"
source = { registry = "https://pypi.org/simple" }
sdist = { url = "https://files.pythonhosted.org/packages/bc/57/e84d88dfe0aec03b7a2d4327012c1627ab5f03652216c63d49846d7a6c58/python-dotenv-1.0.1.tar.gz", hash = "sha256:e324ee90a023d808f1959c46bcbc04446a10ced277783dc6ee09987c37ec10ca", size = 39115 }
wheels = [
    { url = "https://files.pythonhosted.org/packages/6a/3e/b68c118422ec867fa7ab88444e1274aa40681c606d59ac27de5a5588f082/python_dotenv-1.0.1-py3-none-any.whl", hash = "sha256:f7b63ef50f1b690dddf550d03497b66d609393b40b564ed0d674909a68ebf16a", size = 19863 },
]

[[package]]
name = "pytz"
version = "2024.2"
source = { registry = "https://pypi.org/simple" }
sdist = { url = "https://files.pythonhosted.org/packages/3a/31/3c70bf7603cc2dca0f19bdc53b4537a797747a58875b552c8c413d963a3f/pytz-2024.2.tar.gz", hash = "sha256:2aa355083c50a0f93fa581709deac0c9ad65cca8a9e9beac660adcbd493c798a", size = 319692 }
wheels = [
    { url = "https://files.pythonhosted.org/packages/11/c3/005fcca25ce078d2cc29fd559379817424e94885510568bc1bc53d7d5846/pytz-2024.2-py2.py3-none-any.whl", hash = "sha256:31c7c1817eb7fae7ca4b8c7ee50c72f93aa2dd863de768e1ef4245d426aa0725", size = 508002 },
]

[[package]]
name = "pywin32"
version = "308"
source = { registry = "https://pypi.org/simple" }
wheels = [
    { url = "https://files.pythonhosted.org/packages/eb/e2/02652007469263fe1466e98439831d65d4ca80ea1a2df29abecedf7e47b7/pywin32-308-cp311-cp311-win32.whl", hash = "sha256:5d8c8015b24a7d6855b1550d8e660d8daa09983c80e5daf89a273e5c6fb5095a", size = 5928156 },
    { url = "https://files.pythonhosted.org/packages/48/ef/f4fb45e2196bc7ffe09cad0542d9aff66b0e33f6c0954b43e49c33cad7bd/pywin32-308-cp311-cp311-win_amd64.whl", hash = "sha256:575621b90f0dc2695fec346b2d6302faebd4f0f45c05ea29404cefe35d89442b", size = 6559559 },
    { url = "https://files.pythonhosted.org/packages/79/ef/68bb6aa865c5c9b11a35771329e95917b5559845bd75b65549407f9fc6b4/pywin32-308-cp311-cp311-win_arm64.whl", hash = "sha256:100a5442b7332070983c4cd03f2e906a5648a5104b8a7f50175f7906efd16bb6", size = 7972495 },
    { url = "https://files.pythonhosted.org/packages/00/7c/d00d6bdd96de4344e06c4afbf218bc86b54436a94c01c71a8701f613aa56/pywin32-308-cp312-cp312-win32.whl", hash = "sha256:587f3e19696f4bf96fde9d8a57cec74a57021ad5f204c9e627e15c33ff568897", size = 5939729 },
    { url = "https://files.pythonhosted.org/packages/21/27/0c8811fbc3ca188f93b5354e7c286eb91f80a53afa4e11007ef661afa746/pywin32-308-cp312-cp312-win_amd64.whl", hash = "sha256:00b3e11ef09ede56c6a43c71f2d31857cf7c54b0ab6e78ac659497abd2834f47", size = 6543015 },
    { url = "https://files.pythonhosted.org/packages/9d/0f/d40f8373608caed2255781a3ad9a51d03a594a1248cd632d6a298daca693/pywin32-308-cp312-cp312-win_arm64.whl", hash = "sha256:9b4de86c8d909aed15b7011182c8cab38c8850de36e6afb1f0db22b8959e3091", size = 7976033 },
    { url = "https://files.pythonhosted.org/packages/a9/a4/aa562d8935e3df5e49c161b427a3a2efad2ed4e9cf81c3de636f1fdddfd0/pywin32-308-cp313-cp313-win32.whl", hash = "sha256:1c44539a37a5b7b21d02ab34e6a4d314e0788f1690d65b48e9b0b89f31abbbed", size = 5938579 },
    { url = "https://files.pythonhosted.org/packages/c7/50/b0efb8bb66210da67a53ab95fd7a98826a97ee21f1d22949863e6d588b22/pywin32-308-cp313-cp313-win_amd64.whl", hash = "sha256:fd380990e792eaf6827fcb7e187b2b4b1cede0585e3d0c9e84201ec27b9905e4", size = 6542056 },
    { url = "https://files.pythonhosted.org/packages/26/df/2b63e3e4f2df0224f8aaf6d131f54fe4e8c96400eb9df563e2aae2e1a1f9/pywin32-308-cp313-cp313-win_arm64.whl", hash = "sha256:ef313c46d4c18dfb82a2431e3051ac8f112ccee1a34f29c263c583c568db63cd", size = 7974986 },
]

[[package]]
name = "pyyaml"
version = "6.0.2"
source = { registry = "https://pypi.org/simple" }
sdist = { url = "https://files.pythonhosted.org/packages/54/ed/79a089b6be93607fa5cdaedf301d7dfb23af5f25c398d5ead2525b063e17/pyyaml-6.0.2.tar.gz", hash = "sha256:d584d9ec91ad65861cc08d42e834324ef890a082e591037abe114850ff7bbc3e", size = 130631 }
wheels = [
    { url = "https://files.pythonhosted.org/packages/f8/aa/7af4e81f7acba21a4c6be026da38fd2b872ca46226673c89a758ebdc4fd2/PyYAML-6.0.2-cp311-cp311-macosx_10_9_x86_64.whl", hash = "sha256:cc1c1159b3d456576af7a3e4d1ba7e6924cb39de8f67111c735f6fc832082774", size = 184612 },
    { url = "https://files.pythonhosted.org/packages/8b/62/b9faa998fd185f65c1371643678e4d58254add437edb764a08c5a98fb986/PyYAML-6.0.2-cp311-cp311-macosx_11_0_arm64.whl", hash = "sha256:1e2120ef853f59c7419231f3bf4e7021f1b936f6ebd222406c3b60212205d2ee", size = 172040 },
    { url = "https://files.pythonhosted.org/packages/ad/0c/c804f5f922a9a6563bab712d8dcc70251e8af811fce4524d57c2c0fd49a4/PyYAML-6.0.2-cp311-cp311-manylinux_2_17_aarch64.manylinux2014_aarch64.whl", hash = "sha256:5d225db5a45f21e78dd9358e58a98702a0302f2659a3c6cd320564b75b86f47c", size = 736829 },
    { url = "https://files.pythonhosted.org/packages/51/16/6af8d6a6b210c8e54f1406a6b9481febf9c64a3109c541567e35a49aa2e7/PyYAML-6.0.2-cp311-cp311-manylinux_2_17_s390x.manylinux2014_s390x.whl", hash = "sha256:5ac9328ec4831237bec75defaf839f7d4564be1e6b25ac710bd1a96321cc8317", size = 764167 },
    { url = "https://files.pythonhosted.org/packages/75/e4/2c27590dfc9992f73aabbeb9241ae20220bd9452df27483b6e56d3975cc5/PyYAML-6.0.2-cp311-cp311-manylinux_2_17_x86_64.manylinux2014_x86_64.whl", hash = "sha256:3ad2a3decf9aaba3d29c8f537ac4b243e36bef957511b4766cb0057d32b0be85", size = 762952 },
    { url = "https://files.pythonhosted.org/packages/9b/97/ecc1abf4a823f5ac61941a9c00fe501b02ac3ab0e373c3857f7d4b83e2b6/PyYAML-6.0.2-cp311-cp311-musllinux_1_1_aarch64.whl", hash = "sha256:ff3824dc5261f50c9b0dfb3be22b4567a6f938ccce4587b38952d85fd9e9afe4", size = 735301 },
    { url = "https://files.pythonhosted.org/packages/45/73/0f49dacd6e82c9430e46f4a027baa4ca205e8b0a9dce1397f44edc23559d/PyYAML-6.0.2-cp311-cp311-musllinux_1_1_x86_64.whl", hash = "sha256:797b4f722ffa07cc8d62053e4cff1486fa6dc094105d13fea7b1de7d8bf71c9e", size = 756638 },
    { url = "https://files.pythonhosted.org/packages/22/5f/956f0f9fc65223a58fbc14459bf34b4cc48dec52e00535c79b8db361aabd/PyYAML-6.0.2-cp311-cp311-win32.whl", hash = "sha256:11d8f3dd2b9c1207dcaf2ee0bbbfd5991f571186ec9cc78427ba5bd32afae4b5", size = 143850 },
    { url = "https://files.pythonhosted.org/packages/ed/23/8da0bbe2ab9dcdd11f4f4557ccaf95c10b9811b13ecced089d43ce59c3c8/PyYAML-6.0.2-cp311-cp311-win_amd64.whl", hash = "sha256:e10ce637b18caea04431ce14fabcf5c64a1c61ec9c56b071a4b7ca131ca52d44", size = 161980 },
    { url = "https://files.pythonhosted.org/packages/86/0c/c581167fc46d6d6d7ddcfb8c843a4de25bdd27e4466938109ca68492292c/PyYAML-6.0.2-cp312-cp312-macosx_10_9_x86_64.whl", hash = "sha256:c70c95198c015b85feafc136515252a261a84561b7b1d51e3384e0655ddf25ab", size = 183873 },
    { url = "https://files.pythonhosted.org/packages/a8/0c/38374f5bb272c051e2a69281d71cba6fdb983413e6758b84482905e29a5d/PyYAML-6.0.2-cp312-cp312-macosx_11_0_arm64.whl", hash = "sha256:ce826d6ef20b1bc864f0a68340c8b3287705cae2f8b4b1d932177dcc76721725", size = 173302 },
    { url = "https://files.pythonhosted.org/packages/c3/93/9916574aa8c00aa06bbac729972eb1071d002b8e158bd0e83a3b9a20a1f7/PyYAML-6.0.2-cp312-cp312-manylinux_2_17_aarch64.manylinux2014_aarch64.whl", hash = "sha256:1f71ea527786de97d1a0cc0eacd1defc0985dcf6b3f17bb77dcfc8c34bec4dc5", size = 739154 },
    { url = "https://files.pythonhosted.org/packages/95/0f/b8938f1cbd09739c6da569d172531567dbcc9789e0029aa070856f123984/PyYAML-6.0.2-cp312-cp312-manylinux_2_17_s390x.manylinux2014_s390x.whl", hash = "sha256:9b22676e8097e9e22e36d6b7bda33190d0d400f345f23d4065d48f4ca7ae0425", size = 766223 },
    { url = "https://files.pythonhosted.org/packages/b9/2b/614b4752f2e127db5cc206abc23a8c19678e92b23c3db30fc86ab731d3bd/PyYAML-6.0.2-cp312-cp312-manylinux_2_17_x86_64.manylinux2014_x86_64.whl", hash = "sha256:80bab7bfc629882493af4aa31a4cfa43a4c57c83813253626916b8c7ada83476", size = 767542 },
    { url = "https://files.pythonhosted.org/packages/d4/00/dd137d5bcc7efea1836d6264f049359861cf548469d18da90cd8216cf05f/PyYAML-6.0.2-cp312-cp312-musllinux_1_1_aarch64.whl", hash = "sha256:0833f8694549e586547b576dcfaba4a6b55b9e96098b36cdc7ebefe667dfed48", size = 731164 },
    { url = "https://files.pythonhosted.org/packages/c9/1f/4f998c900485e5c0ef43838363ba4a9723ac0ad73a9dc42068b12aaba4e4/PyYAML-6.0.2-cp312-cp312-musllinux_1_1_x86_64.whl", hash = "sha256:8b9c7197f7cb2738065c481a0461e50ad02f18c78cd75775628afb4d7137fb3b", size = 756611 },
    { url = "https://files.pythonhosted.org/packages/df/d1/f5a275fdb252768b7a11ec63585bc38d0e87c9e05668a139fea92b80634c/PyYAML-6.0.2-cp312-cp312-win32.whl", hash = "sha256:ef6107725bd54b262d6dedcc2af448a266975032bc85ef0172c5f059da6325b4", size = 140591 },
    { url = "https://files.pythonhosted.org/packages/0c/e8/4f648c598b17c3d06e8753d7d13d57542b30d56e6c2dedf9c331ae56312e/PyYAML-6.0.2-cp312-cp312-win_amd64.whl", hash = "sha256:7e7401d0de89a9a855c839bc697c079a4af81cf878373abd7dc625847d25cbd8", size = 156338 },
    { url = "https://files.pythonhosted.org/packages/ef/e3/3af305b830494fa85d95f6d95ef7fa73f2ee1cc8ef5b495c7c3269fb835f/PyYAML-6.0.2-cp313-cp313-macosx_10_13_x86_64.whl", hash = "sha256:efdca5630322a10774e8e98e1af481aad470dd62c3170801852d752aa7a783ba", size = 181309 },
    { url = "https://files.pythonhosted.org/packages/45/9f/3b1c20a0b7a3200524eb0076cc027a970d320bd3a6592873c85c92a08731/PyYAML-6.0.2-cp313-cp313-macosx_11_0_arm64.whl", hash = "sha256:50187695423ffe49e2deacb8cd10510bc361faac997de9efef88badc3bb9e2d1", size = 171679 },
    { url = "https://files.pythonhosted.org/packages/7c/9a/337322f27005c33bcb656c655fa78325b730324c78620e8328ae28b64d0c/PyYAML-6.0.2-cp313-cp313-manylinux_2_17_aarch64.manylinux2014_aarch64.whl", hash = "sha256:0ffe8360bab4910ef1b9e87fb812d8bc0a308b0d0eef8c8f44e0254ab3b07133", size = 733428 },
    { url = "https://files.pythonhosted.org/packages/a3/69/864fbe19e6c18ea3cc196cbe5d392175b4cf3d5d0ac1403ec3f2d237ebb5/PyYAML-6.0.2-cp313-cp313-manylinux_2_17_s390x.manylinux2014_s390x.whl", hash = "sha256:17e311b6c678207928d649faa7cb0d7b4c26a0ba73d41e99c4fff6b6c3276484", size = 763361 },
    { url = "https://files.pythonhosted.org/packages/04/24/b7721e4845c2f162d26f50521b825fb061bc0a5afcf9a386840f23ea19fa/PyYAML-6.0.2-cp313-cp313-manylinux_2_17_x86_64.manylinux2014_x86_64.whl", hash = "sha256:70b189594dbe54f75ab3a1acec5f1e3faa7e8cf2f1e08d9b561cb41b845f69d5", size = 759523 },
    { url = "https://files.pythonhosted.org/packages/2b/b2/e3234f59ba06559c6ff63c4e10baea10e5e7df868092bf9ab40e5b9c56b6/PyYAML-6.0.2-cp313-cp313-musllinux_1_1_aarch64.whl", hash = "sha256:41e4e3953a79407c794916fa277a82531dd93aad34e29c2a514c2c0c5fe971cc", size = 726660 },
    { url = "https://files.pythonhosted.org/packages/fe/0f/25911a9f080464c59fab9027482f822b86bf0608957a5fcc6eaac85aa515/PyYAML-6.0.2-cp313-cp313-musllinux_1_1_x86_64.whl", hash = "sha256:68ccc6023a3400877818152ad9a1033e3db8625d899c72eacb5a668902e4d652", size = 751597 },
    { url = "https://files.pythonhosted.org/packages/14/0d/e2c3b43bbce3cf6bd97c840b46088a3031085179e596d4929729d8d68270/PyYAML-6.0.2-cp313-cp313-win32.whl", hash = "sha256:bc2fa7c6b47d6bc618dd7fb02ef6fdedb1090ec036abab80d4681424b84c1183", size = 140527 },
    { url = "https://files.pythonhosted.org/packages/fa/de/02b54f42487e3d3c6efb3f89428677074ca7bf43aae402517bc7cca949f3/PyYAML-6.0.2-cp313-cp313-win_amd64.whl", hash = "sha256:8388ee1976c416731879ac16da0aff3f63b286ffdd57cdeb95f3f2e085687563", size = 156446 },
]

[[package]]
name = "pyzotero"
version = "1.5.27"
source = { registry = "https://pypi.org/simple" }
dependencies = [
    { name = "bibtexparser" },
    { name = "feedparser" },
    { name = "pytz" },
    { name = "requests" },
]
sdist = { url = "https://files.pythonhosted.org/packages/a7/6a/65a199d04c85f7c046f0dd3fa41ebd317a7b4ebf957ed7ab8f4c7925faaa/pyzotero-1.5.27.tar.gz", hash = "sha256:40065a4eb4876f4ecb4927d6e69093759d623e3c8351ac9a90732948eea0864c", size = 543758 }
wheels = [
    { url = "https://files.pythonhosted.org/packages/16/16/2c3b386ddf2f42988402226c644d0fc0cb2eedf38d1ccfacd75ed5b54a46/pyzotero-1.5.27-py3-none-any.whl", hash = "sha256:875ce4df9402234687a8f8aa1b790348e8549657facd46e7deded344e747ef39", size = 23097 },
]

[[package]]
name = "qdrant-client"
version = "1.12.1"
source = { registry = "https://pypi.org/simple" }
dependencies = [
    { name = "grpcio" },
    { name = "grpcio-tools" },
    { name = "httpx", extra = ["http2"] },
    { name = "numpy" },
    { name = "portalocker" },
    { name = "pydantic" },
    { name = "urllib3" },
]
sdist = { url = "https://files.pythonhosted.org/packages/15/5e/ec560881e086f893947c8798949c72de5cfae9453fd05c2250f8dfeaa571/qdrant_client-1.12.1.tar.gz", hash = "sha256:35e8e646f75b7b883b3d2d0ee4c69c5301000bba41c82aa546e985db0f1aeb72", size = 237441 }
wheels = [
    { url = "https://files.pythonhosted.org/packages/68/c0/eef4fe9dad6d41333f7dc6567fa8144ffc1837c8a0edfc2317d50715335f/qdrant_client-1.12.1-py3-none-any.whl", hash = "sha256:b2d17ce18e9e767471368380dd3bbc4a0e3a0e2061fedc9af3542084b48451e0", size = 267171 },
]

[[package]]
name = "referencing"
version = "0.35.1"
source = { registry = "https://pypi.org/simple" }
dependencies = [
    { name = "attrs" },
    { name = "rpds-py" },
]
sdist = { url = "https://files.pythonhosted.org/packages/99/5b/73ca1f8e72fff6fa52119dbd185f73a907b1989428917b24cff660129b6d/referencing-0.35.1.tar.gz", hash = "sha256:25b42124a6c8b632a425174f24087783efb348a6f1e0008e63cd4466fedf703c", size = 62991 }
wheels = [
    { url = "https://files.pythonhosted.org/packages/b7/59/2056f61236782a2c86b33906c025d4f4a0b17be0161b63b70fd9e8775d36/referencing-0.35.1-py3-none-any.whl", hash = "sha256:eda6d3234d62814d1c64e305c1331c9a3a6132da475ab6382eaa997b21ee75de", size = 26684 },
]

[[package]]
name = "refurb"
version = "2.0.0"
source = { registry = "https://pypi.org/simple" }
dependencies = [
    { name = "mypy" },
]
sdist = { url = "https://files.pythonhosted.org/packages/a9/83/56ecbe3af6462e7a87cc4a302c2889e7ce447e9502ea76b7a739d1d46123/refurb-2.0.0.tar.gz", hash = "sha256:8a8f1e7c131ef7dc460cbecbeaf536f5eb0ecb657c099d7823941f0e65b1cfe1", size = 91453 }
wheels = [
    { url = "https://files.pythonhosted.org/packages/fb/3e/f0a47001b29205d96c9f2bf7f7383fdeadd7c35488e6dadd9afa3b6283e8/refurb-2.0.0-py3-none-any.whl", hash = "sha256:fa9e950dc6edd7473642569c118f8714eefd1e6f21a15ee4210a1be853aaaf80", size = 138560 },
]

[[package]]
name = "regex"
version = "2024.11.6"
source = { registry = "https://pypi.org/simple" }
sdist = { url = "https://files.pythonhosted.org/packages/8e/5f/bd69653fbfb76cf8604468d3b4ec4c403197144c7bfe0e6a5fc9e02a07cb/regex-2024.11.6.tar.gz", hash = "sha256:7ab159b063c52a0333c884e4679f8d7a85112ee3078fe3d9004b2dd875585519", size = 399494 }
wheels = [
    { url = "https://files.pythonhosted.org/packages/58/58/7e4d9493a66c88a7da6d205768119f51af0f684fe7be7bac8328e217a52c/regex-2024.11.6-cp311-cp311-macosx_10_9_universal2.whl", hash = "sha256:5478c6962ad548b54a591778e93cd7c456a7a29f8eca9c49e4f9a806dcc5d638", size = 482669 },
    { url = "https://files.pythonhosted.org/packages/34/4c/8f8e631fcdc2ff978609eaeef1d6994bf2f028b59d9ac67640ed051f1218/regex-2024.11.6-cp311-cp311-macosx_10_9_x86_64.whl", hash = "sha256:2c89a8cc122b25ce6945f0423dc1352cb9593c68abd19223eebbd4e56612c5b7", size = 287684 },
    { url = "https://files.pythonhosted.org/packages/c5/1b/f0e4d13e6adf866ce9b069e191f303a30ab1277e037037a365c3aad5cc9c/regex-2024.11.6-cp311-cp311-macosx_11_0_arm64.whl", hash = "sha256:94d87b689cdd831934fa3ce16cc15cd65748e6d689f5d2b8f4f4df2065c9fa20", size = 284589 },
    { url = "https://files.pythonhosted.org/packages/25/4d/ab21047f446693887f25510887e6820b93f791992994f6498b0318904d4a/regex-2024.11.6-cp311-cp311-manylinux_2_17_aarch64.manylinux2014_aarch64.whl", hash = "sha256:1062b39a0a2b75a9c694f7a08e7183a80c63c0d62b301418ffd9c35f55aaa114", size = 792121 },
    { url = "https://files.pythonhosted.org/packages/45/ee/c867e15cd894985cb32b731d89576c41a4642a57850c162490ea34b78c3b/regex-2024.11.6-cp311-cp311-manylinux_2_17_ppc64le.manylinux2014_ppc64le.whl", hash = "sha256:167ed4852351d8a750da48712c3930b031f6efdaa0f22fa1933716bfcd6bf4a3", size = 831275 },
    { url = "https://files.pythonhosted.org/packages/b3/12/b0f480726cf1c60f6536fa5e1c95275a77624f3ac8fdccf79e6727499e28/regex-2024.11.6-cp311-cp311-manylinux_2_17_s390x.manylinux2014_s390x.whl", hash = "sha256:2d548dafee61f06ebdb584080621f3e0c23fff312f0de1afc776e2a2ba99a74f", size = 818257 },
    { url = "https://files.pythonhosted.org/packages/bf/ce/0d0e61429f603bac433910d99ef1a02ce45a8967ffbe3cbee48599e62d88/regex-2024.11.6-cp311-cp311-manylinux_2_17_x86_64.manylinux2014_x86_64.whl", hash = "sha256:f2a19f302cd1ce5dd01a9099aaa19cae6173306d1302a43b627f62e21cf18ac0", size = 792727 },
    { url = "https://files.pythonhosted.org/packages/e4/c1/243c83c53d4a419c1556f43777ccb552bccdf79d08fda3980e4e77dd9137/regex-2024.11.6-cp311-cp311-manylinux_2_5_i686.manylinux1_i686.manylinux_2_17_i686.manylinux2014_i686.whl", hash = "sha256:bec9931dfb61ddd8ef2ebc05646293812cb6b16b60cf7c9511a832b6f1854b55", size = 780667 },
    { url = "https://files.pythonhosted.org/packages/c5/f4/75eb0dd4ce4b37f04928987f1d22547ddaf6c4bae697623c1b05da67a8aa/regex-2024.11.6-cp311-cp311-musllinux_1_2_aarch64.whl", hash = "sha256:9714398225f299aa85267fd222f7142fcb5c769e73d7733344efc46f2ef5cf89", size = 776963 },
    { url = "https://files.pythonhosted.org/packages/16/5d/95c568574e630e141a69ff8a254c2f188b4398e813c40d49228c9bbd9875/regex-2024.11.6-cp311-cp311-musllinux_1_2_i686.whl", hash = "sha256:202eb32e89f60fc147a41e55cb086db2a3f8cb82f9a9a88440dcfc5d37faae8d", size = 784700 },
    { url = "https://files.pythonhosted.org/packages/8e/b5/f8495c7917f15cc6fee1e7f395e324ec3e00ab3c665a7dc9d27562fd5290/regex-2024.11.6-cp311-cp311-musllinux_1_2_ppc64le.whl", hash = "sha256:4181b814e56078e9b00427ca358ec44333765f5ca1b45597ec7446d3a1ef6e34", size = 848592 },
    { url = "https://files.pythonhosted.org/packages/1c/80/6dd7118e8cb212c3c60b191b932dc57db93fb2e36fb9e0e92f72a5909af9/regex-2024.11.6-cp311-cp311-musllinux_1_2_s390x.whl", hash = "sha256:068376da5a7e4da51968ce4c122a7cd31afaaec4fccc7856c92f63876e57b51d", size = 852929 },
    { url = "https://files.pythonhosted.org/packages/11/9b/5a05d2040297d2d254baf95eeeb6df83554e5e1df03bc1a6687fc4ba1f66/regex-2024.11.6-cp311-cp311-musllinux_1_2_x86_64.whl", hash = "sha256:ac10f2c4184420d881a3475fb2c6f4d95d53a8d50209a2500723d831036f7c45", size = 781213 },
    { url = "https://files.pythonhosted.org/packages/26/b7/b14e2440156ab39e0177506c08c18accaf2b8932e39fb092074de733d868/regex-2024.11.6-cp311-cp311-win32.whl", hash = "sha256:c36f9b6f5f8649bb251a5f3f66564438977b7ef8386a52460ae77e6070d309d9", size = 261734 },
    { url = "https://files.pythonhosted.org/packages/80/32/763a6cc01d21fb3819227a1cc3f60fd251c13c37c27a73b8ff4315433a8e/regex-2024.11.6-cp311-cp311-win_amd64.whl", hash = "sha256:02e28184be537f0e75c1f9b2f8847dc51e08e6e171c6bde130b2687e0c33cf60", size = 274052 },
    { url = "https://files.pythonhosted.org/packages/ba/30/9a87ce8336b172cc232a0db89a3af97929d06c11ceaa19d97d84fa90a8f8/regex-2024.11.6-cp312-cp312-macosx_10_13_universal2.whl", hash = "sha256:52fb28f528778f184f870b7cf8f225f5eef0a8f6e3778529bdd40c7b3920796a", size = 483781 },
    { url = "https://files.pythonhosted.org/packages/01/e8/00008ad4ff4be8b1844786ba6636035f7ef926db5686e4c0f98093612add/regex-2024.11.6-cp312-cp312-macosx_10_13_x86_64.whl", hash = "sha256:fdd6028445d2460f33136c55eeb1f601ab06d74cb3347132e1c24250187500d9", size = 288455 },
    { url = "https://files.pythonhosted.org/packages/60/85/cebcc0aff603ea0a201667b203f13ba75d9fc8668fab917ac5b2de3967bc/regex-2024.11.6-cp312-cp312-macosx_11_0_arm64.whl", hash = "sha256:805e6b60c54bf766b251e94526ebad60b7de0c70f70a4e6210ee2891acb70bf2", size = 284759 },
    { url = "https://files.pythonhosted.org/packages/94/2b/701a4b0585cb05472a4da28ee28fdfe155f3638f5e1ec92306d924e5faf0/regex-2024.11.6-cp312-cp312-manylinux_2_17_aarch64.manylinux2014_aarch64.whl", hash = "sha256:b85c2530be953a890eaffde05485238f07029600e8f098cdf1848d414a8b45e4", size = 794976 },
    { url = "https://files.pythonhosted.org/packages/4b/bf/fa87e563bf5fee75db8915f7352e1887b1249126a1be4813837f5dbec965/regex-2024.11.6-cp312-cp312-manylinux_2_17_ppc64le.manylinux2014_ppc64le.whl", hash = "sha256:bb26437975da7dc36b7efad18aa9dd4ea569d2357ae6b783bf1118dabd9ea577", size = 833077 },
    { url = "https://files.pythonhosted.org/packages/a1/56/7295e6bad94b047f4d0834e4779491b81216583c00c288252ef625c01d23/regex-2024.11.6-cp312-cp312-manylinux_2_17_s390x.manylinux2014_s390x.whl", hash = "sha256:abfa5080c374a76a251ba60683242bc17eeb2c9818d0d30117b4486be10c59d3", size = 823160 },
    { url = "https://files.pythonhosted.org/packages/fb/13/e3b075031a738c9598c51cfbc4c7879e26729c53aa9cca59211c44235314/regex-2024.11.6-cp312-cp312-manylinux_2_17_x86_64.manylinux2014_x86_64.whl", hash = "sha256:70b7fa6606c2881c1db9479b0eaa11ed5dfa11c8d60a474ff0e095099f39d98e", size = 796896 },
    { url = "https://files.pythonhosted.org/packages/24/56/0b3f1b66d592be6efec23a795b37732682520b47c53da5a32c33ed7d84e3/regex-2024.11.6-cp312-cp312-manylinux_2_5_i686.manylinux1_i686.manylinux_2_17_i686.manylinux2014_i686.whl", hash = "sha256:0c32f75920cf99fe6b6c539c399a4a128452eaf1af27f39bce8909c9a3fd8cbe", size = 783997 },
    { url = "https://files.pythonhosted.org/packages/f9/a1/eb378dada8b91c0e4c5f08ffb56f25fcae47bf52ad18f9b2f33b83e6d498/regex-2024.11.6-cp312-cp312-musllinux_1_2_aarch64.whl", hash = "sha256:982e6d21414e78e1f51cf595d7f321dcd14de1f2881c5dc6a6e23bbbbd68435e", size = 781725 },
    { url = "https://files.pythonhosted.org/packages/83/f2/033e7dec0cfd6dda93390089864732a3409246ffe8b042e9554afa9bff4e/regex-2024.11.6-cp312-cp312-musllinux_1_2_i686.whl", hash = "sha256:a7c2155f790e2fb448faed6dd241386719802296ec588a8b9051c1f5c481bc29", size = 789481 },
    { url = "https://files.pythonhosted.org/packages/83/23/15d4552ea28990a74e7696780c438aadd73a20318c47e527b47a4a5a596d/regex-2024.11.6-cp312-cp312-musllinux_1_2_ppc64le.whl", hash = "sha256:149f5008d286636e48cd0b1dd65018548944e495b0265b45e1bffecce1ef7f39", size = 852896 },
    { url = "https://files.pythonhosted.org/packages/e3/39/ed4416bc90deedbfdada2568b2cb0bc1fdb98efe11f5378d9892b2a88f8f/regex-2024.11.6-cp312-cp312-musllinux_1_2_s390x.whl", hash = "sha256:e5364a4502efca094731680e80009632ad6624084aff9a23ce8c8c6820de3e51", size = 860138 },
    { url = "https://files.pythonhosted.org/packages/93/2d/dd56bb76bd8e95bbce684326302f287455b56242a4f9c61f1bc76e28360e/regex-2024.11.6-cp312-cp312-musllinux_1_2_x86_64.whl", hash = "sha256:0a86e7eeca091c09e021db8eb72d54751e527fa47b8d5787caf96d9831bd02ad", size = 787692 },
    { url = "https://files.pythonhosted.org/packages/0b/55/31877a249ab7a5156758246b9c59539abbeba22461b7d8adc9e8475ff73e/regex-2024.11.6-cp312-cp312-win32.whl", hash = "sha256:32f9a4c643baad4efa81d549c2aadefaeba12249b2adc5af541759237eee1c54", size = 262135 },
    { url = "https://files.pythonhosted.org/packages/38/ec/ad2d7de49a600cdb8dd78434a1aeffe28b9d6fc42eb36afab4a27ad23384/regex-2024.11.6-cp312-cp312-win_amd64.whl", hash = "sha256:a93c194e2df18f7d264092dc8539b8ffb86b45b899ab976aa15d48214138e81b", size = 273567 },
    { url = "https://files.pythonhosted.org/packages/90/73/bcb0e36614601016552fa9344544a3a2ae1809dc1401b100eab02e772e1f/regex-2024.11.6-cp313-cp313-macosx_10_13_universal2.whl", hash = "sha256:a6ba92c0bcdf96cbf43a12c717eae4bc98325ca3730f6b130ffa2e3c3c723d84", size = 483525 },
    { url = "https://files.pythonhosted.org/packages/0f/3f/f1a082a46b31e25291d830b369b6b0c5576a6f7fb89d3053a354c24b8a83/regex-2024.11.6-cp313-cp313-macosx_10_13_x86_64.whl", hash = "sha256:525eab0b789891ac3be914d36893bdf972d483fe66551f79d3e27146191a37d4", size = 288324 },
    { url = "https://files.pythonhosted.org/packages/09/c9/4e68181a4a652fb3ef5099e077faf4fd2a694ea6e0f806a7737aff9e758a/regex-2024.11.6-cp313-cp313-macosx_11_0_arm64.whl", hash = "sha256:086a27a0b4ca227941700e0b31425e7a28ef1ae8e5e05a33826e17e47fbfdba0", size = 284617 },
    { url = "https://files.pythonhosted.org/packages/fc/fd/37868b75eaf63843165f1d2122ca6cb94bfc0271e4428cf58c0616786dce/regex-2024.11.6-cp313-cp313-manylinux_2_17_aarch64.manylinux2014_aarch64.whl", hash = "sha256:bde01f35767c4a7899b7eb6e823b125a64de314a8ee9791367c9a34d56af18d0", size = 795023 },
    { url = "https://files.pythonhosted.org/packages/c4/7c/d4cd9c528502a3dedb5c13c146e7a7a539a3853dc20209c8e75d9ba9d1b2/regex-2024.11.6-cp313-cp313-manylinux_2_17_ppc64le.manylinux2014_ppc64le.whl", hash = "sha256:b583904576650166b3d920d2bcce13971f6f9e9a396c673187f49811b2769dc7", size = 833072 },
    { url = "https://files.pythonhosted.org/packages/4f/db/46f563a08f969159c5a0f0e722260568425363bea43bb7ae370becb66a67/regex-2024.11.6-cp313-cp313-manylinux_2_17_s390x.manylinux2014_s390x.whl", hash = "sha256:1c4de13f06a0d54fa0d5ab1b7138bfa0d883220965a29616e3ea61b35d5f5fc7", size = 823130 },
    { url = "https://files.pythonhosted.org/packages/db/60/1eeca2074f5b87df394fccaa432ae3fc06c9c9bfa97c5051aed70e6e00c2/regex-2024.11.6-cp313-cp313-manylinux_2_17_x86_64.manylinux2014_x86_64.whl", hash = "sha256:3cde6e9f2580eb1665965ce9bf17ff4952f34f5b126beb509fee8f4e994f143c", size = 796857 },
    { url = "https://files.pythonhosted.org/packages/10/db/ac718a08fcee981554d2f7bb8402f1faa7e868c1345c16ab1ebec54b0d7b/regex-2024.11.6-cp313-cp313-manylinux_2_5_i686.manylinux1_i686.manylinux_2_17_i686.manylinux2014_i686.whl", hash = "sha256:0d7f453dca13f40a02b79636a339c5b62b670141e63efd511d3f8f73fba162b3", size = 784006 },
    { url = "https://files.pythonhosted.org/packages/c2/41/7da3fe70216cea93144bf12da2b87367590bcf07db97604edeea55dac9ad/regex-2024.11.6-cp313-cp313-musllinux_1_2_aarch64.whl", hash = "sha256:59dfe1ed21aea057a65c6b586afd2a945de04fc7db3de0a6e3ed5397ad491b07", size = 781650 },
    { url = "https://files.pythonhosted.org/packages/a7/d5/880921ee4eec393a4752e6ab9f0fe28009435417c3102fc413f3fe81c4e5/regex-2024.11.6-cp313-cp313-musllinux_1_2_i686.whl", hash = "sha256:b97c1e0bd37c5cd7902e65f410779d39eeda155800b65fc4d04cc432efa9bc6e", size = 789545 },
    { url = "https://files.pythonhosted.org/packages/dc/96/53770115e507081122beca8899ab7f5ae28ae790bfcc82b5e38976df6a77/regex-2024.11.6-cp313-cp313-musllinux_1_2_ppc64le.whl", hash = "sha256:f9d1e379028e0fc2ae3654bac3cbbef81bf3fd571272a42d56c24007979bafb6", size = 853045 },
    { url = "https://files.pythonhosted.org/packages/31/d3/1372add5251cc2d44b451bd94f43b2ec78e15a6e82bff6a290ef9fd8f00a/regex-2024.11.6-cp313-cp313-musllinux_1_2_s390x.whl", hash = "sha256:13291b39131e2d002a7940fb176e120bec5145f3aeb7621be6534e46251912c4", size = 860182 },
    { url = "https://files.pythonhosted.org/packages/ed/e3/c446a64984ea9f69982ba1a69d4658d5014bc7a0ea468a07e1a1265db6e2/regex-2024.11.6-cp313-cp313-musllinux_1_2_x86_64.whl", hash = "sha256:4f51f88c126370dcec4908576c5a627220da6c09d0bff31cfa89f2523843316d", size = 787733 },
    { url = "https://files.pythonhosted.org/packages/2b/f1/e40c8373e3480e4f29f2692bd21b3e05f296d3afebc7e5dcf21b9756ca1c/regex-2024.11.6-cp313-cp313-win32.whl", hash = "sha256:63b13cfd72e9601125027202cad74995ab26921d8cd935c25f09c630436348ff", size = 262122 },
    { url = "https://files.pythonhosted.org/packages/45/94/bc295babb3062a731f52621cdc992d123111282e291abaf23faa413443ea/regex-2024.11.6-cp313-cp313-win_amd64.whl", hash = "sha256:2b3361af3198667e99927da8b84c1b010752fa4b1115ee30beaa332cabc3ef1a", size = 273545 },
]

[[package]]
name = "requests"
version = "2.32.3"
source = { registry = "https://pypi.org/simple" }
dependencies = [
    { name = "certifi" },
    { name = "charset-normalizer" },
    { name = "idna" },
    { name = "urllib3" },
]
sdist = { url = "https://files.pythonhosted.org/packages/63/70/2bf7780ad2d390a8d301ad0b550f1581eadbd9a20f896afe06353c2a2913/requests-2.32.3.tar.gz", hash = "sha256:55365417734eb18255590a9ff9eb97e9e1da868d4ccd6402399eaf68af20a760", size = 131218 }
wheels = [
    { url = "https://files.pythonhosted.org/packages/f9/9b/335f9764261e915ed497fcdeb11df5dfd6f7bf257d4a6a2a686d80da4d54/requests-2.32.3-py3-none-any.whl", hash = "sha256:70761cfe03c773ceb22aa2f671b4757976145175cdfca038c02654d061d6dcc6", size = 64928 },
]

[[package]]
name = "rich"
version = "13.9.4"
source = { registry = "https://pypi.org/simple" }
dependencies = [
    { name = "markdown-it-py" },
    { name = "pygments" },
]
sdist = { url = "https://files.pythonhosted.org/packages/ab/3a/0316b28d0761c6734d6bc14e770d85506c986c85ffb239e688eeaab2c2bc/rich-13.9.4.tar.gz", hash = "sha256:439594978a49a09530cff7ebc4b5c7103ef57baf48d5ea3184f21d9a2befa098", size = 223149 }
wheels = [
    { url = "https://files.pythonhosted.org/packages/19/71/39c7c0d87f8d4e6c020a393182060eaefeeae6c01dab6a84ec346f2567df/rich-13.9.4-py3-none-any.whl", hash = "sha256:6049d5e6ec054bf2779ab3358186963bac2ea89175919d699e378b99738c2a90", size = 242424 },
]

[[package]]
name = "rpds-py"
version = "0.22.3"
source = { registry = "https://pypi.org/simple" }
sdist = { url = "https://files.pythonhosted.org/packages/01/80/cce854d0921ff2f0a9fa831ba3ad3c65cee3a46711addf39a2af52df2cfd/rpds_py-0.22.3.tar.gz", hash = "sha256:e32fee8ab45d3c2db6da19a5323bc3362237c8b653c70194414b892fd06a080d", size = 26771 }
wheels = [
    { url = "https://files.pythonhosted.org/packages/15/ad/8d1ddf78f2805a71253fcd388017e7b4a0615c22c762b6d35301fef20106/rpds_py-0.22.3-cp311-cp311-macosx_10_12_x86_64.whl", hash = "sha256:d20cfb4e099748ea39e6f7b16c91ab057989712d31761d3300d43134e26e165f", size = 359773 },
    { url = "https://files.pythonhosted.org/packages/c8/75/68c15732293a8485d79fe4ebe9045525502a067865fa4278f178851b2d87/rpds_py-0.22.3-cp311-cp311-macosx_11_0_arm64.whl", hash = "sha256:68049202f67380ff9aa52f12e92b1c30115f32e6895cd7198fa2a7961621fc5a", size = 349214 },
    { url = "https://files.pythonhosted.org/packages/3c/4c/7ce50f3070083c2e1b2bbd0fb7046f3da55f510d19e283222f8f33d7d5f4/rpds_py-0.22.3-cp311-cp311-manylinux_2_17_aarch64.manylinux2014_aarch64.whl", hash = "sha256:fb4f868f712b2dd4bcc538b0a0c1f63a2b1d584c925e69a224d759e7070a12d5", size = 380477 },
    { url = "https://files.pythonhosted.org/packages/9a/e9/835196a69cb229d5c31c13b8ae603bd2da9a6695f35fe4270d398e1db44c/rpds_py-0.22.3-cp311-cp311-manylinux_2_17_armv7l.manylinux2014_armv7l.whl", hash = "sha256:bc51abd01f08117283c5ebf64844a35144a0843ff7b2983e0648e4d3d9f10dbb", size = 386171 },
    { url = "https://files.pythonhosted.org/packages/f9/8e/33fc4eba6683db71e91e6d594a2cf3a8fbceb5316629f0477f7ece5e3f75/rpds_py-0.22.3-cp311-cp311-manylinux_2_17_ppc64le.manylinux2014_ppc64le.whl", hash = "sha256:0f3cec041684de9a4684b1572fe28c7267410e02450f4561700ca5a3bc6695a2", size = 422676 },
    { url = "https://files.pythonhosted.org/packages/37/47/2e82d58f8046a98bb9497a8319604c92b827b94d558df30877c4b3c6ccb3/rpds_py-0.22.3-cp311-cp311-manylinux_2_17_s390x.manylinux2014_s390x.whl", hash = "sha256:7ef9d9da710be50ff6809fed8f1963fecdfecc8b86656cadfca3bc24289414b0", size = 446152 },
    { url = "https://files.pythonhosted.org/packages/e1/78/79c128c3e71abbc8e9739ac27af11dc0f91840a86fce67ff83c65d1ba195/rpds_py-0.22.3-cp311-cp311-manylinux_2_17_x86_64.manylinux2014_x86_64.whl", hash = "sha256:59f4a79c19232a5774aee369a0c296712ad0e77f24e62cad53160312b1c1eaa1", size = 381300 },
    { url = "https://files.pythonhosted.org/packages/c9/5b/2e193be0e8b228c1207f31fa3ea79de64dadb4f6a4833111af8145a6bc33/rpds_py-0.22.3-cp311-cp311-manylinux_2_5_i686.manylinux1_i686.whl", hash = "sha256:1a60bce91f81ddaac922a40bbb571a12c1070cb20ebd6d49c48e0b101d87300d", size = 409636 },
    { url = "https://files.pythonhosted.org/packages/c2/3f/687c7100b762d62186a1c1100ffdf99825f6fa5ea94556844bbbd2d0f3a9/rpds_py-0.22.3-cp311-cp311-musllinux_1_2_aarch64.whl", hash = "sha256:e89391e6d60251560f0a8f4bd32137b077a80d9b7dbe6d5cab1cd80d2746f648", size = 556708 },
    { url = "https://files.pythonhosted.org/packages/8c/a2/c00cbc4b857e8b3d5e7f7fc4c81e23afd8c138b930f4f3ccf9a41a23e9e4/rpds_py-0.22.3-cp311-cp311-musllinux_1_2_i686.whl", hash = "sha256:e3fb866d9932a3d7d0c82da76d816996d1667c44891bd861a0f97ba27e84fc74", size = 583554 },
    { url = "https://files.pythonhosted.org/packages/d0/08/696c9872cf56effdad9ed617ac072f6774a898d46b8b8964eab39ec562d2/rpds_py-0.22.3-cp311-cp311-musllinux_1_2_x86_64.whl", hash = "sha256:1352ae4f7c717ae8cba93421a63373e582d19d55d2ee2cbb184344c82d2ae55a", size = 552105 },
    { url = "https://files.pythonhosted.org/packages/18/1f/4df560be1e994f5adf56cabd6c117e02de7c88ee238bb4ce03ed50da9d56/rpds_py-0.22.3-cp311-cp311-win32.whl", hash = "sha256:b0b4136a252cadfa1adb705bb81524eee47d9f6aab4f2ee4fa1e9d3cd4581f64", size = 220199 },
    { url = "https://files.pythonhosted.org/packages/b8/1b/c29b570bc5db8237553002788dc734d6bd71443a2ceac2a58202ec06ef12/rpds_py-0.22.3-cp311-cp311-win_amd64.whl", hash = "sha256:8bd7c8cfc0b8247c8799080fbff54e0b9619e17cdfeb0478ba7295d43f635d7c", size = 231775 },
    { url = "https://files.pythonhosted.org/packages/75/47/3383ee3bd787a2a5e65a9b9edc37ccf8505c0a00170e3a5e6ea5fbcd97f7/rpds_py-0.22.3-cp312-cp312-macosx_10_12_x86_64.whl", hash = "sha256:27e98004595899949bd7a7b34e91fa7c44d7a97c40fcaf1d874168bb652ec67e", size = 352334 },
    { url = "https://files.pythonhosted.org/packages/40/14/aa6400fa8158b90a5a250a77f2077c0d0cd8a76fce31d9f2b289f04c6dec/rpds_py-0.22.3-cp312-cp312-macosx_11_0_arm64.whl", hash = "sha256:1978d0021e943aae58b9b0b196fb4895a25cc53d3956b8e35e0b7682eefb6d56", size = 342111 },
    { url = "https://files.pythonhosted.org/packages/7d/06/395a13bfaa8a28b302fb433fb285a67ce0ea2004959a027aea8f9c52bad4/rpds_py-0.22.3-cp312-cp312-manylinux_2_17_aarch64.manylinux2014_aarch64.whl", hash = "sha256:655ca44a831ecb238d124e0402d98f6212ac527a0ba6c55ca26f616604e60a45", size = 384286 },
    { url = "https://files.pythonhosted.org/packages/43/52/d8eeaffab047e6b7b7ef7f00d5ead074a07973968ffa2d5820fa131d7852/rpds_py-0.22.3-cp312-cp312-manylinux_2_17_armv7l.manylinux2014_armv7l.whl", hash = "sha256:feea821ee2a9273771bae61194004ee2fc33f8ec7db08117ef9147d4bbcbca8e", size = 391739 },
    { url = "https://files.pythonhosted.org/packages/83/31/52dc4bde85c60b63719610ed6f6d61877effdb5113a72007679b786377b8/rpds_py-0.22.3-cp312-cp312-manylinux_2_17_ppc64le.manylinux2014_ppc64le.whl", hash = "sha256:22bebe05a9ffc70ebfa127efbc429bc26ec9e9b4ee4d15a740033efda515cf3d", size = 427306 },
    { url = "https://files.pythonhosted.org/packages/70/d5/1bab8e389c2261dba1764e9e793ed6830a63f830fdbec581a242c7c46bda/rpds_py-0.22.3-cp312-cp312-manylinux_2_17_s390x.manylinux2014_s390x.whl", hash = "sha256:3af6e48651c4e0d2d166dc1b033b7042ea3f871504b6805ba5f4fe31581d8d38", size = 442717 },
    { url = "https://files.pythonhosted.org/packages/82/a1/a45f3e30835b553379b3a56ea6c4eb622cf11e72008229af840e4596a8ea/rpds_py-0.22.3-cp312-cp312-manylinux_2_17_x86_64.manylinux2014_x86_64.whl", hash = "sha256:e67ba3c290821343c192f7eae1d8fd5999ca2dc99994114643e2f2d3e6138b15", size = 385721 },
    { url = "https://files.pythonhosted.org/packages/a6/27/780c942de3120bdd4d0e69583f9c96e179dfff082f6ecbb46b8d6488841f/rpds_py-0.22.3-cp312-cp312-manylinux_2_5_i686.manylinux1_i686.whl", hash = "sha256:02fbb9c288ae08bcb34fb41d516d5eeb0455ac35b5512d03181d755d80810059", size = 415824 },
    { url = "https://files.pythonhosted.org/packages/94/0b/aa0542ca88ad20ea719b06520f925bae348ea5c1fdf201b7e7202d20871d/rpds_py-0.22.3-cp312-cp312-musllinux_1_2_aarch64.whl", hash = "sha256:f56a6b404f74ab372da986d240e2e002769a7d7102cc73eb238a4f72eec5284e", size = 561227 },
    { url = "https://files.pythonhosted.org/packages/0d/92/3ed77d215f82c8f844d7f98929d56cc321bb0bcfaf8f166559b8ec56e5f1/rpds_py-0.22.3-cp312-cp312-musllinux_1_2_i686.whl", hash = "sha256:0a0461200769ab3b9ab7e513f6013b7a97fdeee41c29b9db343f3c5a8e2b9e61", size = 587424 },
    { url = "https://files.pythonhosted.org/packages/09/42/cacaeb047a22cab6241f107644f230e2935d4efecf6488859a7dd82fc47d/rpds_py-0.22.3-cp312-cp312-musllinux_1_2_x86_64.whl", hash = "sha256:8633e471c6207a039eff6aa116e35f69f3156b3989ea3e2d755f7bc41754a4a7", size = 555953 },
    { url = "https://files.pythonhosted.org/packages/e6/52/c921dc6d5f5d45b212a456c1f5b17df1a471127e8037eb0972379e39dff4/rpds_py-0.22.3-cp312-cp312-win32.whl", hash = "sha256:593eba61ba0c3baae5bc9be2f5232430453fb4432048de28399ca7376de9c627", size = 221339 },
    { url = "https://files.pythonhosted.org/packages/f2/c7/f82b5be1e8456600395366f86104d1bd8d0faed3802ad511ef6d60c30d98/rpds_py-0.22.3-cp312-cp312-win_amd64.whl", hash = "sha256:d115bffdd417c6d806ea9069237a4ae02f513b778e3789a359bc5856e0404cc4", size = 235786 },
    { url = "https://files.pythonhosted.org/packages/d0/bf/36d5cc1f2c609ae6e8bf0fc35949355ca9d8790eceb66e6385680c951e60/rpds_py-0.22.3-cp313-cp313-macosx_10_12_x86_64.whl", hash = "sha256:ea7433ce7e4bfc3a85654aeb6747babe3f66eaf9a1d0c1e7a4435bbdf27fea84", size = 351657 },
    { url = "https://files.pythonhosted.org/packages/24/2a/f1e0fa124e300c26ea9382e59b2d582cba71cedd340f32d1447f4f29fa4e/rpds_py-0.22.3-cp313-cp313-macosx_11_0_arm64.whl", hash = "sha256:6dd9412824c4ce1aca56c47b0991e65bebb7ac3f4edccfd3f156150c96a7bf25", size = 341829 },
    { url = "https://files.pythonhosted.org/packages/cf/c2/0da1231dd16953845bed60d1a586fcd6b15ceaeb965f4d35cdc71f70f606/rpds_py-0.22.3-cp313-cp313-manylinux_2_17_aarch64.manylinux2014_aarch64.whl", hash = "sha256:20070c65396f7373f5df4005862fa162db5d25d56150bddd0b3e8214e8ef45b4", size = 384220 },
    { url = "https://files.pythonhosted.org/packages/c7/73/a4407f4e3a00a9d4b68c532bf2d873d6b562854a8eaff8faa6133b3588ec/rpds_py-0.22.3-cp313-cp313-manylinux_2_17_armv7l.manylinux2014_armv7l.whl", hash = "sha256:0b09865a9abc0ddff4e50b5ef65467cd94176bf1e0004184eb915cbc10fc05c5", size = 391009 },
    { url = "https://files.pythonhosted.org/packages/a9/c3/04b7353477ab360fe2563f5f0b176d2105982f97cd9ae80a9c5a18f1ae0f/rpds_py-0.22.3-cp313-cp313-manylinux_2_17_ppc64le.manylinux2014_ppc64le.whl", hash = "sha256:3453e8d41fe5f17d1f8e9c383a7473cd46a63661628ec58e07777c2fff7196dc", size = 426989 },
    { url = "https://files.pythonhosted.org/packages/8d/e6/e4b85b722bcf11398e17d59c0f6049d19cd606d35363221951e6d625fcb0/rpds_py-0.22.3-cp313-cp313-manylinux_2_17_s390x.manylinux2014_s390x.whl", hash = "sha256:f5d36399a1b96e1a5fdc91e0522544580dbebeb1f77f27b2b0ab25559e103b8b", size = 441544 },
    { url = "https://files.pythonhosted.org/packages/27/fc/403e65e56f65fff25f2973216974976d3f0a5c3f30e53758589b6dc9b79b/rpds_py-0.22.3-cp313-cp313-manylinux_2_17_x86_64.manylinux2014_x86_64.whl", hash = "sha256:009de23c9c9ee54bf11303a966edf4d9087cd43a6003672e6aa7def643d06518", size = 385179 },
    { url = "https://files.pythonhosted.org/packages/57/9b/2be9ff9700d664d51fd96b33d6595791c496d2778cb0b2a634f048437a55/rpds_py-0.22.3-cp313-cp313-manylinux_2_5_i686.manylinux1_i686.whl", hash = "sha256:1aef18820ef3e4587ebe8b3bc9ba6e55892a6d7b93bac6d29d9f631a3b4befbd", size = 415103 },
    { url = "https://files.pythonhosted.org/packages/bb/a5/03c2ad8ca10994fcf22dd2150dd1d653bc974fa82d9a590494c84c10c641/rpds_py-0.22.3-cp313-cp313-musllinux_1_2_aarch64.whl", hash = "sha256:f60bd8423be1d9d833f230fdbccf8f57af322d96bcad6599e5a771b151398eb2", size = 560916 },
    { url = "https://files.pythonhosted.org/packages/ba/2e/be4fdfc8b5b576e588782b56978c5b702c5a2307024120d8aeec1ab818f0/rpds_py-0.22.3-cp313-cp313-musllinux_1_2_i686.whl", hash = "sha256:62d9cfcf4948683a18a9aff0ab7e1474d407b7bab2ca03116109f8464698ab16", size = 587062 },
    { url = "https://files.pythonhosted.org/packages/67/e0/2034c221937709bf9c542603d25ad43a68b4b0a9a0c0b06a742f2756eb66/rpds_py-0.22.3-cp313-cp313-musllinux_1_2_x86_64.whl", hash = "sha256:9253fc214112405f0afa7db88739294295f0e08466987f1d70e29930262b4c8f", size = 555734 },
    { url = "https://files.pythonhosted.org/packages/ea/ce/240bae07b5401a22482b58e18cfbabaa392409b2797da60223cca10d7367/rpds_py-0.22.3-cp313-cp313-win32.whl", hash = "sha256:fb0ba113b4983beac1a2eb16faffd76cb41e176bf58c4afe3e14b9c681f702de", size = 220663 },
    { url = "https://files.pythonhosted.org/packages/cb/f0/d330d08f51126330467edae2fa4efa5cec8923c87551a79299380fdea30d/rpds_py-0.22.3-cp313-cp313-win_amd64.whl", hash = "sha256:c58e2339def52ef6b71b8f36d13c3688ea23fa093353f3a4fee2556e62086ec9", size = 235503 },
    { url = "https://files.pythonhosted.org/packages/f7/c4/dbe1cc03df013bf2feb5ad00615038050e7859f381e96fb5b7b4572cd814/rpds_py-0.22.3-cp313-cp313t-macosx_10_12_x86_64.whl", hash = "sha256:f82a116a1d03628a8ace4859556fb39fd1424c933341a08ea3ed6de1edb0283b", size = 347698 },
    { url = "https://files.pythonhosted.org/packages/a4/3a/684f66dd6b0f37499cad24cd1c0e523541fd768576fa5ce2d0a8799c3cba/rpds_py-0.22.3-cp313-cp313t-macosx_11_0_arm64.whl", hash = "sha256:3dfcbc95bd7992b16f3f7ba05af8a64ca694331bd24f9157b49dadeeb287493b", size = 337330 },
    { url = "https://files.pythonhosted.org/packages/82/eb/e022c08c2ce2e8f7683baa313476492c0e2c1ca97227fe8a75d9f0181e95/rpds_py-0.22.3-cp313-cp313t-manylinux_2_17_aarch64.manylinux2014_aarch64.whl", hash = "sha256:59259dc58e57b10e7e18ce02c311804c10c5a793e6568f8af4dead03264584d1", size = 380022 },
    { url = "https://files.pythonhosted.org/packages/e4/21/5a80e653e4c86aeb28eb4fea4add1f72e1787a3299687a9187105c3ee966/rpds_py-0.22.3-cp313-cp313t-manylinux_2_17_armv7l.manylinux2014_armv7l.whl", hash = "sha256:5725dd9cc02068996d4438d397e255dcb1df776b7ceea3b9cb972bdb11260a83", size = 390754 },
    { url = "https://files.pythonhosted.org/packages/37/a4/d320a04ae90f72d080b3d74597074e62be0a8ecad7d7321312dfe2dc5a6a/rpds_py-0.22.3-cp313-cp313t-manylinux_2_17_ppc64le.manylinux2014_ppc64le.whl", hash = "sha256:99b37292234e61325e7a5bb9689e55e48c3f5f603af88b1642666277a81f1fbd", size = 423840 },
    { url = "https://files.pythonhosted.org/packages/87/70/674dc47d93db30a6624279284e5631be4c3a12a0340e8e4f349153546728/rpds_py-0.22.3-cp313-cp313t-manylinux_2_17_s390x.manylinux2014_s390x.whl", hash = "sha256:27b1d3b3915a99208fee9ab092b8184c420f2905b7d7feb4aeb5e4a9c509b8a1", size = 438970 },
    { url = "https://files.pythonhosted.org/packages/3f/64/9500f4d66601d55cadd21e90784cfd5d5f4560e129d72e4339823129171c/rpds_py-0.22.3-cp313-cp313t-manylinux_2_17_x86_64.manylinux2014_x86_64.whl", hash = "sha256:f612463ac081803f243ff13cccc648578e2279295048f2a8d5eb430af2bae6e3", size = 383146 },
    { url = "https://files.pythonhosted.org/packages/4d/45/630327addb1d17173adcf4af01336fd0ee030c04798027dfcb50106001e0/rpds_py-0.22.3-cp313-cp313t-manylinux_2_5_i686.manylinux1_i686.whl", hash = "sha256:f73d3fef726b3243a811121de45193c0ca75f6407fe66f3f4e183c983573e130", size = 408294 },
    { url = "https://files.pythonhosted.org/packages/5f/ef/8efb3373cee54ea9d9980b772e5690a0c9e9214045a4e7fa35046e399fee/rpds_py-0.22.3-cp313-cp313t-musllinux_1_2_aarch64.whl", hash = "sha256:3f21f0495edea7fdbaaa87e633a8689cd285f8f4af5c869f27bc8074638ad69c", size = 556345 },
    { url = "https://files.pythonhosted.org/packages/54/01/151d3b9ef4925fc8f15bfb131086c12ec3c3d6dd4a4f7589c335bf8e85ba/rpds_py-0.22.3-cp313-cp313t-musllinux_1_2_i686.whl", hash = "sha256:1e9663daaf7a63ceccbbb8e3808fe90415b0757e2abddbfc2e06c857bf8c5e2b", size = 582292 },
    { url = "https://files.pythonhosted.org/packages/30/89/35fc7a6cdf3477d441c7aca5e9bbf5a14e0f25152aed7f63f4e0b141045d/rpds_py-0.22.3-cp313-cp313t-musllinux_1_2_x86_64.whl", hash = "sha256:a76e42402542b1fae59798fab64432b2d015ab9d0c8c47ba7addddbaf7952333", size = 553855 },
    { url = "https://files.pythonhosted.org/packages/8f/e0/830c02b2457c4bd20a8c5bb394d31d81f57fbefce2dbdd2e31feff4f7003/rpds_py-0.22.3-cp313-cp313t-win32.whl", hash = "sha256:69803198097467ee7282750acb507fba35ca22cc3b85f16cf45fb01cb9097730", size = 219100 },
    { url = "https://files.pythonhosted.org/packages/f8/30/7ac943f69855c2db77407ae363484b915d861702dbba1aa82d68d57f42be/rpds_py-0.22.3-cp313-cp313t-win_amd64.whl", hash = "sha256:f5cf2a0c2bdadf3791b5c205d55a37a54025c6e18a71c71f82bb536cf9a454bf", size = 233794 },
]

[[package]]
name = "safetensors"
version = "0.4.5"
source = { registry = "https://pypi.org/simple" }
sdist = { url = "https://files.pythonhosted.org/packages/cb/46/a1c56ed856c6ac3b1a8b37abe5be0cac53219367af1331e721b04d122577/safetensors-0.4.5.tar.gz", hash = "sha256:d73de19682deabb02524b3d5d1f8b3aaba94c72f1bbfc7911b9b9d5d391c0310", size = 65702 }
wheels = [
    { url = "https://files.pythonhosted.org/packages/9a/a5/25bcf75e373412daf1fd88045ab3aa8140a0d804ef0e70712c4f2c5b94d8/safetensors-0.4.5-cp311-cp311-macosx_10_12_x86_64.whl", hash = "sha256:21f848d7aebd5954f92538552d6d75f7c1b4500f51664078b5b49720d180e47c", size = 392256 },
    { url = "https://files.pythonhosted.org/packages/08/8c/ece3bf8756506a890bd980eca02f47f9d98dfbf5ce16eda1368f53560f67/safetensors-0.4.5-cp311-cp311-macosx_11_0_arm64.whl", hash = "sha256:bb07000b19d41e35eecef9a454f31a8b4718a185293f0d0b1c4b61d6e4487971", size = 381490 },
    { url = "https://files.pythonhosted.org/packages/39/83/c4a7ce01d626e46ea2b45887f2e59b16441408031e2ce2f9fe01860c6946/safetensors-0.4.5-cp311-cp311-manylinux_2_17_aarch64.manylinux2014_aarch64.whl", hash = "sha256:09dedf7c2fda934ee68143202acff6e9e8eb0ddeeb4cfc24182bef999efa9f42", size = 441093 },
    { url = "https://files.pythonhosted.org/packages/47/26/cc52de647e71bd9a0b0d78ead0d31d9c462b35550a817aa9e0cab51d6db4/safetensors-0.4.5-cp311-cp311-manylinux_2_17_armv7l.manylinux2014_armv7l.whl", hash = "sha256:59b77e4b7a708988d84f26de3ebead61ef1659c73dcbc9946c18f3b1786d2688", size = 438960 },
    { url = "https://files.pythonhosted.org/packages/06/78/332538546775ee97e749867df2d58f2282d9c48a1681e4891eed8b94ec94/safetensors-0.4.5-cp311-cp311-manylinux_2_17_ppc64le.manylinux2014_ppc64le.whl", hash = "sha256:5d3bc83e14d67adc2e9387e511097f254bd1b43c3020440e708858c684cbac68", size = 478031 },
    { url = "https://files.pythonhosted.org/packages/d9/03/a3c8663f1ddda54e624ecf43fce651659b49e8e1603c52c3e464b442acfa/safetensors-0.4.5-cp311-cp311-manylinux_2_17_s390x.manylinux2014_s390x.whl", hash = "sha256:39371fc551c1072976073ab258c3119395294cf49cdc1f8476794627de3130df", size = 494754 },
    { url = "https://files.pythonhosted.org/packages/e6/ee/69e498a892f208bd1da4104d4b9be887f8611bf4942144718b6738482250/safetensors-0.4.5-cp311-cp311-manylinux_2_17_x86_64.manylinux2014_x86_64.whl", hash = "sha256:a6c19feda32b931cae0acd42748a670bdf56bee6476a046af20181ad3fee4090", size = 435013 },
    { url = "https://files.pythonhosted.org/packages/a2/61/f0cfce984515b86d1260f556ba3b782158e2855e6a318446ac2613786fa9/safetensors-0.4.5-cp311-cp311-manylinux_2_5_i686.manylinux1_i686.whl", hash = "sha256:a659467495de201e2f282063808a41170448c78bada1e62707b07a27b05e6943", size = 455984 },
    { url = "https://files.pythonhosted.org/packages/e7/a9/3e3b48fcaade3eb4e347d39ebf0bd44291db21a3e4507854b42a7cb910ac/safetensors-0.4.5-cp311-cp311-musllinux_1_1_aarch64.whl", hash = "sha256:bad5e4b2476949bcd638a89f71b6916fa9a5cae5c1ae7eede337aca2100435c0", size = 619513 },
    { url = "https://files.pythonhosted.org/packages/80/23/2a7a1be24258c0e44c1d356896fd63dc0545a98d2d0184925fa09cd3ec76/safetensors-0.4.5-cp311-cp311-musllinux_1_1_x86_64.whl", hash = "sha256:a3a315a6d0054bc6889a17f5668a73f94f7fe55121ff59e0a199e3519c08565f", size = 604841 },
    { url = "https://files.pythonhosted.org/packages/b4/5c/34d082ff1fffffd8545fb22cbae3285ab4236f1f0cfc64b7e58261c2363b/safetensors-0.4.5-cp311-none-win32.whl", hash = "sha256:a01e232e6d3d5cf8b1667bc3b657a77bdab73f0743c26c1d3c5dd7ce86bd3a92", size = 272602 },
    { url = "https://files.pythonhosted.org/packages/6d/41/948c96c8a7e9fef57c2e051f1871c108a6dbbc6d285598bdb1d89b98617c/safetensors-0.4.5-cp311-none-win_amd64.whl", hash = "sha256:cbd39cae1ad3e3ef6f63a6f07296b080c951f24cec60188378e43d3713000c04", size = 285973 },
    { url = "https://files.pythonhosted.org/packages/bf/ac/5a63082f931e99200db95fd46fb6734f050bb6e96bf02521904c6518b7aa/safetensors-0.4.5-cp312-cp312-macosx_10_12_x86_64.whl", hash = "sha256:473300314e026bd1043cef391bb16a8689453363381561b8a3e443870937cc1e", size = 392015 },
    { url = "https://files.pythonhosted.org/packages/73/95/ab32aa6e9bdc832ff87784cdf9da26192b93de3ef82b8d1ada8f345c5044/safetensors-0.4.5-cp312-cp312-macosx_11_0_arm64.whl", hash = "sha256:801183a0f76dc647f51a2d9141ad341f9665602a7899a693207a82fb102cc53e", size = 381774 },
    { url = "https://files.pythonhosted.org/packages/d6/6c/7e04b7626809fc63f3698f4c50e43aff2864b40089aa4506c918a75b8eed/safetensors-0.4.5-cp312-cp312-manylinux_2_17_aarch64.manylinux2014_aarch64.whl", hash = "sha256:1524b54246e422ad6fb6aea1ac71edeeb77666efa67230e1faf6999df9b2e27f", size = 441134 },
    { url = "https://files.pythonhosted.org/packages/58/2b/ffe7c86a277e6c1595fbdf415cfe2903f253f574a5405e93fda8baaa582c/safetensors-0.4.5-cp312-cp312-manylinux_2_17_armv7l.manylinux2014_armv7l.whl", hash = "sha256:b3139098e3e8b2ad7afbca96d30ad29157b50c90861084e69fcb80dec7430461", size = 438467 },
    { url = "https://files.pythonhosted.org/packages/67/9c/f271bd804e08c7fda954d17b70ff281228a88077337a9e70feace4f4cc93/safetensors-0.4.5-cp312-cp312-manylinux_2_17_ppc64le.manylinux2014_ppc64le.whl", hash = "sha256:65573dc35be9059770808e276b017256fa30058802c29e1038eb1c00028502ea", size = 476566 },
    { url = "https://files.pythonhosted.org/packages/4c/ad/4cf76a3e430a8a26108407fa6cb93e6f80d996a5cb75d9540c8fe3862990/safetensors-0.4.5-cp312-cp312-manylinux_2_17_s390x.manylinux2014_s390x.whl", hash = "sha256:fd33da8e9407559f8779c82a0448e2133737f922d71f884da27184549416bfed", size = 492253 },
    { url = "https://files.pythonhosted.org/packages/d9/40/a6f75ea449a9647423ec8b6f72c16998d35aa4b43cb38536ac060c5c7bf5/safetensors-0.4.5-cp312-cp312-manylinux_2_17_x86_64.manylinux2014_x86_64.whl", hash = "sha256:3685ce7ed036f916316b567152482b7e959dc754fcc4a8342333d222e05f407c", size = 434769 },
    { url = "https://files.pythonhosted.org/packages/52/47/d4b49b1231abf3131f7bb0bc60ebb94b27ee33e0a1f9569da05f8ac65dee/safetensors-0.4.5-cp312-cp312-manylinux_2_5_i686.manylinux1_i686.whl", hash = "sha256:dde2bf390d25f67908278d6f5d59e46211ef98e44108727084d4637ee70ab4f1", size = 457166 },
    { url = "https://files.pythonhosted.org/packages/c3/cd/006468b03b0fa42ff82d795d47c4193e99001e96c3f08bd62ef1b5cab586/safetensors-0.4.5-cp312-cp312-musllinux_1_1_aarch64.whl", hash = "sha256:7469d70d3de970b1698d47c11ebbf296a308702cbaae7fcb993944751cf985f4", size = 619280 },
    { url = "https://files.pythonhosted.org/packages/22/4d/b6208d918e83daa84b424c0ac3191ae61b44b3191613a3a5a7b38f94b8ad/safetensors-0.4.5-cp312-cp312-musllinux_1_1_x86_64.whl", hash = "sha256:3a6ba28118636a130ccbb968bc33d4684c48678695dba2590169d5ab03a45646", size = 605390 },
    { url = "https://files.pythonhosted.org/packages/e8/20/bf0e01825dc01ed75538021a98b9a046e60ead63c6c6700764c821a8c873/safetensors-0.4.5-cp312-none-win32.whl", hash = "sha256:c859c7ed90b0047f58ee27751c8e56951452ed36a67afee1b0a87847d065eec6", size = 273250 },
    { url = "https://files.pythonhosted.org/packages/f1/5f/ab6b6cec85b40789801f35b7d2fb579ae242d8193929974a106d5ff5c835/safetensors-0.4.5-cp312-none-win_amd64.whl", hash = "sha256:b5a8810ad6a6f933fff6c276eae92c1da217b39b4d8b1bc1c0b8af2d270dc532", size = 286307 },
    { url = "https://files.pythonhosted.org/packages/90/61/0e27b1403e311cba0be20026bee4ee822d90eda7dad372179e7f18bb99f3/safetensors-0.4.5-cp313-cp313-macosx_10_12_x86_64.whl", hash = "sha256:25e5f8e2e92a74f05b4ca55686234c32aac19927903792b30ee6d7bd5653d54e", size = 392062 },
    { url = "https://files.pythonhosted.org/packages/b1/9f/cc31fafc9f5d79da10a83a820ca37f069bab0717895ad8cbcacf629dd1c5/safetensors-0.4.5-cp313-cp313-macosx_11_0_arm64.whl", hash = "sha256:81efb124b58af39fcd684254c645e35692fea81c51627259cdf6d67ff4458916", size = 382517 },
    { url = "https://files.pythonhosted.org/packages/a4/c7/4fda8a0ebb96662550433378f4a74c677fa5fc4d0a43a7ec287d1df254a9/safetensors-0.4.5-cp313-cp313-manylinux_2_17_aarch64.manylinux2014_aarch64.whl", hash = "sha256:585f1703a518b437f5103aa9cf70e9bd437cb78eea9c51024329e4fb8a3e3679", size = 441378 },
    { url = "https://files.pythonhosted.org/packages/14/31/9abb431f6209de9c80dab83e1112ebd769f1e32e7ab7ab228a02424a4693/safetensors-0.4.5-cp313-cp313-manylinux_2_17_armv7l.manylinux2014_armv7l.whl", hash = "sha256:4b99fbf72e3faf0b2f5f16e5e3458b93b7d0a83984fe8d5364c60aa169f2da89", size = 438831 },
    { url = "https://files.pythonhosted.org/packages/37/37/99bfb195578a808b8d045159ee9264f8da58d017ac0701853dcacda14d4e/safetensors-0.4.5-cp313-cp313-manylinux_2_17_ppc64le.manylinux2014_ppc64le.whl", hash = "sha256:b17b299ca9966ca983ecda1c0791a3f07f9ca6ab5ded8ef3d283fff45f6bcd5f", size = 477112 },
    { url = "https://files.pythonhosted.org/packages/7d/05/fac3ef107e60d2a78532bed171a91669d4bb259e1236f5ea8c67a6976c75/safetensors-0.4.5-cp313-cp313-manylinux_2_17_s390x.manylinux2014_s390x.whl", hash = "sha256:76ded72f69209c9780fdb23ea89e56d35c54ae6abcdec67ccb22af8e696e449a", size = 493373 },
    { url = "https://files.pythonhosted.org/packages/cf/7a/825800ee8c68214b4fd3506d5e19209338c69b41e01c6e14dd13969cc8b9/safetensors-0.4.5-cp313-cp313-manylinux_2_17_x86_64.manylinux2014_x86_64.whl", hash = "sha256:2783956926303dcfeb1de91a4d1204cd4089ab441e622e7caee0642281109db3", size = 435422 },
    { url = "https://files.pythonhosted.org/packages/5e/6c/7a3233c08bde558d6c33a41219119866cb596139a4673cc6c24024710ffd/safetensors-0.4.5-cp313-cp313-manylinux_2_5_i686.manylinux1_i686.whl", hash = "sha256:d94581aab8c6b204def4d7320f07534d6ee34cd4855688004a4354e63b639a35", size = 457382 },
    { url = "https://files.pythonhosted.org/packages/a0/58/0b7bcba3788ff503990cf9278d611b56c029400612ba93e772c987b5aa03/safetensors-0.4.5-cp313-cp313-musllinux_1_1_aarch64.whl", hash = "sha256:67e1e7cb8678bb1b37ac48ec0df04faf689e2f4e9e81e566b5c63d9f23748523", size = 619301 },
    { url = "https://files.pythonhosted.org/packages/82/cc/9c2cf58611daf1c83ce5d37f9de66353e23fcda36008b13fd3409a760aa3/safetensors-0.4.5-cp313-cp313-musllinux_1_1_x86_64.whl", hash = "sha256:dbd280b07e6054ea68b0cb4b16ad9703e7d63cd6890f577cb98acc5354780142", size = 605580 },
]

[[package]]
name = "scikit-learn"
version = "1.5.2"
source = { registry = "https://pypi.org/simple" }
dependencies = [
    { name = "joblib" },
    { name = "numpy" },
    { name = "scipy" },
    { name = "threadpoolctl" },
]
sdist = { url = "https://files.pythonhosted.org/packages/37/59/44985a2bdc95c74e34fef3d10cb5d93ce13b0e2a7baefffe1b53853b502d/scikit_learn-1.5.2.tar.gz", hash = "sha256:b4237ed7b3fdd0a4882792e68ef2545d5baa50aca3bb45aa7df468138ad8f94d", size = 7001680 }
wheels = [
    { url = "https://files.pythonhosted.org/packages/ff/91/609961972f694cb9520c4c3d201e377a26583e1eb83bc5a334c893729214/scikit_learn-1.5.2-cp311-cp311-macosx_10_9_x86_64.whl", hash = "sha256:03b6158efa3faaf1feea3faa884c840ebd61b6484167c711548fce208ea09445", size = 12088580 },
    { url = "https://files.pythonhosted.org/packages/cd/7a/19fe32c810c5ceddafcfda16276d98df299c8649e24e84d4f00df4a91e01/scikit_learn-1.5.2-cp311-cp311-macosx_12_0_arm64.whl", hash = "sha256:1ff45e26928d3b4eb767a8f14a9a6efbf1cbff7c05d1fb0f95f211a89fd4f5de", size = 10975994 },
    { url = "https://files.pythonhosted.org/packages/4c/75/62e49f8a62bf3c60b0e64d0fce540578ee4f0e752765beb2e1dc7c6d6098/scikit_learn-1.5.2-cp311-cp311-manylinux_2_17_aarch64.manylinux2014_aarch64.whl", hash = "sha256:f763897fe92d0e903aa4847b0aec0e68cadfff77e8a0687cabd946c89d17e675", size = 12465782 },
    { url = "https://files.pythonhosted.org/packages/49/21/3723de321531c9745e40f1badafd821e029d346155b6c79704e0b7197552/scikit_learn-1.5.2-cp311-cp311-manylinux_2_17_x86_64.manylinux2014_x86_64.whl", hash = "sha256:f8b0ccd4a902836493e026c03256e8b206656f91fbcc4fde28c57a5b752561f1", size = 13322034 },
    { url = "https://files.pythonhosted.org/packages/17/1c/ccdd103cfcc9435a18819856fbbe0c20b8fa60bfc3343580de4be13f0668/scikit_learn-1.5.2-cp311-cp311-win_amd64.whl", hash = "sha256:6c16d84a0d45e4894832b3c4d0bf73050939e21b99b01b6fd59cbb0cf39163b6", size = 11015224 },
    { url = "https://files.pythonhosted.org/packages/a4/db/b485c1ac54ff3bd9e7e6b39d3cc6609c4c76a65f52ab0a7b22b6c3ab0e9d/scikit_learn-1.5.2-cp312-cp312-macosx_10_9_x86_64.whl", hash = "sha256:f932a02c3f4956dfb981391ab24bda1dbd90fe3d628e4b42caef3e041c67707a", size = 12110344 },
    { url = "https://files.pythonhosted.org/packages/54/1a/7deb52fa23aebb855431ad659b3c6a2e1709ece582cb3a63d66905e735fe/scikit_learn-1.5.2-cp312-cp312-macosx_12_0_arm64.whl", hash = "sha256:3b923d119d65b7bd555c73be5423bf06c0105678ce7e1f558cb4b40b0a5502b1", size = 11033502 },
    { url = "https://files.pythonhosted.org/packages/a1/32/4a7a205b14c11225609b75b28402c196e4396ac754dab6a81971b811781c/scikit_learn-1.5.2-cp312-cp312-manylinux_2_17_aarch64.manylinux2014_aarch64.whl", hash = "sha256:f60021ec1574e56632be2a36b946f8143bf4e5e6af4a06d85281adc22938e0dd", size = 12085794 },
    { url = "https://files.pythonhosted.org/packages/c6/29/044048c5e911373827c0e1d3051321b9183b2a4f8d4e2f11c08fcff83f13/scikit_learn-1.5.2-cp312-cp312-manylinux_2_17_x86_64.manylinux2014_x86_64.whl", hash = "sha256:394397841449853c2290a32050382edaec3da89e35b3e03d6cc966aebc6a8ae6", size = 12945797 },
    { url = "https://files.pythonhosted.org/packages/aa/ce/c0b912f2f31aeb1b756a6ba56bcd84dd1f8a148470526a48515a3f4d48cd/scikit_learn-1.5.2-cp312-cp312-win_amd64.whl", hash = "sha256:57cc1786cfd6bd118220a92ede80270132aa353647684efa385a74244a41e3b1", size = 10985467 },
    { url = "https://files.pythonhosted.org/packages/a4/50/8891028437858cc510e13578fe7046574a60c2aaaa92b02d64aac5b1b412/scikit_learn-1.5.2-cp313-cp313-macosx_10_13_x86_64.whl", hash = "sha256:e9a702e2de732bbb20d3bad29ebd77fc05a6b427dc49964300340e4c9328b3f5", size = 12025584 },
    { url = "https://files.pythonhosted.org/packages/d2/79/17feef8a1c14149436083bec0e61d7befb4812e272d5b20f9d79ea3e9ab1/scikit_learn-1.5.2-cp313-cp313-macosx_12_0_arm64.whl", hash = "sha256:b0768ad641981f5d3a198430a1d31c3e044ed2e8a6f22166b4d546a5116d7908", size = 10959795 },
    { url = "https://files.pythonhosted.org/packages/b1/c8/f08313f9e2e656bd0905930ae8bf99a573ea21c34666a813b749c338202f/scikit_learn-1.5.2-cp313-cp313-manylinux_2_17_aarch64.manylinux2014_aarch64.whl", hash = "sha256:178ddd0a5cb0044464fc1bfc4cca5b1833bfc7bb022d70b05db8530da4bb3dd3", size = 12077302 },
    { url = "https://files.pythonhosted.org/packages/a7/48/fbfb4dc72bed0fe31fe045fb30e924909ad03f717c36694351612973b1a9/scikit_learn-1.5.2-cp313-cp313-manylinux_2_17_x86_64.manylinux2014_x86_64.whl", hash = "sha256:f7284ade780084d94505632241bf78c44ab3b6f1e8ccab3d2af58e0e950f9c12", size = 13002811 },
    { url = "https://files.pythonhosted.org/packages/a5/e7/0c869f9e60d225a77af90d2aefa7a4a4c0e745b149325d1450f0f0ce5399/scikit_learn-1.5.2-cp313-cp313-win_amd64.whl", hash = "sha256:b7b0f9a0b1040830d38c39b91b3a44e1b643f4b36e36567b80b7c6bd2202a27f", size = 10951354 },
]

[[package]]
name = "scipy"
version = "1.14.1"
source = { registry = "https://pypi.org/simple" }
dependencies = [
    { name = "numpy" },
]
sdist = { url = "https://files.pythonhosted.org/packages/62/11/4d44a1f274e002784e4dbdb81e0ea96d2de2d1045b2132d5af62cc31fd28/scipy-1.14.1.tar.gz", hash = "sha256:5a275584e726026a5699459aa72f828a610821006228e841b94275c4a7c08417", size = 58620554 }
wheels = [
    { url = "https://files.pythonhosted.org/packages/b2/ab/070ccfabe870d9f105b04aee1e2860520460ef7ca0213172abfe871463b9/scipy-1.14.1-cp311-cp311-macosx_10_13_x86_64.whl", hash = "sha256:2da0469a4ef0ecd3693761acbdc20f2fdeafb69e6819cc081308cc978153c675", size = 39076999 },
    { url = "https://files.pythonhosted.org/packages/a7/c5/02ac82f9bb8f70818099df7e86c3ad28dae64e1347b421d8e3adf26acab6/scipy-1.14.1-cp311-cp311-macosx_12_0_arm64.whl", hash = "sha256:c0ee987efa6737242745f347835da2cc5bb9f1b42996a4d97d5c7ff7928cb6f2", size = 29894570 },
    { url = "https://files.pythonhosted.org/packages/ed/05/7f03e680cc5249c4f96c9e4e845acde08eb1aee5bc216eff8a089baa4ddb/scipy-1.14.1-cp311-cp311-macosx_14_0_arm64.whl", hash = "sha256:3a1b111fac6baec1c1d92f27e76511c9e7218f1695d61b59e05e0fe04dc59617", size = 23103567 },
    { url = "https://files.pythonhosted.org/packages/5e/fc/9f1413bef53171f379d786aabc104d4abeea48ee84c553a3e3d8c9f96a9c/scipy-1.14.1-cp311-cp311-macosx_14_0_x86_64.whl", hash = "sha256:8475230e55549ab3f207bff11ebfc91c805dc3463ef62eda3ccf593254524ce8", size = 25499102 },
    { url = "https://files.pythonhosted.org/packages/c2/4b/b44bee3c2ddc316b0159b3d87a3d467ef8d7edfd525e6f7364a62cd87d90/scipy-1.14.1-cp311-cp311-manylinux_2_17_aarch64.manylinux2014_aarch64.whl", hash = "sha256:278266012eb69f4a720827bdd2dc54b2271c97d84255b2faaa8f161a158c3b37", size = 35586346 },
    { url = "https://files.pythonhosted.org/packages/93/6b/701776d4bd6bdd9b629c387b5140f006185bd8ddea16788a44434376b98f/scipy-1.14.1-cp311-cp311-manylinux_2_17_x86_64.manylinux2014_x86_64.whl", hash = "sha256:fef8c87f8abfb884dac04e97824b61299880c43f4ce675dd2cbeadd3c9b466d2", size = 41165244 },
    { url = "https://files.pythonhosted.org/packages/06/57/e6aa6f55729a8f245d8a6984f2855696c5992113a5dc789065020f8be753/scipy-1.14.1-cp311-cp311-musllinux_1_2_x86_64.whl", hash = "sha256:b05d43735bb2f07d689f56f7b474788a13ed8adc484a85aa65c0fd931cf9ccd2", size = 42817917 },
    { url = "https://files.pythonhosted.org/packages/ea/c2/5ecadc5fcccefaece775feadcd795060adf5c3b29a883bff0e678cfe89af/scipy-1.14.1-cp311-cp311-win_amd64.whl", hash = "sha256:716e389b694c4bb564b4fc0c51bc84d381735e0d39d3f26ec1af2556ec6aad94", size = 44781033 },
    { url = "https://files.pythonhosted.org/packages/c0/04/2bdacc8ac6387b15db6faa40295f8bd25eccf33f1f13e68a72dc3c60a99e/scipy-1.14.1-cp312-cp312-macosx_10_13_x86_64.whl", hash = "sha256:631f07b3734d34aced009aaf6fedfd0eb3498a97e581c3b1e5f14a04164a456d", size = 39128781 },
    { url = "https://files.pythonhosted.org/packages/c8/53/35b4d41f5fd42f5781dbd0dd6c05d35ba8aa75c84ecddc7d44756cd8da2e/scipy-1.14.1-cp312-cp312-macosx_12_0_arm64.whl", hash = "sha256:af29a935803cc707ab2ed7791c44288a682f9c8107bc00f0eccc4f92c08d6e07", size = 29939542 },
    { url = "https://files.pythonhosted.org/packages/66/67/6ef192e0e4d77b20cc33a01e743b00bc9e68fb83b88e06e636d2619a8767/scipy-1.14.1-cp312-cp312-macosx_14_0_arm64.whl", hash = "sha256:2843f2d527d9eebec9a43e6b406fb7266f3af25a751aa91d62ff416f54170bc5", size = 23148375 },
    { url = "https://files.pythonhosted.org/packages/f6/32/3a6dedd51d68eb7b8e7dc7947d5d841bcb699f1bf4463639554986f4d782/scipy-1.14.1-cp312-cp312-macosx_14_0_x86_64.whl", hash = "sha256:eb58ca0abd96911932f688528977858681a59d61a7ce908ffd355957f7025cfc", size = 25578573 },
    { url = "https://files.pythonhosted.org/packages/f0/5a/efa92a58dc3a2898705f1dc9dbaf390ca7d4fba26d6ab8cfffb0c72f656f/scipy-1.14.1-cp312-cp312-manylinux_2_17_aarch64.manylinux2014_aarch64.whl", hash = "sha256:30ac8812c1d2aab7131a79ba62933a2a76f582d5dbbc695192453dae67ad6310", size = 35319299 },
    { url = "https://files.pythonhosted.org/packages/8e/ee/8a26858ca517e9c64f84b4c7734b89bda8e63bec85c3d2f432d225bb1886/scipy-1.14.1-cp312-cp312-manylinux_2_17_x86_64.manylinux2014_x86_64.whl", hash = "sha256:8f9ea80f2e65bdaa0b7627fb00cbeb2daf163caa015e59b7516395fe3bd1e066", size = 40849331 },
    { url = "https://files.pythonhosted.org/packages/a5/cd/06f72bc9187840f1c99e1a8750aad4216fc7dfdd7df46e6280add14b4822/scipy-1.14.1-cp312-cp312-musllinux_1_2_x86_64.whl", hash = "sha256:edaf02b82cd7639db00dbff629995ef185c8df4c3ffa71a5562a595765a06ce1", size = 42544049 },
    { url = "https://files.pythonhosted.org/packages/aa/7d/43ab67228ef98c6b5dd42ab386eae2d7877036970a0d7e3dd3eb47a0d530/scipy-1.14.1-cp312-cp312-win_amd64.whl", hash = "sha256:2ff38e22128e6c03ff73b6bb0f85f897d2362f8c052e3b8ad00532198fbdae3f", size = 44521212 },
    { url = "https://files.pythonhosted.org/packages/50/ef/ac98346db016ff18a6ad7626a35808f37074d25796fd0234c2bb0ed1e054/scipy-1.14.1-cp313-cp313-macosx_10_13_x86_64.whl", hash = "sha256:1729560c906963fc8389f6aac023739ff3983e727b1a4d87696b7bf108316a79", size = 39091068 },
    { url = "https://files.pythonhosted.org/packages/b9/cc/70948fe9f393b911b4251e96b55bbdeaa8cca41f37c26fd1df0232933b9e/scipy-1.14.1-cp313-cp313-macosx_12_0_arm64.whl", hash = "sha256:4079b90df244709e675cdc8b93bfd8a395d59af40b72e339c2287c91860deb8e", size = 29875417 },
    { url = "https://files.pythonhosted.org/packages/3b/2e/35f549b7d231c1c9f9639f9ef49b815d816bf54dd050da5da1c11517a218/scipy-1.14.1-cp313-cp313-macosx_14_0_arm64.whl", hash = "sha256:e0cf28db0f24a38b2a0ca33a85a54852586e43cf6fd876365c86e0657cfe7d73", size = 23084508 },
    { url = "https://files.pythonhosted.org/packages/3f/d6/b028e3f3e59fae61fb8c0f450db732c43dd1d836223a589a8be9f6377203/scipy-1.14.1-cp313-cp313-macosx_14_0_x86_64.whl", hash = "sha256:0c2f95de3b04e26f5f3ad5bb05e74ba7f68b837133a4492414b3afd79dfe540e", size = 25503364 },
    { url = "https://files.pythonhosted.org/packages/a7/2f/6c142b352ac15967744d62b165537a965e95d557085db4beab2a11f7943b/scipy-1.14.1-cp313-cp313-manylinux_2_17_aarch64.manylinux2014_aarch64.whl", hash = "sha256:b99722ea48b7ea25e8e015e8341ae74624f72e5f21fc2abd45f3a93266de4c5d", size = 35292639 },
    { url = "https://files.pythonhosted.org/packages/56/46/2449e6e51e0d7c3575f289f6acb7f828938eaab8874dbccfeb0cd2b71a27/scipy-1.14.1-cp313-cp313-manylinux_2_17_x86_64.manylinux2014_x86_64.whl", hash = "sha256:5149e3fd2d686e42144a093b206aef01932a0059c2a33ddfa67f5f035bdfe13e", size = 40798288 },
    { url = "https://files.pythonhosted.org/packages/32/cd/9d86f7ed7f4497c9fd3e39f8918dd93d9f647ba80d7e34e4946c0c2d1a7c/scipy-1.14.1-cp313-cp313-musllinux_1_2_x86_64.whl", hash = "sha256:e4f5a7c49323533f9103d4dacf4e4f07078f360743dec7f7596949149efeec06", size = 42524647 },
    { url = "https://files.pythonhosted.org/packages/f5/1b/6ee032251bf4cdb0cc50059374e86a9f076308c1512b61c4e003e241efb7/scipy-1.14.1-cp313-cp313-win_amd64.whl", hash = "sha256:baff393942b550823bfce952bb62270ee17504d02a1801d7fd0719534dfb9c84", size = 44469524 },
]

[[package]]
name = "sentence-transformers"
version = "3.3.1"
source = { registry = "https://pypi.org/simple" }
dependencies = [
    { name = "huggingface-hub" },
    { name = "pillow" },
    { name = "scikit-learn" },
    { name = "scipy" },
    { name = "torch" },
    { name = "tqdm" },
    { name = "transformers" },
]
sdist = { url = "https://files.pythonhosted.org/packages/79/0a/c677efe908b20e7e8d4ed6cce3a3447eebc7dc5e348e458f5f9a44a72b00/sentence_transformers-3.3.1.tar.gz", hash = "sha256:9635dbfb11c6b01d036b9cfcee29f7716ab64cf2407ad9f403a2e607da2ac48b", size = 217914 }
wheels = [
    { url = "https://files.pythonhosted.org/packages/8b/c8/990e22a465e4771338da434d799578865d6d7ef1fdb50bd844b7ecdcfa19/sentence_transformers-3.3.1-py3-none-any.whl", hash = "sha256:abffcc79dab37b7d18d21a26d5914223dd42239cfe18cb5e111c66c54b658ae7", size = 268797 },
]

[[package]]
name = "setuptools"
version = "75.6.0"
source = { registry = "https://pypi.org/simple" }
sdist = { url = "https://files.pythonhosted.org/packages/43/54/292f26c208734e9a7f067aea4a7e282c080750c4546559b58e2e45413ca0/setuptools-75.6.0.tar.gz", hash = "sha256:8199222558df7c86216af4f84c30e9b34a61d8ba19366cc914424cdbd28252f6", size = 1337429 }
wheels = [
    { url = "https://files.pythonhosted.org/packages/55/21/47d163f615df1d30c094f6c8bbb353619274edccf0327b185cc2493c2c33/setuptools-75.6.0-py3-none-any.whl", hash = "sha256:ce74b49e8f7110f9bf04883b730f4765b774ef3ef28f722cce7c273d253aaf7d", size = 1224032 },
]

[[package]]
name = "sgmllib3k"
version = "1.0.0"
source = { registry = "https://pypi.org/simple" }
sdist = { url = "https://files.pythonhosted.org/packages/9e/bd/3704a8c3e0942d711c1299ebf7b9091930adae6675d7c8f476a7ce48653c/sgmllib3k-1.0.0.tar.gz", hash = "sha256:7868fb1c8bfa764c1ac563d3cf369c381d1325d36124933a726f29fcdaa812e9", size = 5750 }

[[package]]
name = "simsimd"
version = "6.2.1"
source = { registry = "https://pypi.org/simple" }
sdist = { url = "https://files.pythonhosted.org/packages/da/1c/90e6ec0f0de20108fdd7d5665ac2916b1e8c893ce2f8d7481fd37eabbb97/simsimd-6.2.1.tar.gz", hash = "sha256:5e202c5386a4141946b7aee05faac8ebc2e36bca0a360b24080e57b59bc4ef6a", size = 165828 }
wheels = [
    { url = "https://files.pythonhosted.org/packages/a7/5f/361cee272fd6c88f33e14e233792f59dd58836ea8c776344f7445a829ca2/simsimd-6.2.1-cp311-cp311-macosx_10_9_universal2.whl", hash = "sha256:e9614309af75be4d08a051dc61ed5cf41b5239b8303b37dc2f9c8a7223534392", size = 170254 },
    { url = "https://files.pythonhosted.org/packages/b8/88/edf4442ec655765d570bfb6cef81dfb12c8829c28e580459bac8a4847fb5/simsimd-6.2.1-cp311-cp311-macosx_10_9_x86_64.whl", hash = "sha256:ea4f0f68be5f85bbcf4322bfdd1b449176cf5fdd99960c546514457635632443", size = 102331 },
    { url = "https://files.pythonhosted.org/packages/5d/2b/9e7d42ac54bdb32d76953db3bc83eec29bd5d5c9a4069d380b18e200d6bd/simsimd-6.2.1-cp311-cp311-macosx_11_0_arm64.whl", hash = "sha256:12a8d60ccc8991dfbbf056c221ce4f02135f5892492894972f421a6f155015d9", size = 93455 },
    { url = "https://files.pythonhosted.org/packages/13/9c/fac1167e80328d1e332f515c9cd62da4a0e12b9aa8ee90d448eb4ad5a47f/simsimd-6.2.1-cp311-cp311-manylinux_2_17_i686.manylinux2014_i686.whl", hash = "sha256:a74142ea21a6fd3ec5c64e4d4acf1ec6f4d80c0bb1a5989d68af6e84f7ac612e", size = 251040 },
    { url = "https://files.pythonhosted.org/packages/31/93/b374e5538fc65cf381920bdba7603769b1b71e42afe2bb4939e9c338c423/simsimd-6.2.1-cp311-cp311-manylinux_2_17_ppc64le.manylinux2014_ppc64le.whl", hash = "sha256:298f7c793fc2a1eeedcefa1278eb2ef6f52ce0b36aaa8780885f96a39ce1a4e8", size = 302428 },
    { url = "https://files.pythonhosted.org/packages/e6/42/2733a0e11b660c6b10f3ec90d7fac6f96267368b961b1a43dda0456fa9f2/simsimd-6.2.1-cp311-cp311-manylinux_2_17_s390x.manylinux2014_s390x.whl", hash = "sha256:4025ebad36fb3fa5cffcd48d33375d5e5decc59c1129a259b74fed097eab1ab5", size = 227200 },
    { url = "https://files.pythonhosted.org/packages/eb/ae/40e0804d06a351efe27bb6f8e4d332daeb1681d3f398ca10d8a2b087ab78/simsimd-6.2.1-cp311-cp311-manylinux_2_28_aarch64.whl", hash = "sha256:f486682aa7a8918d86df411d3c11c635db4b67d514cb6bb499c0edab7fb8ec58", size = 432333 },
    { url = "https://files.pythonhosted.org/packages/a7/eb/a823b0227b5dc43de8125f502237dd8e844b1e803a74e46aa7c3d0f24f83/simsimd-6.2.1-cp311-cp311-manylinux_2_28_x86_64.whl", hash = "sha256:173e66699597a4fcf6fa50b52cced40216fdcfba15f60b761a2bd9cb1d98a444", size = 632659 },
    { url = "https://files.pythonhosted.org/packages/0a/aa/aee48063c4a98aaea062316dedf598d0d9e09fa9edc28baab6886ae0afa8/simsimd-6.2.1-cp311-cp311-musllinux_1_2_aarch64.whl", hash = "sha256:5b5c6f79f797cc020a2ff64950162dfb6d130c51a07cdac5ad97ec836e85ce50", size = 468407 },
    { url = "https://files.pythonhosted.org/packages/d4/84/e89bc71456aa2d48e5acf3795b2384f597de643f17d00d752aa8217af233/simsimd-6.2.1-cp311-cp311-musllinux_1_2_armv7l.whl", hash = "sha256:25812637f43feaef1a33ae00b81a4d2b0116aadae3a08267486c1e57236fc368", size = 268908 },
    { url = "https://files.pythonhosted.org/packages/94/eb/774debec7ee727f436f15e5b5416b781c78564fff97c81a5fb3b636b4298/simsimd-6.2.1-cp311-cp311-musllinux_1_2_i686.whl", hash = "sha256:592a578c788a9cb7877eff41487cc7f50474e00f774de74bea8590fa95c804ae", size = 344256 },
    { url = "https://files.pythonhosted.org/packages/62/03/fec040e7fbb66fa4766ca959cfd766a22d7a00a4e9371f046d8fcc62d846/simsimd-6.2.1-cp311-cp311-musllinux_1_2_ppc64le.whl", hash = "sha256:191c020f312350ac06eee829376b11d8c1282da8fefb4381fe0625edfb678d8d", size = 389403 },
    { url = "https://files.pythonhosted.org/packages/55/f0/ad441d90a4dde6e100155931fa4468e33cc23276c3caef6330d2a34b866c/simsimd-6.2.1-cp311-cp311-musllinux_1_2_s390x.whl", hash = "sha256:e9ad2c247ed58ba9bb170a01295cb315a45c817775cc7e51ad342f70978a1057", size = 316665 },
    { url = "https://files.pythonhosted.org/packages/05/27/843adbc6a468a58178dcb7907e72c670c8a7c36a06d8a4c5eac9573f5d2d/simsimd-6.2.1-cp311-cp311-musllinux_1_2_x86_64.whl", hash = "sha256:0ff603134600da12175e66b842b7a7331c827fa070d1d8b63386a40bc8d09fcd", size = 669697 },
    { url = "https://files.pythonhosted.org/packages/6d/db/d2369e0d3b9ca469b923bc81d57dcfed922193e4e4d7cf5f7637df14dd51/simsimd-6.2.1-cp311-cp311-win32.whl", hash = "sha256:99dff4e04663c82284152ecc2e8bf76b2825f3f17e179abf7892e06196061056", size = 55007 },
    { url = "https://files.pythonhosted.org/packages/73/9f/13d6fca5a32a062e84db0a68433ae416073986c8e1d20b5b936cad18bece/simsimd-6.2.1-cp311-cp311-win_amd64.whl", hash = "sha256:0efc6343c440a26cf16463c4c667655af9597bcbd55ad66f33a80b2b84de7412", size = 86855 },
    { url = "https://files.pythonhosted.org/packages/64/e9/7e0514f32c9a0e42261f598775b34a858477e0fcffccf32cc11f94e78ee2/simsimd-6.2.1-cp311-cp311-win_arm64.whl", hash = "sha256:2d364f2c24dd38578bf0eec436c4b901c900ae1893680f46eb5632e01330d814", size = 60195 },
    { url = "https://files.pythonhosted.org/packages/81/87/1f521d471d9079d89dd6860b9dd5d0f39c1633675a30b71acd0bd37cbba5/simsimd-6.2.1-cp312-cp312-macosx_10_13_universal2.whl", hash = "sha256:9b3315e41bb759dc038ecd6f4fa7bcf278bf72ee7d982f752482cdc732aea271", size = 169397 },
    { url = "https://files.pythonhosted.org/packages/4b/1a/b0627589737dc75ccd2ed58893e9e7f8b8e082531bd34d319481d88018d5/simsimd-6.2.1-cp312-cp312-macosx_10_13_x86_64.whl", hash = "sha256:8d476c874bafa0d12d4c8c5c47faf17407f3c96140616384421c2aa980342b6f", size = 101478 },
    { url = "https://files.pythonhosted.org/packages/e0/b7/e766f0ce9b595927ae1c534f1409b768187e8af567f4412ca220b67c1155/simsimd-6.2.1-cp312-cp312-macosx_11_0_arm64.whl", hash = "sha256:e9d4f15c06cc221d29e181197c7bbf92c5e829220cbeb3cd1cf080de78b04f2a", size = 93439 },
    { url = "https://files.pythonhosted.org/packages/ae/48/3b5ec9b3a6063bae2f280f5168aca7099a44fa7ec8b42875b98c79c1d49b/simsimd-6.2.1-cp312-cp312-manylinux_2_17_i686.manylinux2014_i686.whl", hash = "sha256:d286fd4538cb1a1c70e69da00a3acee301519d578931b41161f4f1379d1195c6", size = 251469 },
    { url = "https://files.pythonhosted.org/packages/70/86/16e8d5b9bdd34f75c7515adfad249f394653131bd1a1366076cf6113e84b/simsimd-6.2.1-cp312-cp312-manylinux_2_17_ppc64le.manylinux2014_ppc64le.whl", hash = "sha256:050f68cfa85f1fb2cfa156280928e42926e3977034b755023ce1315bf59e87ff", size = 302974 },
    { url = "https://files.pythonhosted.org/packages/02/09/3f4240f2b43957aa0d72a2203b2549c0326c7baf97b7f78c72d48d4cd3d2/simsimd-6.2.1-cp312-cp312-manylinux_2_17_s390x.manylinux2014_s390x.whl", hash = "sha256:67bb4b17e04919545f29c7b708faaccbe027f164f8b5c9f4328604fa8f5560ea", size = 227864 },
    { url = "https://files.pythonhosted.org/packages/07/4a/8c46806493c3a98025f01d81d9f55e0e574f11279c2ad77be919262ea9eb/simsimd-6.2.1-cp312-cp312-manylinux_2_28_aarch64.whl", hash = "sha256:3d6bffd999dbb36e606b065e0180365efac2606049c4f7818e4cba2d34c3678f", size = 432491 },
    { url = "https://files.pythonhosted.org/packages/13/44/b56f207031405af52c6158c40e9f1121fe3a716d98946d9fa5919cf00266/simsimd-6.2.1-cp312-cp312-manylinux_2_28_x86_64.whl", hash = "sha256:25adb244fb75dbf49af0d1bcac4ed4a3fef8e847d78449faa5595af0a3e20d61", size = 633061 },
    { url = "https://files.pythonhosted.org/packages/4c/ad/241f87641af09a1789af8df559aa86b45218d087e09c37c2dd8c013819d6/simsimd-6.2.1-cp312-cp312-musllinux_1_2_aarch64.whl", hash = "sha256:b4542cee77e801a9c27370fc36ae271514fc0fb2ce14a35f8b25f47989e3d267", size = 468544 },
    { url = "https://files.pythonhosted.org/packages/e2/3e/357aca7df85ed1092dfa50b91cf1b7c0df6f70b384a0e3798132dd824b5c/simsimd-6.2.1-cp312-cp312-musllinux_1_2_armv7l.whl", hash = "sha256:4f665228f8ff4911790b485e74b00fa9586a141dde6011970be71bb303b5a22f", size = 269133 },
    { url = "https://files.pythonhosted.org/packages/f0/67/079ca2c58bbc5812802c6ac1b332a6ef889d73cf1188726f36edc27898f6/simsimd-6.2.1-cp312-cp312-musllinux_1_2_i686.whl", hash = "sha256:783b4308f80ae00763b0eaa0dac26196958f9c2df60d35a0347ebd2f82ece46d", size = 344412 },
    { url = "https://files.pythonhosted.org/packages/3c/f0/500c9002276259c17e3a6a13a7c7f84e5119602decadbf40429c978655b0/simsimd-6.2.1-cp312-cp312-musllinux_1_2_ppc64le.whl", hash = "sha256:95055e72cfe313c1c8694783bf8a631cc15673b3b775abef367e396d931db0b8", size = 389546 },
    { url = "https://files.pythonhosted.org/packages/55/a2/d3f4c6aabba0430758367b3de5bbab59b979bf3525c039b882001f1d2ade/simsimd-6.2.1-cp312-cp312-musllinux_1_2_s390x.whl", hash = "sha256:a98f2b383f51b4f4ee568a637fc7958a347fdae0bd184cff8faa8030b6454a39", size = 316912 },
    { url = "https://files.pythonhosted.org/packages/f8/a3/2514189c3aaa1beb1714b36be86e2d3af7067c3c95152d78cc4cffff6d87/simsimd-6.2.1-cp312-cp312-musllinux_1_2_x86_64.whl", hash = "sha256:2e474fd10ceb38e2c9f826108a7762f8ff7912974846d86f08c4e7b19cd35ed4", size = 670006 },
    { url = "https://files.pythonhosted.org/packages/ef/23/dbf7c4aed7542260784dc7bc2056a4e5b6d716a14a9b40989d5c3096990a/simsimd-6.2.1-cp312-cp312-win32.whl", hash = "sha256:b2530ea44fffeab25e5752bec6a5991f30fbc430b04647980db5b195c0971d48", size = 55019 },
    { url = "https://files.pythonhosted.org/packages/a0/d8/57304c2317822634abd475f5912584a3cfa13363740e9ec72c0622c894f1/simsimd-6.2.1-cp312-cp312-win_amd64.whl", hash = "sha256:dc23283235d5b8f0373b95a547e26da2d7785647a5d0fa15c282fc8c49c0dcb0", size = 87133 },
    { url = "https://files.pythonhosted.org/packages/3f/7b/ca333232a8bc87d1e846fa2feb9f0d4778500c30493726cb48f04551dfab/simsimd-6.2.1-cp312-cp312-win_arm64.whl", hash = "sha256:5692ce7e56253178eea9dbd58191734918409b83d54b07cfdcecf868d0150a73", size = 60401 },
    { url = "https://files.pythonhosted.org/packages/9b/f2/4ec7ed52c910a58a07043c5f3355adf4055246dafb79be57d0726e1a4aa0/simsimd-6.2.1-cp313-cp313-macosx_10_13_universal2.whl", hash = "sha256:76b32fdc7142c9714e94651ece8bc00dd5139c554813211552aa358e44af0e07", size = 169399 },
    { url = "https://files.pythonhosted.org/packages/61/d3/5af24e4f42e2b5bc3a06456ea9068d0fbcd23d8ceeb0e09fe54ed72cfdba/simsimd-6.2.1-cp313-cp313-macosx_10_13_x86_64.whl", hash = "sha256:f44e5e2319427f94db658c6f75caae78850da505902874a1664a83ef5713f333", size = 101484 },
    { url = "https://files.pythonhosted.org/packages/cf/86/816050f0fd0767e960c6b900e3c97fd6a4ae54a6aa5b8ef24846757a3f7d/simsimd-6.2.1-cp313-cp313-macosx_11_0_arm64.whl", hash = "sha256:05323cbad7200592c2e53fbcc759e615594e8ca444ef5eddf9f3fb196ad4de9c", size = 93447 },
    { url = "https://files.pythonhosted.org/packages/e9/7e/61dc3392eafd9fc20357b448aac5f84c84ad61289ab0ab3e5a4aaa1ca3ef/simsimd-6.2.1-cp313-cp313-manylinux_2_17_i686.manylinux2014_i686.whl", hash = "sha256:b1f3cbe5c39db2bb64f30999104de1215ba3805d6059af7bc5a9d662d50f4707", size = 251501 },
    { url = "https://files.pythonhosted.org/packages/06/55/99d3cf2c2d844c1a57d81379acaebac2e0a0efdf1e73a53990cd84c1d719/simsimd-6.2.1-cp313-cp313-manylinux_2_17_ppc64le.manylinux2014_ppc64le.whl", hash = "sha256:eaa94e0932ae2a48b7e4df8c29204dc9fe59f72b1faeb08e9d5015bf51fb9f21", size = 302991 },
    { url = "https://files.pythonhosted.org/packages/6f/99/597b322835147f407e6f611810cb8232055711398fbbd47e6a14bfc0995f/simsimd-6.2.1-cp313-cp313-manylinux_2_17_s390x.manylinux2014_s390x.whl", hash = "sha256:508465f8d4e3e0fff07c939921aeedf55b0ade9f56f64e938c350c283dea42fb", size = 227917 },
    { url = "https://files.pythonhosted.org/packages/ba/8a/6a6596a97d1cc7068a26935bbdd7f170a889240b8081e000aef09b6d0549/simsimd-6.2.1-cp313-cp313-manylinux_2_28_aarch64.whl", hash = "sha256:ca67f6273ef544c74c48b134af756de7c98a711ccf69cd0791225f26dd449281", size = 432527 },
    { url = "https://files.pythonhosted.org/packages/46/0e/5c6e82fa9fe9a21481fe0f6546b4986e07e42bd4d8b6f04f4475b8d7564e/simsimd-6.2.1-cp313-cp313-manylinux_2_28_x86_64.whl", hash = "sha256:d470b43ce606f21f54a23fc19ad6928333e17d0956b02eb27b7b112edc156a10", size = 633095 },
    { url = "https://files.pythonhosted.org/packages/ae/53/2e17bd16e2ca2a73cd447b89fa7059ae7275c82840f229bf917936ee800a/simsimd-6.2.1-cp313-cp313-musllinux_1_2_aarch64.whl", hash = "sha256:59518b9834c167a1dd8900600718e95cdadc9d74525452f426aa8455a38c55ef", size = 468561 },
    { url = "https://files.pythonhosted.org/packages/86/8b/1319605c630973741bc749b6e432e56dded2b6a7db0744b659c0de613ab3/simsimd-6.2.1-cp313-cp313-musllinux_1_2_armv7l.whl", hash = "sha256:59c2978c4e402097d8a4b38f076ff98cc43e6b059d53f89736404f26e9a9bd5a", size = 269157 },
    { url = "https://files.pythonhosted.org/packages/53/50/1cac5113a542c82d5b5399d454c578a65ba14951bfff38aef297104f72fe/simsimd-6.2.1-cp313-cp313-musllinux_1_2_i686.whl", hash = "sha256:edc68e727d53ed2866dcfb625f15e52be8f1e6809f4be2147bf8d2115a2542b7", size = 344437 },
    { url = "https://files.pythonhosted.org/packages/9a/72/44905ee0e2ed999c52ad1eebf2c8705ce2776212a6387d77355df2c76704/simsimd-6.2.1-cp313-cp313-musllinux_1_2_ppc64le.whl", hash = "sha256:9e5e82551d75c0e2cd0d4b8af8db1cae7b5ac6dcc076c0c760870ff81f78135b", size = 389569 },
    { url = "https://files.pythonhosted.org/packages/ee/d6/9b4a9141ceb29150d86698553c8e0193256b069bc755e875836c14a6f12e/simsimd-6.2.1-cp313-cp313-musllinux_1_2_s390x.whl", hash = "sha256:2fa19f8c9786757d19afcbda9f8fb68de55e4f5562725ae8727f887d01bf0e4d", size = 316923 },
    { url = "https://files.pythonhosted.org/packages/ce/c0/de6aebd58b8de8f0177395b8fd68afb9a27ec010427c4ccd6104b94b6569/simsimd-6.2.1-cp313-cp313-musllinux_1_2_x86_64.whl", hash = "sha256:5b0748aa6bd4df4c5a3f5e979aec14b26588f1b2e0d44075dcc9eaf4d555e15b", size = 670038 },
    { url = "https://files.pythonhosted.org/packages/77/32/4c74664656231ccb43be4328dba40e9ada63d3cc1e557b1785ae0b9560b5/simsimd-6.2.1-cp313-cp313-win32.whl", hash = "sha256:7f43721e1a4ebe8d2245b0e85dd7de7153d1bf22839579d5f69a345909c68d9e", size = 55017 },
    { url = "https://files.pythonhosted.org/packages/76/7f/57e02f6b2d09a1d42697e739b002bbe2112f8b8384d15d166154ec4cec44/simsimd-6.2.1-cp313-cp313-win_amd64.whl", hash = "sha256:6af1565e0ef7060bc52a38e3273a8e6e92aff47835965dc5311298563475935e", size = 87138 },
    { url = "https://files.pythonhosted.org/packages/38/b9/941876e98dd1f98c158cd5e6633dc1573d1be6daf8f2e3ad5d15e6a8024d/simsimd-6.2.1-cp313-cp313-win_arm64.whl", hash = "sha256:e690b41377c8dd157d585713b0bc35c845aee7742334bf12d1f087fc8a65b6c3", size = 60408 },
]

[[package]]
name = "six"
version = "1.16.0"
source = { registry = "https://pypi.org/simple" }
sdist = { url = "https://files.pythonhosted.org/packages/71/39/171f1c67cd00715f190ba0b100d606d440a28c93c7714febeca8b79af85e/six-1.16.0.tar.gz", hash = "sha256:1e61c37477a1626458e36f7b1d82aa5c9b094fa4802892072e49de9c60c4c926", size = 34041 }
wheels = [
    { url = "https://files.pythonhosted.org/packages/d9/5a/e7c31adbe875f2abbb91bd84cf2dc52d792b5a01506781dbcf25c91daf11/six-1.16.0-py2.py3-none-any.whl", hash = "sha256:8abb2f1d86890a2dfb989f9a77cfcfd3e47c2a354b01111771326f8aa26e0254", size = 11053 },
]

[[package]]
name = "sniffio"
version = "1.3.1"
source = { registry = "https://pypi.org/simple" }
sdist = { url = "https://files.pythonhosted.org/packages/a2/87/a6771e1546d97e7e041b6ae58d80074f81b7d5121207425c964ddf5cfdbd/sniffio-1.3.1.tar.gz", hash = "sha256:f4324edc670a0f49750a81b895f35c3adb843cca46f0530f79fc1babb23789dc", size = 20372 }
wheels = [
    { url = "https://files.pythonhosted.org/packages/e9/44/75a9c9421471a6c4805dbf2356f7c181a29c1879239abab1ea2cc8f38b40/sniffio-1.3.1-py3-none-any.whl", hash = "sha256:2f6da418d1f1e0fddd844478f41680e794e6051915791a034ff65e5f100525a2", size = 10235 },
]

[[package]]
name = "stack-data"
version = "0.6.3"
source = { registry = "https://pypi.org/simple" }
dependencies = [
    { name = "asttokens" },
    { name = "executing" },
    { name = "pure-eval" },
]
sdist = { url = "https://files.pythonhosted.org/packages/28/e3/55dcc2cfbc3ca9c29519eb6884dd1415ecb53b0e934862d3559ddcb7e20b/stack_data-0.6.3.tar.gz", hash = "sha256:836a778de4fec4dcd1dcd89ed8abff8a221f58308462e1c4aa2a3cf30148f0b9", size = 44707 }
wheels = [
    { url = "https://files.pythonhosted.org/packages/f1/7b/ce1eafaf1a76852e2ec9b22edecf1daa58175c090266e9f6c64afcd81d91/stack_data-0.6.3-py3-none-any.whl", hash = "sha256:d5558e0c25a4cb0853cddad3d77da9891a08cb85dd9f9f91b9f8cd66e511e695", size = 24521 },
]

[[package]]
name = "sympy"
version = "1.13.1"
source = { registry = "https://pypi.org/simple" }
dependencies = [
    { name = "mpmath" },
]
sdist = { url = "https://files.pythonhosted.org/packages/ca/99/5a5b6f19ff9f083671ddf7b9632028436167cd3d33e11015754e41b249a4/sympy-1.13.1.tar.gz", hash = "sha256:9cebf7e04ff162015ce31c9c6c9144daa34a93bd082f54fd8f12deca4f47515f", size = 7533040 }
wheels = [
    { url = "https://files.pythonhosted.org/packages/b2/fe/81695a1aa331a842b582453b605175f419fe8540355886031328089d840a/sympy-1.13.1-py3-none-any.whl", hash = "sha256:db36cdc64bf61b9b24578b6f7bab1ecdd2452cf008f34faa33776680c26d66f8", size = 6189177 },
]

[[package]]
name = "tantivy"
version = "0.22.0"
source = { registry = "https://pypi.org/simple" }
sdist = { url = "https://files.pythonhosted.org/packages/96/e2/0a7b8ce41e9717544648ce1fa511cd37f5d634cc6daef48c03157ec7462b/tantivy-0.22.0.tar.gz", hash = "sha256:dce07fa2910c94934aa3d96c91087936c24e4a5802d839625d67edc6d1c95e5c", size = 60732 }
wheels = [
    { url = "https://files.pythonhosted.org/packages/f6/89/68db476f0fa84d67aa1e2887e4b52006b595a074767c26f8d9b0d3f513c9/tantivy-0.22.0-cp311-cp311-macosx_10_7_x86_64.whl", hash = "sha256:ec693abf38f229bc1361b0d34029a8bb9f3ee5bb956a3e745e0c4a66ea815bec", size = 3206695 },
    { url = "https://files.pythonhosted.org/packages/ff/58/703ab7b0c539b61e6f52872e534a19ce00c1cb0e961dad016a9978b526b8/tantivy-0.22.0-cp311-cp311-macosx_10_9_x86_64.macosx_11_0_arm64.macosx_10_9_universal2.whl", hash = "sha256:e385839badc12b81e38bf0a4d865ee7c3a992fea9f5ce4117adae89369e7d1eb", size = 6233384 },
    { url = "https://files.pythonhosted.org/packages/27/58/1b855e6b9a4d3a0e4b774c89d6897e4909877eba8746f5c3764bd62e816f/tantivy-0.22.0-cp311-cp311-manylinux_2_17_aarch64.manylinux2014_aarch64.whl", hash = "sha256:b6c097d94be1af106676c86c02b185f029484fdbd9a2b9f17cb980e840e7bdad", size = 4511919 },
    { url = "https://files.pythonhosted.org/packages/21/24/494683795959278520122fd5bf8bcc0a1e381a5df10fd00fb4334359a391/tantivy-0.22.0-cp311-cp311-manylinux_2_17_x86_64.manylinux2014_x86_64.whl", hash = "sha256:c47a5cdec306ea8594cb6e7effd4b430932ebfd969f9e8f99e343adf56a79bc9", size = 4487802 },
    { url = "https://files.pythonhosted.org/packages/b5/eb/41a2cdbcb473ee02c15e06afc55c49b8716ada775829f82fec28bfa88ac4/tantivy-0.22.0-cp311-none-win_amd64.whl", hash = "sha256:ba0ca878ed025d79edd9c51cda80b0105be8facbaec180fea64a17b80c74e7db", size = 2592844 },
    { url = "https://files.pythonhosted.org/packages/ca/f0/88bb16d4e9728d6f2c53fa26cd9b14b98201dae636754155ea89918714d6/tantivy-0.22.0-cp312-cp312-macosx_10_7_x86_64.whl", hash = "sha256:925682f3acb65c85c2a5a5b131401b9f30c184ea68aa73a8cc7c2ea6115e8ae3", size = 3199219 },
    { url = "https://files.pythonhosted.org/packages/ab/2b/a361cc7228663f6fa14a82de6568bc728c8c2c212ca979d17482ea7cdffd/tantivy-0.22.0-cp312-cp312-macosx_10_9_x86_64.macosx_11_0_arm64.macosx_10_9_universal2.whl", hash = "sha256:d75760e45a329313001354d6ca415ff12d9d812343792ae133da6bfbdc4b04a5", size = 6216468 },
    { url = "https://files.pythonhosted.org/packages/2a/c6/ff057ac128dd0bd9508255af85235f176d0c27b4f9e668d22a39b7a5d248/tantivy-0.22.0-cp312-cp312-manylinux_2_17_aarch64.manylinux2014_aarch64.whl", hash = "sha256:fd909d122b5af457d955552c304f8d5d046aee7024c703c62652ad72af89f3c7", size = 4508125 },
    { url = "https://files.pythonhosted.org/packages/f0/cc/b8f7faf35403b9ed5fd349a15cc8637ae3ce75983272fecc32f07b9dbe47/tantivy-0.22.0-cp312-cp312-manylinux_2_17_x86_64.manylinux2014_x86_64.whl", hash = "sha256:c99266ffb204721eb2bd5b3184aa87860a6cff51b4563f808f78fa22d85a8093", size = 4479785 },
    { url = "https://files.pythonhosted.org/packages/90/1a/c52e93ebc2c4a3269e5c5d7c7bde179864d60b9468a621619968b634b702/tantivy-0.22.0-cp312-none-win_amd64.whl", hash = "sha256:9ed6b813a1e7769444e33979b46b470b2f4c62d983c2560ce9486fb9be1491c9", size = 2591792 },
]

[[package]]
name = "tenacity"
version = "9.0.0"
source = { registry = "https://pypi.org/simple" }
sdist = { url = "https://files.pythonhosted.org/packages/cd/94/91fccdb4b8110642462e653d5dcb27e7b674742ad68efd146367da7bdb10/tenacity-9.0.0.tar.gz", hash = "sha256:807f37ca97d62aa361264d497b0e31e92b8027044942bfa756160d908320d73b", size = 47421 }
wheels = [
    { url = "https://files.pythonhosted.org/packages/b6/cb/b86984bed139586d01532a587464b5805f12e397594f19f931c4c2fbfa61/tenacity-9.0.0-py3-none-any.whl", hash = "sha256:93de0c98785b27fcf659856aa9f54bfbd399e29969b0621bc7f762bd441b4539", size = 28169 },
]

[[package]]
name = "termcolor"
version = "2.5.0"
source = { registry = "https://pypi.org/simple" }
sdist = { url = "https://files.pythonhosted.org/packages/37/72/88311445fd44c455c7d553e61f95412cf89054308a1aa2434ab835075fc5/termcolor-2.5.0.tar.gz", hash = "sha256:998d8d27da6d48442e8e1f016119076b690d962507531df4890fcd2db2ef8a6f", size = 13057 }
wheels = [
    { url = "https://files.pythonhosted.org/packages/7f/be/df630c387a0a054815d60be6a97eb4e8f17385d5d6fe660e1c02750062b4/termcolor-2.5.0-py3-none-any.whl", hash = "sha256:37b17b5fc1e604945c2642c872a3764b5d547a48009871aea3edd3afa180afb8", size = 7755 },
]

[[package]]
name = "threadpoolctl"
version = "3.5.0"
source = { registry = "https://pypi.org/simple" }
sdist = { url = "https://files.pythonhosted.org/packages/bd/55/b5148dcbf72f5cde221f8bfe3b6a540da7aa1842f6b491ad979a6c8b84af/threadpoolctl-3.5.0.tar.gz", hash = "sha256:082433502dd922bf738de0d8bcc4fdcbf0979ff44c42bd40f5af8a282f6fa107", size = 41936 }
wheels = [
    { url = "https://files.pythonhosted.org/packages/4b/2c/ffbf7a134b9ab11a67b0cf0726453cedd9c5043a4fe7a35d1cefa9a1bcfb/threadpoolctl-3.5.0-py3-none-any.whl", hash = "sha256:56c1e26c150397e58c4926da8eeee87533b1e32bef131bd4bf6a2f45f3185467", size = 18414 },
]

[[package]]
name = "tiktoken"
version = "0.8.0"
source = { registry = "https://pypi.org/simple" }
dependencies = [
    { name = "regex" },
    { name = "requests" },
]
sdist = { url = "https://files.pythonhosted.org/packages/37/02/576ff3a6639e755c4f70997b2d315f56d6d71e0d046f4fb64cb81a3fb099/tiktoken-0.8.0.tar.gz", hash = "sha256:9ccbb2740f24542534369c5635cfd9b2b3c2490754a78ac8831d99f89f94eeb2", size = 35107 }
wheels = [
    { url = "https://files.pythonhosted.org/packages/f6/1e/ca48e7bfeeccaf76f3a501bd84db1fa28b3c22c9d1a1f41af9fb7579c5f6/tiktoken-0.8.0-cp311-cp311-macosx_10_9_x86_64.whl", hash = "sha256:d622d8011e6d6f239297efa42a2657043aaed06c4f68833550cac9e9bc723ef1", size = 1039700 },
    { url = "https://files.pythonhosted.org/packages/8c/f8/f0101d98d661b34534769c3818f5af631e59c36ac6d07268fbfc89e539ce/tiktoken-0.8.0-cp311-cp311-macosx_11_0_arm64.whl", hash = "sha256:2efaf6199717b4485031b4d6edb94075e4d79177a172f38dd934d911b588d54a", size = 982413 },
    { url = "https://files.pythonhosted.org/packages/ac/3c/2b95391d9bd520a73830469f80a96e3790e6c0a5ac2444f80f20b4b31051/tiktoken-0.8.0-cp311-cp311-manylinux_2_17_aarch64.manylinux2014_aarch64.whl", hash = "sha256:5637e425ce1fc49cf716d88df3092048359a4b3bbb7da762840426e937ada06d", size = 1144242 },
    { url = "https://files.pythonhosted.org/packages/01/c4/c4a4360de845217b6aa9709c15773484b50479f36bb50419c443204e5de9/tiktoken-0.8.0-cp311-cp311-manylinux_2_17_x86_64.manylinux2014_x86_64.whl", hash = "sha256:9fb0e352d1dbe15aba082883058b3cce9e48d33101bdaac1eccf66424feb5b47", size = 1176588 },
    { url = "https://files.pythonhosted.org/packages/f8/a3/ef984e976822cd6c2227c854f74d2e60cf4cd6fbfca46251199914746f78/tiktoken-0.8.0-cp311-cp311-musllinux_1_2_x86_64.whl", hash = "sha256:56edfefe896c8f10aba372ab5706b9e3558e78db39dd497c940b47bf228bc419", size = 1237261 },
    { url = "https://files.pythonhosted.org/packages/1e/86/eea2309dc258fb86c7d9b10db536434fc16420feaa3b6113df18b23db7c2/tiktoken-0.8.0-cp311-cp311-win_amd64.whl", hash = "sha256:326624128590def898775b722ccc327e90b073714227175ea8febbc920ac0a99", size = 884537 },
    { url = "https://files.pythonhosted.org/packages/c1/22/34b2e136a6f4af186b6640cbfd6f93400783c9ef6cd550d9eab80628d9de/tiktoken-0.8.0-cp312-cp312-macosx_10_13_x86_64.whl", hash = "sha256:881839cfeae051b3628d9823b2e56b5cc93a9e2efb435f4cf15f17dc45f21586", size = 1039357 },
    { url = "https://files.pythonhosted.org/packages/04/d2/c793cf49c20f5855fd6ce05d080c0537d7418f22c58e71f392d5e8c8dbf7/tiktoken-0.8.0-cp312-cp312-macosx_11_0_arm64.whl", hash = "sha256:fe9399bdc3f29d428f16a2f86c3c8ec20be3eac5f53693ce4980371c3245729b", size = 982616 },
    { url = "https://files.pythonhosted.org/packages/b3/a1/79846e5ef911cd5d75c844de3fa496a10c91b4b5f550aad695c5df153d72/tiktoken-0.8.0-cp312-cp312-manylinux_2_17_aarch64.manylinux2014_aarch64.whl", hash = "sha256:9a58deb7075d5b69237a3ff4bb51a726670419db6ea62bdcd8bd80c78497d7ab", size = 1144011 },
    { url = "https://files.pythonhosted.org/packages/26/32/e0e3a859136e95c85a572e4806dc58bf1ddf651108ae8b97d5f3ebe1a244/tiktoken-0.8.0-cp312-cp312-manylinux_2_17_x86_64.manylinux2014_x86_64.whl", hash = "sha256:d2908c0d043a7d03ebd80347266b0e58440bdef5564f84f4d29fb235b5df3b04", size = 1175432 },
    { url = "https://files.pythonhosted.org/packages/c7/89/926b66e9025b97e9fbabeaa59048a736fe3c3e4530a204109571104f921c/tiktoken-0.8.0-cp312-cp312-musllinux_1_2_x86_64.whl", hash = "sha256:294440d21a2a51e12d4238e68a5972095534fe9878be57d905c476017bff99fc", size = 1236576 },
    { url = "https://files.pythonhosted.org/packages/45/e2/39d4aa02a52bba73b2cd21ba4533c84425ff8786cc63c511d68c8897376e/tiktoken-0.8.0-cp312-cp312-win_amd64.whl", hash = "sha256:d8f3192733ac4d77977432947d563d7e1b310b96497acd3c196c9bddb36ed9db", size = 883824 },
    { url = "https://files.pythonhosted.org/packages/e3/38/802e79ba0ee5fcbf240cd624143f57744e5d411d2e9d9ad2db70d8395986/tiktoken-0.8.0-cp313-cp313-macosx_10_13_x86_64.whl", hash = "sha256:02be1666096aff7da6cbd7cdaa8e7917bfed3467cd64b38b1f112e96d3b06a24", size = 1039648 },
    { url = "https://files.pythonhosted.org/packages/b1/da/24cdbfc302c98663fbea66f5866f7fa1048405c7564ab88483aea97c3b1a/tiktoken-0.8.0-cp313-cp313-macosx_11_0_arm64.whl", hash = "sha256:c94ff53c5c74b535b2cbf431d907fc13c678bbd009ee633a2aca269a04389f9a", size = 982763 },
    { url = "https://files.pythonhosted.org/packages/e4/f0/0ecf79a279dfa41fc97d00adccf976ecc2556d3c08ef3e25e45eb31f665b/tiktoken-0.8.0-cp313-cp313-manylinux_2_17_aarch64.manylinux2014_aarch64.whl", hash = "sha256:6b231f5e8982c245ee3065cd84a4712d64692348bc609d84467c57b4b72dcbc5", size = 1144417 },
    { url = "https://files.pythonhosted.org/packages/ab/d3/155d2d4514f3471a25dc1d6d20549ef254e2aa9bb5b1060809b1d3b03d3a/tiktoken-0.8.0-cp313-cp313-manylinux_2_17_x86_64.manylinux2014_x86_64.whl", hash = "sha256:4177faa809bd55f699e88c96d9bb4635d22e3f59d635ba6fd9ffedf7150b9953", size = 1175108 },
    { url = "https://files.pythonhosted.org/packages/19/eb/5989e16821ee8300ef8ee13c16effc20dfc26c777d05fbb6825e3c037b81/tiktoken-0.8.0-cp313-cp313-musllinux_1_2_x86_64.whl", hash = "sha256:5376b6f8dc4753cd81ead935c5f518fa0fbe7e133d9e25f648d8c4dabdd4bad7", size = 1236520 },
    { url = "https://files.pythonhosted.org/packages/40/59/14b20465f1d1cb89cfbc96ec27e5617b2d41c79da12b5e04e96d689be2a7/tiktoken-0.8.0-cp313-cp313-win_amd64.whl", hash = "sha256:18228d624807d66c87acd8f25fc135665617cab220671eb65b50f5d70fa51f69", size = 883849 },
]

[[package]]
name = "tokenizers"
version = "0.20.3"
source = { registry = "https://pypi.org/simple" }
dependencies = [
    { name = "huggingface-hub" },
]
sdist = { url = "https://files.pythonhosted.org/packages/da/25/b1681c1c30ea3ea6e584ae3fffd552430b12faa599b558c4c4783f56d7ff/tokenizers-0.20.3.tar.gz", hash = "sha256:2278b34c5d0dd78e087e1ca7f9b1dcbf129d80211afa645f214bd6e051037539", size = 340513 }
wheels = [
    { url = "https://files.pythonhosted.org/packages/c6/93/6742ef9206409d5ce1fdf44d5ca1687cdc3847ba0485424e2c731e6bcf67/tokenizers-0.20.3-cp311-cp311-macosx_10_12_x86_64.whl", hash = "sha256:585b51e06ca1f4839ce7759941e66766d7b060dccfdc57c4ca1e5b9a33013a90", size = 2674224 },
    { url = "https://files.pythonhosted.org/packages/aa/14/e75ece72e99f6ef9ae07777ca9fdd78608f69466a5cecf636e9bd2f25d5c/tokenizers-0.20.3-cp311-cp311-macosx_11_0_arm64.whl", hash = "sha256:61cbf11954f3b481d08723ebd048ba4b11e582986f9be74d2c3bdd9293a4538d", size = 2558991 },
    { url = "https://files.pythonhosted.org/packages/46/54/033b5b2ba0c3ae01e026c6f7ced147d41a2fa1c573d00a66cb97f6d7f9b3/tokenizers-0.20.3-cp311-cp311-manylinux_2_17_aarch64.manylinux2014_aarch64.whl", hash = "sha256:ef820880d5e4e8484e2fa54ff8d297bb32519eaa7815694dc835ace9130a3eea", size = 2892476 },
    { url = "https://files.pythonhosted.org/packages/e6/b0/cc369fb3297d61f3311cab523d16d48c869dc2f0ba32985dbf03ff811041/tokenizers-0.20.3-cp311-cp311-manylinux_2_17_armv7l.manylinux2014_armv7l.whl", hash = "sha256:67ef4dcb8841a4988cd00dd288fb95dfc8e22ed021f01f37348fd51c2b055ba9", size = 2802775 },
    { url = "https://files.pythonhosted.org/packages/1a/74/62ad983e8ea6a63e04ed9c5be0b605056bf8aac2f0125f9b5e0b3e2b89fa/tokenizers-0.20.3-cp311-cp311-manylinux_2_17_i686.manylinux2014_i686.whl", hash = "sha256:ff1ef8bd47a02b0dc191688ccb4da53600df5d4c9a05a4b68e1e3de4823e78eb", size = 3086138 },
    { url = "https://files.pythonhosted.org/packages/6b/ac/4637ba619db25094998523f9e6f5b456e1db1f8faa770a3d925d436db0c3/tokenizers-0.20.3-cp311-cp311-manylinux_2_17_ppc64le.manylinux2014_ppc64le.whl", hash = "sha256:444d188186eab3148baf0615b522461b41b1f0cd58cd57b862ec94b6ac9780f1", size = 3098076 },
    { url = "https://files.pythonhosted.org/packages/58/ce/9793f2dc2ce529369807c9c74e42722b05034af411d60f5730b720388c7d/tokenizers-0.20.3-cp311-cp311-manylinux_2_17_s390x.manylinux2014_s390x.whl", hash = "sha256:37c04c032c1442740b2c2d925f1857885c07619224a533123ac7ea71ca5713da", size = 3379650 },
    { url = "https://files.pythonhosted.org/packages/50/f6/2841de926bc4118af996eaf0bdf0ea5b012245044766ffc0347e6c968e63/tokenizers-0.20.3-cp311-cp311-manylinux_2_17_x86_64.manylinux2014_x86_64.whl", hash = "sha256:453c7769d22231960ee0e883d1005c93c68015025a5e4ae56275406d94a3c907", size = 2994005 },
    { url = "https://files.pythonhosted.org/packages/a3/b2/00915c4fed08e9505d37cf6eaab45b12b4bff8f6719d459abcb9ead86a4b/tokenizers-0.20.3-cp311-cp311-musllinux_1_1_aarch64.whl", hash = "sha256:4bb31f7b2847e439766aaa9cc7bccf7ac7088052deccdb2275c952d96f691c6a", size = 8977488 },
    { url = "https://files.pythonhosted.org/packages/e9/ac/1c069e7808181ff57bcf2d39e9b6fbee9133a55410e6ebdaa89f67c32e83/tokenizers-0.20.3-cp311-cp311-musllinux_1_1_x86_64.whl", hash = "sha256:843729bf0f991b29655a069a2ff58a4c24375a553c70955e15e37a90dd4e045c", size = 9294935 },
    { url = "https://files.pythonhosted.org/packages/50/47/722feb70ee68d1c4412b12d0ea4acc2713179fd63f054913990f9e259492/tokenizers-0.20.3-cp311-none-win32.whl", hash = "sha256:efcce3a927b1e20ca694ba13f7a68c59b0bd859ef71e441db68ee42cf20c2442", size = 2197175 },
    { url = "https://files.pythonhosted.org/packages/75/68/1b4f928b15a36ed278332ac75d66d7eb65d865bf344d049c452c18447bf9/tokenizers-0.20.3-cp311-none-win_amd64.whl", hash = "sha256:88301aa0801f225725b6df5dea3d77c80365ff2362ca7e252583f2b4809c4cc0", size = 2381616 },
    { url = "https://files.pythonhosted.org/packages/07/00/92a08af2a6b0c88c50f1ab47d7189e695722ad9714b0ee78ea5e1e2e1def/tokenizers-0.20.3-cp312-cp312-macosx_10_12_x86_64.whl", hash = "sha256:49d12a32e190fad0e79e5bdb788d05da2f20d8e006b13a70859ac47fecf6ab2f", size = 2667951 },
    { url = "https://files.pythonhosted.org/packages/ec/9a/e17a352f0bffbf415cf7d73756f5c73a3219225fc5957bc2f39d52c61684/tokenizers-0.20.3-cp312-cp312-macosx_11_0_arm64.whl", hash = "sha256:282848cacfb9c06d5e51489f38ec5aa0b3cd1e247a023061945f71f41d949d73", size = 2555167 },
    { url = "https://files.pythonhosted.org/packages/27/37/d108df55daf4f0fcf1f58554692ff71687c273d870a34693066f0847be96/tokenizers-0.20.3-cp312-cp312-manylinux_2_17_aarch64.manylinux2014_aarch64.whl", hash = "sha256:abe4e08c7d0cd6154c795deb5bf81d2122f36daf075e0c12a8b050d824ef0a64", size = 2898389 },
    { url = "https://files.pythonhosted.org/packages/b2/27/32f29da16d28f59472fa7fb38e7782069748c7e9ab9854522db20341624c/tokenizers-0.20.3-cp312-cp312-manylinux_2_17_armv7l.manylinux2014_armv7l.whl", hash = "sha256:ca94fc1b73b3883c98f0c88c77700b13d55b49f1071dfd57df2b06f3ff7afd64", size = 2795866 },
    { url = "https://files.pythonhosted.org/packages/29/4e/8a9a3c89e128c4a40f247b501c10279d2d7ade685953407c4d94c8c0f7a7/tokenizers-0.20.3-cp312-cp312-manylinux_2_17_i686.manylinux2014_i686.whl", hash = "sha256:ef279c7e239f95c8bdd6ff319d9870f30f0d24915b04895f55b1adcf96d6c60d", size = 3085446 },
    { url = "https://files.pythonhosted.org/packages/b4/3b/a2a7962c496ebcd95860ca99e423254f760f382cd4bd376f8895783afaf5/tokenizers-0.20.3-cp312-cp312-manylinux_2_17_ppc64le.manylinux2014_ppc64le.whl", hash = "sha256:16384073973f6ccbde9852157a4fdfe632bb65208139c9d0c0bd0176a71fd67f", size = 3094378 },
    { url = "https://files.pythonhosted.org/packages/1f/f4/a8a33f0192a1629a3bd0afcad17d4d221bbf9276da4b95d226364208d5eb/tokenizers-0.20.3-cp312-cp312-manylinux_2_17_s390x.manylinux2014_s390x.whl", hash = "sha256:312d522caeb8a1a42ebdec87118d99b22667782b67898a76c963c058a7e41d4f", size = 3385755 },
    { url = "https://files.pythonhosted.org/packages/9e/65/c83cb3545a65a9eaa2e13b22c93d5e00bd7624b354a44adbdc93d5d9bd91/tokenizers-0.20.3-cp312-cp312-manylinux_2_17_x86_64.manylinux2014_x86_64.whl", hash = "sha256:f2b7cb962564785a83dafbba0144ecb7f579f1d57d8c406cdaa7f32fe32f18ad", size = 2997679 },
    { url = "https://files.pythonhosted.org/packages/55/e9/a80d4e592307688a67c7c59ab77e03687b6a8bd92eb5db763a2c80f93f57/tokenizers-0.20.3-cp312-cp312-musllinux_1_1_aarch64.whl", hash = "sha256:124c5882ebb88dadae1fc788a582299fcd3a8bd84fc3e260b9918cf28b8751f5", size = 8989296 },
    { url = "https://files.pythonhosted.org/packages/90/af/60c957af8d2244321124e893828f1a4817cde1a2d08d09d423b73f19bd2f/tokenizers-0.20.3-cp312-cp312-musllinux_1_1_x86_64.whl", hash = "sha256:2b6e54e71f84c4202111a489879005cb14b92616a87417f6c102c833af961ea2", size = 9303621 },
    { url = "https://files.pythonhosted.org/packages/be/a9/96172310ee141009646d63a1ca267c099c462d747fe5ef7e33f74e27a683/tokenizers-0.20.3-cp312-none-win32.whl", hash = "sha256:83d9bfbe9af86f2d9df4833c22e94d94750f1d0cd9bfb22a7bb90a86f61cdb1c", size = 2188979 },
    { url = "https://files.pythonhosted.org/packages/bd/68/61d85ae7ae96dde7d0974ff3538db75d5cdc29be2e4329cd7fc51a283e22/tokenizers-0.20.3-cp312-none-win_amd64.whl", hash = "sha256:44def74cee574d609a36e17c8914311d1b5dbcfe37c55fd29369d42591b91cf2", size = 2380725 },
    { url = "https://files.pythonhosted.org/packages/07/19/36e9eaafb229616cb8502b42030fa7fe347550e76cb618de71b498fc3222/tokenizers-0.20.3-cp313-cp313-macosx_10_12_x86_64.whl", hash = "sha256:e0b630e0b536ef0e3c8b42c685c1bc93bd19e98c0f1543db52911f8ede42cf84", size = 2666813 },
    { url = "https://files.pythonhosted.org/packages/b9/c7/e2ce1d4f756c8a62ef93fdb4df877c2185339b6d63667b015bf70ea9d34b/tokenizers-0.20.3-cp313-cp313-macosx_11_0_arm64.whl", hash = "sha256:a02d160d2b19bcbfdf28bd9a4bf11be4cb97d0499c000d95d4c4b1a4312740b6", size = 2555354 },
    { url = "https://files.pythonhosted.org/packages/7c/cf/5309c2d173a6a67f9ec8697d8e710ea32418de6fd8541778032c202a1c3e/tokenizers-0.20.3-cp313-cp313-manylinux_2_17_aarch64.manylinux2014_aarch64.whl", hash = "sha256:0e3d80d89b068bc30034034b5319218c7c0a91b00af19679833f55f3becb6945", size = 2897745 },
    { url = "https://files.pythonhosted.org/packages/2c/e5/af3078e32f225e680e69d61f78855880edb8d53f5850a1834d519b2b103f/tokenizers-0.20.3-cp313-cp313-manylinux_2_17_armv7l.manylinux2014_armv7l.whl", hash = "sha256:174a54910bed1b089226512b4458ea60d6d6fd93060254734d3bc3540953c51c", size = 2794385 },
    { url = "https://files.pythonhosted.org/packages/0b/a7/bc421fe46650cc4eb4a913a236b88c243204f32c7480684d2f138925899e/tokenizers-0.20.3-cp313-cp313-manylinux_2_17_i686.manylinux2014_i686.whl", hash = "sha256:098b8a632b8656aa5802c46689462c5c48f02510f24029d71c208ec2c822e771", size = 3084580 },
    { url = "https://files.pythonhosted.org/packages/c6/22/97e1e95ee81f75922c9f569c23cb2b1fdc7f5a7a29c4c9fae17e63f751a6/tokenizers-0.20.3-cp313-cp313-manylinux_2_17_ppc64le.manylinux2014_ppc64le.whl", hash = "sha256:78c8c143e3ae41e718588281eb3e212c2b31623c9d6d40410ec464d7d6221fb5", size = 3093581 },
    { url = "https://files.pythonhosted.org/packages/d5/14/f0df0ee3b9e516121e23c0099bccd7b9f086ba9150021a750e99b16ce56f/tokenizers-0.20.3-cp313-cp313-manylinux_2_17_s390x.manylinux2014_s390x.whl", hash = "sha256:2b26b0aadb18cd8701077362ba359a06683662d5cafe3e8e8aba10eb05c037f1", size = 3385934 },
    { url = "https://files.pythonhosted.org/packages/66/52/7a171bd4929e3ffe61a29b4340fe5b73484709f92a8162a18946e124c34c/tokenizers-0.20.3-cp313-cp313-manylinux_2_17_x86_64.manylinux2014_x86_64.whl", hash = "sha256:07d7851a72717321022f3774e84aa9d595a041d643fafa2e87fbc9b18711dac0", size = 2997311 },
    { url = "https://files.pythonhosted.org/packages/7c/64/f1993bb8ebf775d56875ca0d50a50f2648bfbbb143da92fe2e6ceeb4abd5/tokenizers-0.20.3-cp313-cp313-musllinux_1_1_aarch64.whl", hash = "sha256:bd44e48a430ada902c6266a8245f5036c4fe744fcb51f699999fbe82aa438797", size = 8988601 },
    { url = "https://files.pythonhosted.org/packages/d6/3f/49fa63422159bbc2f2a4ac5bfc597d04d4ec0ad3d2ef46649b5e9a340e37/tokenizers-0.20.3-cp313-cp313-musllinux_1_1_x86_64.whl", hash = "sha256:a4c186bb006ccbe1f5cc4e0380d1ce7806f5955c244074fd96abc55e27b77f01", size = 9303950 },
    { url = "https://files.pythonhosted.org/packages/66/11/79d91aeb2817ad1993ef61c690afe73e6dbedbfb21918b302ef5a2ba9bfb/tokenizers-0.20.3-cp313-none-win32.whl", hash = "sha256:6e19e0f1d854d6ab7ea0c743d06e764d1d9a546932be0a67f33087645f00fe13", size = 2188941 },
    { url = "https://files.pythonhosted.org/packages/c2/ff/ac8410f868fb8b14b5e619efa304aa119cb8a40bd7df29fc81a898e64f99/tokenizers-0.20.3-cp313-none-win_amd64.whl", hash = "sha256:d50ede425c7e60966a9680d41b58b3a0950afa1bb570488e2972fa61662c4273", size = 2380269 },
]

[[package]]
name = "tomlkit"
version = "0.13.2"
source = { registry = "https://pypi.org/simple" }
sdist = { url = "https://files.pythonhosted.org/packages/b1/09/a439bec5888f00a54b8b9f05fa94d7f901d6735ef4e55dcec9bc37b5d8fa/tomlkit-0.13.2.tar.gz", hash = "sha256:fff5fe59a87295b278abd31bec92c15d9bc4a06885ab12bcea52c71119392e79", size = 192885 }
wheels = [
    { url = "https://files.pythonhosted.org/packages/f9/b6/a447b5e4ec71e13871be01ba81f5dfc9d0af7e473da256ff46bc0e24026f/tomlkit-0.13.2-py3-none-any.whl", hash = "sha256:7a974427f6e119197f670fbbbeae7bef749a6c14e793db934baefc1b5f03efde", size = 37955 },
]

[[package]]
name = "torch"
version = "2.5.1"
source = { registry = "https://pypi.org/simple" }
dependencies = [
    { name = "filelock" },
    { name = "fsspec" },
    { name = "jinja2" },
    { name = "networkx" },
    { name = "nvidia-cublas-cu12", marker = "platform_machine == 'x86_64' and platform_system == 'Linux'" },
    { name = "nvidia-cuda-cupti-cu12", marker = "platform_machine == 'x86_64' and platform_system == 'Linux'" },
    { name = "nvidia-cuda-nvrtc-cu12", marker = "platform_machine == 'x86_64' and platform_system == 'Linux'" },
    { name = "nvidia-cuda-runtime-cu12", marker = "platform_machine == 'x86_64' and platform_system == 'Linux'" },
    { name = "nvidia-cudnn-cu12", marker = "platform_machine == 'x86_64' and platform_system == 'Linux'" },
    { name = "nvidia-cufft-cu12", marker = "platform_machine == 'x86_64' and platform_system == 'Linux'" },
    { name = "nvidia-curand-cu12", marker = "platform_machine == 'x86_64' and platform_system == 'Linux'" },
    { name = "nvidia-cusolver-cu12", marker = "platform_machine == 'x86_64' and platform_system == 'Linux'" },
    { name = "nvidia-cusparse-cu12", marker = "platform_machine == 'x86_64' and platform_system == 'Linux'" },
    { name = "nvidia-nccl-cu12", marker = "platform_machine == 'x86_64' and platform_system == 'Linux'" },
    { name = "nvidia-nvjitlink-cu12", marker = "platform_machine == 'x86_64' and platform_system == 'Linux'" },
    { name = "nvidia-nvtx-cu12", marker = "platform_machine == 'x86_64' and platform_system == 'Linux'" },
    { name = "setuptools", marker = "python_full_version >= '3.12'" },
    { name = "sympy" },
    { name = "triton", marker = "python_full_version < '3.13' and platform_machine == 'x86_64' and platform_system == 'Linux'" },
    { name = "typing-extensions" },
]
wheels = [
    { url = "https://files.pythonhosted.org/packages/d1/35/e8b2daf02ce933e4518e6f5682c72fd0ed66c15910ea1fb4168f442b71c4/torch-2.5.1-cp311-cp311-manylinux1_x86_64.whl", hash = "sha256:de5b7d6740c4b636ef4db92be922f0edc425b65ed78c5076c43c42d362a45457", size = 906474467 },
    { url = "https://files.pythonhosted.org/packages/40/04/bd91593a4ca178ece93ca55f27e2783aa524aaccbfda66831d59a054c31e/torch-2.5.1-cp311-cp311-manylinux2014_aarch64.whl", hash = "sha256:340ce0432cad0d37f5a31be666896e16788f1adf8ad7be481196b503dad675b9", size = 91919450 },
    { url = "https://files.pythonhosted.org/packages/0d/4a/e51420d46cfc90562e85af2fee912237c662ab31140ab179e49bd69401d6/torch-2.5.1-cp311-cp311-win_amd64.whl", hash = "sha256:603c52d2fe06433c18b747d25f5c333f9c1d58615620578c326d66f258686f9a", size = 203098237 },
    { url = "https://files.pythonhosted.org/packages/d0/db/5d9cbfbc7968d79c5c09a0bc0bc3735da079f2fd07cc10498a62b320a480/torch-2.5.1-cp311-none-macosx_11_0_arm64.whl", hash = "sha256:31f8c39660962f9ae4eeec995e3049b5492eb7360dd4f07377658ef4d728fa4c", size = 63884466 },
    { url = "https://files.pythonhosted.org/packages/8b/5c/36c114d120bfe10f9323ed35061bc5878cc74f3f594003854b0ea298942f/torch-2.5.1-cp312-cp312-manylinux1_x86_64.whl", hash = "sha256:ed231a4b3a5952177fafb661213d690a72caaad97d5824dd4fc17ab9e15cec03", size = 906389343 },
    { url = "https://files.pythonhosted.org/packages/6d/69/d8ada8b6e0a4257556d5b4ddeb4345ea8eeaaef3c98b60d1cca197c7ad8e/torch-2.5.1-cp312-cp312-manylinux2014_aarch64.whl", hash = "sha256:3f4b7f10a247e0dcd7ea97dc2d3bfbfc90302ed36d7f3952b0008d0df264e697", size = 91811673 },
    { url = "https://files.pythonhosted.org/packages/5f/ba/607d013b55b9fd805db2a5c2662ec7551f1910b4eef39653eeaba182c5b2/torch-2.5.1-cp312-cp312-win_amd64.whl", hash = "sha256:73e58e78f7d220917c5dbfad1a40e09df9929d3b95d25e57d9f8558f84c9a11c", size = 203046841 },
    { url = "https://files.pythonhosted.org/packages/57/6c/bf52ff061da33deb9f94f4121fde7ff3058812cb7d2036c97bc167793bd1/torch-2.5.1-cp312-none-macosx_11_0_arm64.whl", hash = "sha256:8c712df61101964eb11910a846514011f0b6f5920c55dbf567bff8a34163d5b1", size = 63858109 },
    { url = "https://files.pythonhosted.org/packages/69/72/20cb30f3b39a9face296491a86adb6ff8f1a47a897e4d14667e6cf89d5c3/torch-2.5.1-cp313-cp313-manylinux1_x86_64.whl", hash = "sha256:9b61edf3b4f6e3b0e0adda8b3960266b9009d02b37555971f4d1c8f7a05afed7", size = 906393265 },
]

[[package]]
name = "tqdm"
version = "4.67.1"
source = { registry = "https://pypi.org/simple" }
dependencies = [
    { name = "colorama", marker = "platform_system == 'Windows'" },
]
sdist = { url = "https://files.pythonhosted.org/packages/a8/4b/29b4ef32e036bb34e4ab51796dd745cdba7ed47ad142a9f4a1eb8e0c744d/tqdm-4.67.1.tar.gz", hash = "sha256:f8aef9c52c08c13a65f30ea34f4e5aac3fd1a34959879d7e59e63027286627f2", size = 169737 }
wheels = [
    { url = "https://files.pythonhosted.org/packages/d0/30/dc54f88dd4a2b5dc8a0279bdd7270e735851848b762aeb1c1184ed1f6b14/tqdm-4.67.1-py3-none-any.whl", hash = "sha256:26445eca388f82e72884e0d580d5464cd801a3ea01e63e5601bdff9ba6a48de2", size = 78540 },
]

[[package]]
name = "traitlets"
version = "5.14.3"
source = { registry = "https://pypi.org/simple" }
sdist = { url = "https://files.pythonhosted.org/packages/eb/79/72064e6a701c2183016abbbfedaba506d81e30e232a68c9f0d6f6fcd1574/traitlets-5.14.3.tar.gz", hash = "sha256:9ed0579d3502c94b4b3732ac120375cda96f923114522847de4b3bb98b96b6b7", size = 161621 }
wheels = [
    { url = "https://files.pythonhosted.org/packages/00/c0/8f5d070730d7836adc9c9b6408dec68c6ced86b304a9b26a14df072a6e8c/traitlets-5.14.3-py3-none-any.whl", hash = "sha256:b74e89e397b1ed28cc831db7aea759ba6640cb3de13090ca145426688ff1ac4f", size = 85359 },
]

[[package]]
name = "transformers"
version = "4.46.3"
source = { registry = "https://pypi.org/simple" }
dependencies = [
    { name = "filelock" },
    { name = "huggingface-hub" },
    { name = "numpy" },
    { name = "packaging" },
    { name = "pyyaml" },
    { name = "regex" },
    { name = "requests" },
    { name = "safetensors" },
    { name = "tokenizers" },
    { name = "tqdm" },
]
sdist = { url = "https://files.pythonhosted.org/packages/37/5a/58f96c83e566f907ae39f16d4401bbefd8bb85c60bd1e6a95c419752ab90/transformers-4.46.3.tar.gz", hash = "sha256:8ee4b3ae943fe33e82afff8e837f4b052058b07ca9be3cb5b729ed31295f72cc", size = 8627944 }
wheels = [
    { url = "https://files.pythonhosted.org/packages/51/51/b87caa939fedf307496e4dbf412f4b909af3d9ca8b189fc3b65c1faa456f/transformers-4.46.3-py3-none-any.whl", hash = "sha256:a12ef6f52841fd190a3e5602145b542d03507222f2c64ebb7ee92e8788093aef", size = 10034536 },
]

[[package]]
name = "triton"
version = "3.1.0"
source = { registry = "https://pypi.org/simple" }
dependencies = [
    { name = "filelock", marker = "python_full_version < '3.13'" },
]
wheels = [
    { url = "https://files.pythonhosted.org/packages/86/17/d9a5cf4fcf46291856d1e90762e36cbabd2a56c7265da0d1d9508c8e3943/triton-3.1.0-cp311-cp311-manylinux_2_17_x86_64.manylinux2014_x86_64.whl", hash = "sha256:0f34f6e7885d1bf0eaaf7ba875a5f0ce6f3c13ba98f9503651c1e6dc6757ed5c", size = 209506424 },
    { url = "https://files.pythonhosted.org/packages/78/eb/65f5ba83c2a123f6498a3097746607e5b2f16add29e36765305e4ac7fdd8/triton-3.1.0-cp312-cp312-manylinux_2_17_x86_64.manylinux2014_x86_64.whl", hash = "sha256:c8182f42fd8080a7d39d666814fa36c5e30cc00ea7eeeb1a2983dbb4c99a0fdc", size = 209551444 },
]

[[package]]
name = "typeguard"
version = "4.4.1"
source = { registry = "https://pypi.org/simple" }
dependencies = [
    { name = "typing-extensions" },
]
sdist = { url = "https://files.pythonhosted.org/packages/62/c3/400917dd37d7b8c07e9723f3046818530423e1e759a56a22133362adab00/typeguard-4.4.1.tar.gz", hash = "sha256:0d22a89d00b453b47c49875f42b6601b961757541a2e1e0ef517b6e24213c21b", size = 74959 }
wheels = [
    { url = "https://files.pythonhosted.org/packages/f2/53/9465dedf2d69fe26008e7732cf6e0a385e387c240869e7d54eed49782a3c/typeguard-4.4.1-py3-none-any.whl", hash = "sha256:9324ec07a27ec67fc54a9c063020ca4c0ae6abad5e9f0f9804ca59aee68c6e21", size = 35635 },
]

[[package]]
name = "types-pytz"
version = "2024.2.0.20241003"
source = { registry = "https://pypi.org/simple" }
sdist = { url = "https://files.pythonhosted.org/packages/66/d0/73aa3063a9ef9881bd7103cb4ae379bfd8fafda0e86b01b694d676313a4b/types-pytz-2024.2.0.20241003.tar.gz", hash = "sha256:575dc38f385a922a212bac00a7d6d2e16e141132a3c955078f4a4fd13ed6cb44", size = 5474 }
wheels = [
    { url = "https://files.pythonhosted.org/packages/86/60/2a2977ce0f91255bbb668350b127a801a06ad37c326a2e5bfd52f03e0784/types_pytz-2024.2.0.20241003-py3-none-any.whl", hash = "sha256:3e22df1336c0c6ad1d29163c8fda82736909eb977281cb823c57f8bae07118b7", size = 5245 },
]

[[package]]
name = "types-pyyaml"
version = "6.0.12.20240917"
source = { registry = "https://pypi.org/simple" }
sdist = { url = "https://files.pythonhosted.org/packages/92/7d/a95df0a11f95c8f48d7683f03e4aed1a2c0fc73e9de15cca4d38034bea1a/types-PyYAML-6.0.12.20240917.tar.gz", hash = "sha256:d1405a86f9576682234ef83bcb4e6fff7c9305c8b1fbad5e0bcd4f7dbdc9c587", size = 12381 }
wheels = [
    { url = "https://files.pythonhosted.org/packages/9e/2c/c1d81d680997d24b0542aa336f0a65bd7835e5224b7670f33a7d617da379/types_PyYAML-6.0.12.20240917-py3-none-any.whl", hash = "sha256:392b267f1c0fe6022952462bf5d6523f31e37f6cea49b14cee7ad634b6301570", size = 15264 },
]

[[package]]
name = "types-setuptools"
version = "75.6.0.20241126"
source = { registry = "https://pypi.org/simple" }
sdist = { url = "https://files.pythonhosted.org/packages/c2/d2/15ede73bc3faf647af2c7bfefa90dde563a4b6bb580b1199f6255463c272/types_setuptools-75.6.0.20241126.tar.gz", hash = "sha256:7bf25ad4be39740e469f9268b6beddda6e088891fa5a27e985c6ce68bf62ace0", size = 48569 }
wheels = [
    { url = "https://files.pythonhosted.org/packages/3b/a0/898a1363592d372d4103b76b7c723d84fcbde5fa4ed0c3a29102805ed7db/types_setuptools-75.6.0.20241126-py3-none-any.whl", hash = "sha256:aaae310a0e27033c1da8457d4d26ac673b0c8a0de7272d6d4708e263f2ea3b9b", size = 72732 },
]

[[package]]
name = "typing-extensions"
version = "4.12.2"
source = { registry = "https://pypi.org/simple" }
sdist = { url = "https://files.pythonhosted.org/packages/df/db/f35a00659bc03fec321ba8bce9420de607a1d37f8342eee1863174c69557/typing_extensions-4.12.2.tar.gz", hash = "sha256:1a7ead55c7e559dd4dee8856e3a88b41225abfe1ce8df57b7c13915fe121ffb8", size = 85321 }
wheels = [
    { url = "https://files.pythonhosted.org/packages/26/9f/ad63fc0248c5379346306f8668cda6e2e2e9c95e01216d2b8ffd9ff037d0/typing_extensions-4.12.2-py3-none-any.whl", hash = "sha256:04e5ca0351e0f3f85c6853954072df659d0d13fac324d0072316b67d7794700d", size = 37438 },
]

[[package]]
name = "tzdata"
version = "2024.2"
source = { registry = "https://pypi.org/simple" }
sdist = { url = "https://files.pythonhosted.org/packages/e1/34/943888654477a574a86a98e9896bae89c7aa15078ec29f490fef2f1e5384/tzdata-2024.2.tar.gz", hash = "sha256:7d85cc416e9382e69095b7bdf4afd9e3880418a2413feec7069d533d6b4e31cc", size = 193282 }
wheels = [
    { url = "https://files.pythonhosted.org/packages/a6/ab/7e5f53c3b9d14972843a647d8d7a853969a58aecc7559cb3267302c94774/tzdata-2024.2-py2.py3-none-any.whl", hash = "sha256:a48093786cdcde33cad18c2555e8532f34422074448fbc874186f0abd79565cd", size = 346586 },
]

[[package]]
name = "urllib3"
version = "1.26.20"
source = { registry = "https://pypi.org/simple" }
sdist = { url = "https://files.pythonhosted.org/packages/e4/e8/6ff5e6bc22095cfc59b6ea711b687e2b7ed4bdb373f7eeec370a97d7392f/urllib3-1.26.20.tar.gz", hash = "sha256:40c2dc0c681e47eb8f90e7e27bf6ff7df2e677421fd46756da1161c39ca70d32", size = 307380 }
wheels = [
    { url = "https://files.pythonhosted.org/packages/33/cf/8435d5a7159e2a9c83a95896ed596f68cf798005fe107cc655b5c5c14704/urllib3-1.26.20-py2.py3-none-any.whl", hash = "sha256:0ed14ccfbf1c30a9072c7ca157e4319b70d65f623e91e7b32fadb2853431016e", size = 144225 },
]

[[package]]
name = "usearch"
version = "2.16.6"
source = { registry = "https://pypi.org/simple" }
dependencies = [
    { name = "numpy" },
    { name = "simsimd" },
    { name = "tqdm" },
]
wheels = [
    { url = "https://files.pythonhosted.org/packages/9c/a6/5647d8d29378179650653ac612d347b9a25c2f99fea58a7e8eea5a5571ba/usearch-2.16.6-cp311-cp311-macosx_10_9_universal2.whl", hash = "sha256:28b196edbcf0f6d966abefde94e87484b66c5ac8d81534a19f781353eacdc7c8", size = 730084 },
    { url = "https://files.pythonhosted.org/packages/5b/1e/6d54b675a710cecb02f3c48c83334fdc4eeef4cf6b49bc56e4f989c4d9c8/usearch-2.16.6-cp311-cp311-macosx_10_9_x86_64.whl", hash = "sha256:a69103d6a66c6555bd40f4028982802e5daf57e4d3a0b23ce24e5deeea23f183", size = 393625 },
    { url = "https://files.pythonhosted.org/packages/da/ac/841efb008c0e17cdc19837f4b1219680a4fc24bc37e410a494f523bdfbc7/usearch-2.16.6-cp311-cp311-macosx_11_0_arm64.whl", hash = "sha256:8d86db458f3c5c8ccf208150855b94332524817e35a01592317fa541e5af9787", size = 377696 },
    { url = "https://files.pythonhosted.org/packages/4c/e6/4758c7ff8b98bef417e5b092b3f522d4a606c5b114ffbf4b6cfb1e8eaeb5/usearch-2.16.6-cp311-cp311-manylinux_2_27_aarch64.manylinux_2_28_aarch64.whl", hash = "sha256:b67fa4893b9498e9341b9d49377fc0e6225997123bad0ffcfff2bc8b94d6d3e0", size = 1443790 },
    { url = "https://files.pythonhosted.org/packages/f1/f4/17cc406c71515426e52e8684e50de76d1a19841fe95f08c731713463392a/usearch-2.16.6-cp311-cp311-manylinux_2_28_x86_64.whl", hash = "sha256:2f3341d8b0d1f2f8adedc70b47f07d2fcc2360f58f0d8d44d5ba73aba208cff7", size = 1614185 },
    { url = "https://files.pythonhosted.org/packages/27/e0/2d149d8a264c1fad8ae5c0fb5c60207ed748e7e2690fd1a5bb9b9d0cfe83/usearch-2.16.6-cp311-cp311-musllinux_1_2_aarch64.whl", hash = "sha256:c3ededf154bcbefa604fc4386db6d65a7eb8fb2fdbd2ece92fa5b86fc3efdba3", size = 1883589 },
    { url = "https://files.pythonhosted.org/packages/a4/67/6905349d9574bb4e6f4da41951df33c1f7171a419f1767c66ee69ade17fd/usearch-2.16.6-cp311-cp311-musllinux_1_2_x86_64.whl", hash = "sha256:493828ae9f5709d7838cf041e50d01ca675aead732e620b8e66c1d6d43108568", size = 1972871 },
    { url = "https://files.pythonhosted.org/packages/b0/d7/8a122ac2cd734e67a3cc06bfb0b8edd38c8f20ac138a882c1fc9a43879ec/usearch-2.16.6-cp311-cp311-win_amd64.whl", hash = "sha256:6e748bb99e079f577a6d37637cd28d6bafc93966551daeb8eb4e7c3fbf6f6c16", size = 291203 },
    { url = "https://files.pythonhosted.org/packages/d4/7e/189f8e18f34b75212e127e98e8184fa29eab20dcb6dacd5e1dd92cd8754f/usearch-2.16.6-cp311-cp311-win_arm64.whl", hash = "sha256:6631fdbdf6cfd6849ee7a64d7271ffc826f8533c3ce120e63b4e4d9f5f6b69a8", size = 280382 },
    { url = "https://files.pythonhosted.org/packages/1b/94/ca096306b270af8928f97472742a22955e589a5a11e4c0138da10e3af124/usearch-2.16.6-cp312-cp312-macosx_10_13_universal2.whl", hash = "sha256:6e4bcb95a3bf5a39f0bd7be054caaa9196797b5368a20daf04be2ac58b78fff3", size = 738707 },
    { url = "https://files.pythonhosted.org/packages/12/f1/de6fb1dd7a0bc18f05b65f71217f9ae76769f6cc64eb910c1d4133931fd7/usearch-2.16.6-cp312-cp312-macosx_10_13_x86_64.whl", hash = "sha256:d393d06d16d8fa04e696faee7ceb50ae63576d0e99017a49fa9862ff16e866d6", size = 398608 },
    { url = "https://files.pythonhosted.org/packages/a4/90/0e83eb9e84019302ab9430dc51cd88d0b91c60883b6b8c19870b2f96a2ec/usearch-2.16.6-cp312-cp312-macosx_11_0_arm64.whl", hash = "sha256:4e2e9771dd65632b7db92322cdc702b9fe78846a01c9442beab366b6fcc4e229", size = 379875 },
    { url = "https://files.pythonhosted.org/packages/df/a3/eeda740665a5b625a5c357dea9984b17e79d05e21de9c52ad7507c09c8c3/usearch-2.16.6-cp312-cp312-manylinux_2_27_aarch64.manylinux_2_28_aarch64.whl", hash = "sha256:c4526e067cd66c71e7ddf606ab8073f1eb5de707fd9e7cf394fef9e2b2277d9d", size = 1441811 },
    { url = "https://files.pythonhosted.org/packages/cb/b1/bfb4380b61c4226626f62ee44343a15637c48d77961959f661bd9ced520e/usearch-2.16.6-cp312-cp312-manylinux_2_28_x86_64.whl", hash = "sha256:edbfb32abe4994164274d2056fd7804f9a898909d644264a2ff5ecfba33813f5", size = 1615841 },
    { url = "https://files.pythonhosted.org/packages/13/dd/a49a7ba85410ebf80662bbfd717a00f016972077183b2efcf719ce19f74a/usearch-2.16.6-cp312-cp312-musllinux_1_2_aarch64.whl", hash = "sha256:80c1abad3c93bb230f255073a0305002a4b530fc54fef7236b62066aaa8396e9", size = 1883636 },
    { url = "https://files.pythonhosted.org/packages/38/f5/66d1537fe8f444d9093d95daa5c13b3f4c8ad4d367dd6632964cff3f8cc2/usearch-2.16.6-cp312-cp312-musllinux_1_2_x86_64.whl", hash = "sha256:da596ec75ded2f37ea77a915cfa7826fd28e7ab9037622bcd27281494b9eff57", size = 1978485 },
    { url = "https://files.pythonhosted.org/packages/be/7f/8f9c7f9f148f05c9a06d3b378ab53c145e0f28a2c04f15e0dc8ef06ec2d2/usearch-2.16.6-cp312-cp312-win_amd64.whl", hash = "sha256:52366cb22b4787eb582b67284cba3a43d5b523e0c38da1ecfedf654c0801362b", size = 292470 },
    { url = "https://files.pythonhosted.org/packages/4f/96/b4dc799df45434f043179f707a8e4c920dabf15297e6fb17094420f0dadc/usearch-2.16.6-cp312-cp312-win_arm64.whl", hash = "sha256:059a06943b6ead2e4f7c753fc95111dd2e093192ee024edaf2bbdd6d105b019e", size = 280815 },
    { url = "https://files.pythonhosted.org/packages/49/7d/6527320bfb71d9fe4943177bfde21b2ae5174e63520909c5b6042108a00e/usearch-2.16.6-cp313-cp313-macosx_10_13_universal2.whl", hash = "sha256:cf740cb3120ae93a83de48061f3bd90431f722f4ffd9a5607bbdc4b2498a40cb", size = 738714 },
    { url = "https://files.pythonhosted.org/packages/a8/18/2f3af5f985724b31578a18ab822c5bc5dfdaeaf32fa0d3df95e1658e2d83/usearch-2.16.6-cp313-cp313-macosx_10_13_x86_64.whl", hash = "sha256:624fa0f396bcb17274c18ba306da9d4bf343af8bdc824139578a875d8cdef9d8", size = 398697 },
    { url = "https://files.pythonhosted.org/packages/63/39/6b93f625002b92290a03904a2fea8b3dba13df14c4d231caf7532802429b/usearch-2.16.6-cp313-cp313-macosx_11_0_arm64.whl", hash = "sha256:065edecba808f6fe4520285055c34dae70bf2a80d37e64929324e994453e80f1", size = 379840 },
    { url = "https://files.pythonhosted.org/packages/64/db/de23eb759bced270cad0fed4171dd787a50b2f716340e8650356de8a9fbb/usearch-2.16.6-cp313-cp313-manylinux_2_27_aarch64.manylinux_2_28_aarch64.whl", hash = "sha256:f74df5e6bb1bc92147827d22354e849f1e01f699ef2c3db43b17cbfd08a47676", size = 1441041 },
    { url = "https://files.pythonhosted.org/packages/05/87/b1481373847587e12bb09ca9d469d2855ce9f0c934ff00804fbd22312ad4/usearch-2.16.6-cp313-cp313-manylinux_2_28_x86_64.whl", hash = "sha256:6ec2066b2eaeaa14d3fdc0e9f4ad570676863ae85b1c66ff430abede4a5feb3e", size = 1615763 },
    { url = "https://files.pythonhosted.org/packages/11/07/dd303a85b943cbdbed277ad7f063f069e8f40ebc0347b8cecac2e3bb9446/usearch-2.16.6-cp313-cp313-musllinux_1_2_aarch64.whl", hash = "sha256:519b79221a518a4ed7fb40705d04ec2a469327ad93c0647518a0780660ab225a", size = 1883956 },
    { url = "https://files.pythonhosted.org/packages/3e/99/dd5548f724766556e1351442826669f41c212423de9a60bb729676341ece/usearch-2.16.6-cp313-cp313-musllinux_1_2_x86_64.whl", hash = "sha256:23a6bdf40f9c71e32772a363e3db9e1d9d01585de8c3edc26587f62fbeeef1c0", size = 1978609 },
    { url = "https://files.pythonhosted.org/packages/73/6b/9734176dd10e8418db0b63e160b644b88531a35348ae8c5a5750cddc5986/usearch-2.16.6-cp313-cp313-win_amd64.whl", hash = "sha256:5676f25a412a60130d449e9e6ddec47c04f24f739aa1f82209cdd0d44c010163", size = 292494 },
    { url = "https://files.pythonhosted.org/packages/22/97/2a6648c99c1a6d7c3251425cf0de242dde293fc4b33698eeb5af2a6d3ec2/usearch-2.16.6-cp313-cp313-win_arm64.whl", hash = "sha256:a6241e96eaf049bae10cbe04f316bb63d7229d4dc9336d6e4884652eb032c959", size = 280832 },
]

[[package]]
name = "vcrpy"
version = "6.0.2"
source = { registry = "https://pypi.org/simple" }
dependencies = [
    { name = "pyyaml" },
    { name = "urllib3" },
    { name = "wrapt" },
    { name = "yarl" },
]
sdist = { url = "https://files.pythonhosted.org/packages/16/4e/fff59599826793f9e3460c22c0af0377abb27dc9781a7d5daca8cb03da25/vcrpy-6.0.2.tar.gz", hash = "sha256:88e13d9111846745898411dbc74a75ce85870af96dd320d75f1ee33158addc09", size = 85472 }
wheels = [
    { url = "https://files.pythonhosted.org/packages/da/ed/25d19705791d3fccc84423d564695421a75b4e08e8ab15a004a49068742d/vcrpy-6.0.2-py2.py3-none-any.whl", hash = "sha256:40370223861181bc76a5e5d4b743a95058bb1ad516c3c08570316ab592f56cad", size = 42431 },
]

[[package]]
name = "virtualenv"
version = "20.28.0"
source = { registry = "https://pypi.org/simple" }
dependencies = [
    { name = "distlib" },
    { name = "filelock" },
    { name = "platformdirs" },
]
sdist = { url = "https://files.pythonhosted.org/packages/bf/75/53316a5a8050069228a2f6d11f32046cfa94fbb6cc3f08703f59b873de2e/virtualenv-20.28.0.tar.gz", hash = "sha256:2c9c3262bb8e7b87ea801d715fae4495e6032450c71d2309be9550e7364049aa", size = 7650368 }
wheels = [
    { url = "https://files.pythonhosted.org/packages/10/f9/0919cf6f1432a8c4baa62511f8f8da8225432d22e83e3476f5be1a1edc6e/virtualenv-20.28.0-py3-none-any.whl", hash = "sha256:23eae1b4516ecd610481eda647f3a7c09aea295055337331bb4e6892ecce47b0", size = 4276702 },
]

[[package]]
name = "wcwidth"
version = "0.2.13"
source = { registry = "https://pypi.org/simple" }
sdist = { url = "https://files.pythonhosted.org/packages/6c/63/53559446a878410fc5a5974feb13d31d78d752eb18aeba59c7fef1af7598/wcwidth-0.2.13.tar.gz", hash = "sha256:72ea0c06399eb286d978fdedb6923a9eb47e1c486ce63e9b4e64fc18303972b5", size = 101301 }
wheels = [
    { url = "https://files.pythonhosted.org/packages/fd/84/fd2ba7aafacbad3c4201d395674fc6348826569da3c0937e75505ead3528/wcwidth-0.2.13-py2.py3-none-any.whl", hash = "sha256:3da69048e4540d84af32131829ff948f1e022c1c6bdb8d6102117aac784f6859", size = 34166 },
]

[[package]]
name = "wrapt"
version = "1.17.0"
source = { registry = "https://pypi.org/simple" }
sdist = { url = "https://files.pythonhosted.org/packages/24/a1/fc03dca9b0432725c2e8cdbf91a349d2194cf03d8523c124faebe581de09/wrapt-1.17.0.tar.gz", hash = "sha256:16187aa2317c731170a88ef35e8937ae0f533c402872c1ee5e6d079fcf320801", size = 55542 }
wheels = [
    { url = "https://files.pythonhosted.org/packages/0e/40/def56538acddc2f764c157d565b9f989072a1d2f2a8e384324e2e104fc7d/wrapt-1.17.0-cp311-cp311-macosx_11_0_arm64.whl", hash = "sha256:74bf625b1b4caaa7bad51d9003f8b07a468a704e0644a700e936c357c17dd45a", size = 38766 },
    { url = "https://files.pythonhosted.org/packages/89/e2/8c299f384ae4364193724e2adad99f9504599d02a73ec9199bf3f406549d/wrapt-1.17.0-cp311-cp311-manylinux_2_17_aarch64.manylinux2014_aarch64.whl", hash = "sha256:0f2a28eb35cf99d5f5bd12f5dd44a0f41d206db226535b37b0c60e9da162c3ed", size = 83730 },
    { url = "https://files.pythonhosted.org/packages/29/ef/fcdb776b12df5ea7180d065b28fa6bb27ac785dddcd7202a0b6962bbdb47/wrapt-1.17.0-cp311-cp311-manylinux_2_5_i686.manylinux1_i686.manylinux_2_17_i686.manylinux2014_i686.whl", hash = "sha256:81b1289e99cf4bad07c23393ab447e5e96db0ab50974a280f7954b071d41b489", size = 75470 },
    { url = "https://files.pythonhosted.org/packages/55/b5/698bd0bf9fbb3ddb3a2feefbb7ad0dea1205f5d7d05b9cbab54f5db731aa/wrapt-1.17.0-cp311-cp311-manylinux_2_5_x86_64.manylinux1_x86_64.manylinux_2_17_x86_64.manylinux2014_x86_64.whl", hash = "sha256:9f2939cd4a2a52ca32bc0b359015718472d7f6de870760342e7ba295be9ebaf9", size = 83168 },
    { url = "https://files.pythonhosted.org/packages/ce/07/701a5cee28cb4d5df030d4b2649319e36f3d9fdd8000ef1d84eb06b9860d/wrapt-1.17.0-cp311-cp311-musllinux_1_2_aarch64.whl", hash = "sha256:6a9653131bda68a1f029c52157fd81e11f07d485df55410401f745007bd6d339", size = 82307 },
    { url = "https://files.pythonhosted.org/packages/42/92/c48ba92cda6f74cb914dc3c5bba9650dc80b790e121c4b987f3a46b028f5/wrapt-1.17.0-cp311-cp311-musllinux_1_2_i686.whl", hash = "sha256:4e4b4385363de9052dac1a67bfb535c376f3d19c238b5f36bddc95efae15e12d", size = 75101 },
    { url = "https://files.pythonhosted.org/packages/8a/0a/9276d3269334138b88a2947efaaf6335f61d547698e50dff672ade24f2c6/wrapt-1.17.0-cp311-cp311-musllinux_1_2_x86_64.whl", hash = "sha256:bdf62d25234290db1837875d4dceb2151e4ea7f9fff2ed41c0fde23ed542eb5b", size = 81835 },
    { url = "https://files.pythonhosted.org/packages/b9/4c/39595e692753ef656ea94b51382cc9aea662fef59d7910128f5906486f0e/wrapt-1.17.0-cp311-cp311-win32.whl", hash = "sha256:5d8fd17635b262448ab8f99230fe4dac991af1dabdbb92f7a70a6afac8a7e346", size = 36412 },
    { url = "https://files.pythonhosted.org/packages/63/bb/c293a67fb765a2ada48f48cd0f2bb957da8161439da4c03ea123b9894c02/wrapt-1.17.0-cp311-cp311-win_amd64.whl", hash = "sha256:92a3d214d5e53cb1db8b015f30d544bc9d3f7179a05feb8f16df713cecc2620a", size = 38744 },
    { url = "https://files.pythonhosted.org/packages/85/82/518605474beafff11f1a34759f6410ab429abff9f7881858a447e0d20712/wrapt-1.17.0-cp312-cp312-macosx_11_0_arm64.whl", hash = "sha256:89fc28495896097622c3fc238915c79365dd0ede02f9a82ce436b13bd0ab7569", size = 38904 },
    { url = "https://files.pythonhosted.org/packages/80/6c/17c3b2fed28edfd96d8417c865ef0b4c955dc52c4e375d86f459f14340f1/wrapt-1.17.0-cp312-cp312-manylinux_2_17_aarch64.manylinux2014_aarch64.whl", hash = "sha256:875d240fdbdbe9e11f9831901fb8719da0bd4e6131f83aa9f69b96d18fae7504", size = 88622 },
    { url = "https://files.pythonhosted.org/packages/4a/11/60ecdf3b0fd3dca18978d89acb5d095a05f23299216e925fcd2717c81d93/wrapt-1.17.0-cp312-cp312-manylinux_2_5_i686.manylinux1_i686.manylinux_2_17_i686.manylinux2014_i686.whl", hash = "sha256:e5ed16d95fd142e9c72b6c10b06514ad30e846a0d0917ab406186541fe68b451", size = 80920 },
    { url = "https://files.pythonhosted.org/packages/d2/50/dbef1a651578a3520d4534c1e434989e3620380c1ad97e309576b47f0ada/wrapt-1.17.0-cp312-cp312-manylinux_2_5_x86_64.manylinux1_x86_64.manylinux_2_17_x86_64.manylinux2014_x86_64.whl", hash = "sha256:18b956061b8db634120b58f668592a772e87e2e78bc1f6a906cfcaa0cc7991c1", size = 89170 },
    { url = "https://files.pythonhosted.org/packages/44/a2/78c5956bf39955288c9e0dd62e807b308c3aa15a0f611fbff52aa8d6b5ea/wrapt-1.17.0-cp312-cp312-musllinux_1_2_aarch64.whl", hash = "sha256:daba396199399ccabafbfc509037ac635a6bc18510ad1add8fd16d4739cdd106", size = 86748 },
    { url = "https://files.pythonhosted.org/packages/99/49/2ee413c78fc0bdfebe5bee590bf3becdc1fab0096a7a9c3b5c9666b2415f/wrapt-1.17.0-cp312-cp312-musllinux_1_2_i686.whl", hash = "sha256:4d63f4d446e10ad19ed01188d6c1e1bb134cde8c18b0aa2acfd973d41fcc5ada", size = 79734 },
    { url = "https://files.pythonhosted.org/packages/c0/8c/4221b7b270e36be90f0930fe15a4755a6ea24093f90b510166e9ed7861ea/wrapt-1.17.0-cp312-cp312-musllinux_1_2_x86_64.whl", hash = "sha256:8a5e7cc39a45fc430af1aefc4d77ee6bad72c5bcdb1322cfde852c15192b8bd4", size = 87552 },
    { url = "https://files.pythonhosted.org/packages/4c/6b/1aaccf3efe58eb95e10ce8e77c8909b7a6b0da93449a92c4e6d6d10b3a3d/wrapt-1.17.0-cp312-cp312-win32.whl", hash = "sha256:0a0a1a1ec28b641f2a3a2c35cbe86c00051c04fffcfcc577ffcdd707df3f8635", size = 36647 },
    { url = "https://files.pythonhosted.org/packages/b3/4f/243f88ac49df005b9129194c6511b3642818b3e6271ddea47a15e2ee4934/wrapt-1.17.0-cp312-cp312-win_amd64.whl", hash = "sha256:3c34f6896a01b84bab196f7119770fd8466c8ae3dfa73c59c0bb281e7b588ce7", size = 38830 },
    { url = "https://files.pythonhosted.org/packages/67/9c/38294e1bb92b055222d1b8b6591604ca4468b77b1250f59c15256437644f/wrapt-1.17.0-cp313-cp313-macosx_11_0_arm64.whl", hash = "sha256:714c12485aa52efbc0fc0ade1e9ab3a70343db82627f90f2ecbc898fdf0bb181", size = 38904 },
    { url = "https://files.pythonhosted.org/packages/78/b6/76597fb362cbf8913a481d41b14b049a8813cd402a5d2f84e57957c813ae/wrapt-1.17.0-cp313-cp313-manylinux_2_17_aarch64.manylinux2014_aarch64.whl", hash = "sha256:da427d311782324a376cacb47c1a4adc43f99fd9d996ffc1b3e8529c4074d393", size = 88608 },
    { url = "https://files.pythonhosted.org/packages/bc/69/b500884e45b3881926b5f69188dc542fb5880019d15c8a0df1ab1dfda1f7/wrapt-1.17.0-cp313-cp313-manylinux_2_5_i686.manylinux1_i686.manylinux_2_17_i686.manylinux2014_i686.whl", hash = "sha256:ba1739fb38441a27a676f4de4123d3e858e494fac05868b7a281c0a383c098f4", size = 80879 },
    { url = "https://files.pythonhosted.org/packages/52/31/f4cc58afe29eab8a50ac5969963010c8b60987e719c478a5024bce39bc42/wrapt-1.17.0-cp313-cp313-manylinux_2_5_x86_64.manylinux1_x86_64.manylinux_2_17_x86_64.manylinux2014_x86_64.whl", hash = "sha256:e711fc1acc7468463bc084d1b68561e40d1eaa135d8c509a65dd534403d83d7b", size = 89119 },
    { url = "https://files.pythonhosted.org/packages/aa/9c/05ab6bf75dbae7a9d34975fb6ee577e086c1c26cde3b6cf6051726d33c7c/wrapt-1.17.0-cp313-cp313-musllinux_1_2_aarch64.whl", hash = "sha256:140ea00c87fafc42739bd74a94a5a9003f8e72c27c47cd4f61d8e05e6dec8721", size = 86778 },
    { url = "https://files.pythonhosted.org/packages/0e/6c/4b8d42e3db355603d35fe5c9db79c28f2472a6fd1ccf4dc25ae46739672a/wrapt-1.17.0-cp313-cp313-musllinux_1_2_i686.whl", hash = "sha256:73a96fd11d2b2e77d623a7f26e004cc31f131a365add1ce1ce9a19e55a1eef90", size = 79793 },
    { url = "https://files.pythonhosted.org/packages/69/23/90e3a2ee210c0843b2c2a49b3b97ffcf9cad1387cb18cbeef9218631ed5a/wrapt-1.17.0-cp313-cp313-musllinux_1_2_x86_64.whl", hash = "sha256:0b48554952f0f387984da81ccfa73b62e52817a4386d070c75e4db7d43a28c4a", size = 87606 },
    { url = "https://files.pythonhosted.org/packages/5f/06/3683126491ca787d8d71d8d340e775d40767c5efedb35039d987203393b7/wrapt-1.17.0-cp313-cp313-win32.whl", hash = "sha256:498fec8da10e3e62edd1e7368f4b24aa362ac0ad931e678332d1b209aec93045", size = 36651 },
    { url = "https://files.pythonhosted.org/packages/f1/bc/3bf6d2ca0d2c030d324ef9272bea0a8fdaff68f3d1fa7be7a61da88e51f7/wrapt-1.17.0-cp313-cp313-win_amd64.whl", hash = "sha256:fd136bb85f4568fffca995bd3c8d52080b1e5b225dbf1c2b17b66b4c5fa02838", size = 38835 },
    { url = "https://files.pythonhosted.org/packages/ce/b5/251165c232d87197a81cd362eeb5104d661a2dd3aa1f0b33e4bf61dda8b8/wrapt-1.17.0-cp313-cp313t-macosx_11_0_arm64.whl", hash = "sha256:17fcf043d0b4724858f25b8826c36e08f9fb2e475410bece0ec44a22d533da9b", size = 40146 },
    { url = "https://files.pythonhosted.org/packages/89/33/1e1bdd3e866eeb73d8c4755db1ceb8a80d5bd51ee4648b3f2247adec4e67/wrapt-1.17.0-cp313-cp313t-manylinux_2_17_aarch64.manylinux2014_aarch64.whl", hash = "sha256:e4a557d97f12813dc5e18dad9fa765ae44ddd56a672bb5de4825527c847d6379", size = 113444 },
    { url = "https://files.pythonhosted.org/packages/9f/7c/94f53b065a43f5dc1fbdd8b80fd8f41284315b543805c956619c0b8d92f0/wrapt-1.17.0-cp313-cp313t-manylinux_2_5_i686.manylinux1_i686.manylinux_2_17_i686.manylinux2014_i686.whl", hash = "sha256:0229b247b0fc7dee0d36176cbb79dbaf2a9eb7ecc50ec3121f40ef443155fb1d", size = 101246 },
    { url = "https://files.pythonhosted.org/packages/62/5d/640360baac6ea6018ed5e34e6e80e33cfbae2aefde24f117587cd5efd4b7/wrapt-1.17.0-cp313-cp313t-manylinux_2_5_x86_64.manylinux1_x86_64.manylinux_2_17_x86_64.manylinux2014_x86_64.whl", hash = "sha256:8425cfce27b8b20c9b89d77fb50e368d8306a90bf2b6eef2cdf5cd5083adf83f", size = 109320 },
    { url = "https://files.pythonhosted.org/packages/e3/cf/6c7a00ae86a2e9482c91170aefe93f4ccda06c1ac86c4de637c69133da59/wrapt-1.17.0-cp313-cp313t-musllinux_1_2_aarch64.whl", hash = "sha256:9c900108df470060174108012de06d45f514aa4ec21a191e7ab42988ff42a86c", size = 110193 },
    { url = "https://files.pythonhosted.org/packages/cd/cc/aa718df0d20287e8f953ce0e2f70c0af0fba1d3c367db7ee8bdc46ea7003/wrapt-1.17.0-cp313-cp313t-musllinux_1_2_i686.whl", hash = "sha256:4e547b447073fc0dbfcbff15154c1be8823d10dab4ad401bdb1575e3fdedff1b", size = 100460 },
    { url = "https://files.pythonhosted.org/packages/f7/16/9f3ac99fe1f6caaa789d67b4e3c562898b532c250769f5255fa8b8b93983/wrapt-1.17.0-cp313-cp313t-musllinux_1_2_x86_64.whl", hash = "sha256:914f66f3b6fc7b915d46c1cc424bc2441841083de01b90f9e81109c9759e43ab", size = 106347 },
    { url = "https://files.pythonhosted.org/packages/64/85/c77a331b2c06af49a687f8b926fc2d111047a51e6f0b0a4baa01ff3a673a/wrapt-1.17.0-cp313-cp313t-win32.whl", hash = "sha256:a4192b45dff127c7d69b3bdfb4d3e47b64179a0b9900b6351859f3001397dabf", size = 37971 },
    { url = "https://files.pythonhosted.org/packages/05/9b/b2469f8be9efed24283fd7b9eeb8e913e9bc0715cf919ea8645e428ab7af/wrapt-1.17.0-cp313-cp313t-win_amd64.whl", hash = "sha256:4f643df3d4419ea3f856c5c3f40fec1d65ea2e89ec812c83f7767c8730f9827a", size = 40755 },
    { url = "https://files.pythonhosted.org/packages/4b/d9/a8ba5e9507a9af1917285d118388c5eb7a81834873f45df213a6fe923774/wrapt-1.17.0-py3-none-any.whl", hash = "sha256:d2c63b93548eda58abf5188e505ffed0229bf675f7c3090f8e36ad55b8cbc371", size = 23592 },
]

[[package]]
name = "xxhash"
version = "3.5.0"
source = { registry = "https://pypi.org/simple" }
sdist = { url = "https://files.pythonhosted.org/packages/00/5e/d6e5258d69df8b4ed8c83b6664f2b47d30d2dec551a29ad72a6c69eafd31/xxhash-3.5.0.tar.gz", hash = "sha256:84f2caddf951c9cbf8dc2e22a89d4ccf5d86391ac6418fe81e3c67d0cf60b45f", size = 84241 }
wheels = [
    { url = "https://files.pythonhosted.org/packages/b8/c7/afed0f131fbda960ff15eee7f304fa0eeb2d58770fade99897984852ef23/xxhash-3.5.0-cp311-cp311-macosx_10_9_x86_64.whl", hash = "sha256:02c2e816896dc6f85922ced60097bcf6f008dedfc5073dcba32f9c8dd786f3c1", size = 31969 },
    { url = "https://files.pythonhosted.org/packages/8c/0c/7c3bc6d87e5235672fcc2fb42fd5ad79fe1033925f71bf549ee068c7d1ca/xxhash-3.5.0-cp311-cp311-macosx_11_0_arm64.whl", hash = "sha256:6027dcd885e21581e46d3c7f682cfb2b870942feeed58a21c29583512c3f09f8", size = 30800 },
    { url = "https://files.pythonhosted.org/packages/04/9e/01067981d98069eec1c20201f8c145367698e9056f8bc295346e4ea32dd1/xxhash-3.5.0-cp311-cp311-manylinux_2_17_aarch64.manylinux2014_aarch64.whl", hash = "sha256:1308fa542bbdbf2fa85e9e66b1077eea3a88bef38ee8a06270b4298a7a62a166", size = 221566 },
    { url = "https://files.pythonhosted.org/packages/d4/09/d4996de4059c3ce5342b6e1e6a77c9d6c91acce31f6ed979891872dd162b/xxhash-3.5.0-cp311-cp311-manylinux_2_17_ppc64le.manylinux2014_ppc64le.whl", hash = "sha256:c28b2fdcee797e1c1961cd3bcd3d545cab22ad202c846235197935e1df2f8ef7", size = 201214 },
    { url = "https://files.pythonhosted.org/packages/62/f5/6d2dc9f8d55a7ce0f5e7bfef916e67536f01b85d32a9fbf137d4cadbee38/xxhash-3.5.0-cp311-cp311-manylinux_2_17_s390x.manylinux2014_s390x.whl", hash = "sha256:924361811732ddad75ff23e90efd9ccfda4f664132feecb90895bade6a1b4623", size = 429433 },
    { url = "https://files.pythonhosted.org/packages/d9/72/9256303f10e41ab004799a4aa74b80b3c5977d6383ae4550548b24bd1971/xxhash-3.5.0-cp311-cp311-manylinux_2_17_x86_64.manylinux2014_x86_64.whl", hash = "sha256:89997aa1c4b6a5b1e5b588979d1da048a3c6f15e55c11d117a56b75c84531f5a", size = 194822 },
    { url = "https://files.pythonhosted.org/packages/34/92/1a3a29acd08248a34b0e6a94f4e0ed9b8379a4ff471f1668e4dce7bdbaa8/xxhash-3.5.0-cp311-cp311-manylinux_2_5_i686.manylinux1_i686.manylinux_2_17_i686.manylinux2014_i686.whl", hash = "sha256:685c4f4e8c59837de103344eb1c8a3851f670309eb5c361f746805c5471b8c88", size = 208538 },
    { url = "https://files.pythonhosted.org/packages/53/ad/7fa1a109663366de42f724a1cdb8e796a260dbac45047bce153bc1e18abf/xxhash-3.5.0-cp311-cp311-musllinux_1_2_aarch64.whl", hash = "sha256:dbd2ecfbfee70bc1a4acb7461fa6af7748ec2ab08ac0fa298f281c51518f982c", size = 216953 },
    { url = "https://files.pythonhosted.org/packages/35/02/137300e24203bf2b2a49b48ce898ecce6fd01789c0fcd9c686c0a002d129/xxhash-3.5.0-cp311-cp311-musllinux_1_2_i686.whl", hash = "sha256:25b5a51dc3dfb20a10833c8eee25903fd2e14059e9afcd329c9da20609a307b2", size = 203594 },
    { url = "https://files.pythonhosted.org/packages/23/03/aeceb273933d7eee248c4322b98b8e971f06cc3880e5f7602c94e5578af5/xxhash-3.5.0-cp311-cp311-musllinux_1_2_ppc64le.whl", hash = "sha256:a8fb786fb754ef6ff8c120cb96629fb518f8eb5a61a16aac3a979a9dbd40a084", size = 210971 },
    { url = "https://files.pythonhosted.org/packages/e3/64/ed82ec09489474cbb35c716b189ddc1521d8b3de12b1b5ab41ce7f70253c/xxhash-3.5.0-cp311-cp311-musllinux_1_2_s390x.whl", hash = "sha256:a905ad00ad1e1c34fe4e9d7c1d949ab09c6fa90c919860c1534ff479f40fd12d", size = 415050 },
    { url = "https://files.pythonhosted.org/packages/71/43/6db4c02dcb488ad4e03bc86d70506c3d40a384ee73c9b5c93338eb1f3c23/xxhash-3.5.0-cp311-cp311-musllinux_1_2_x86_64.whl", hash = "sha256:963be41bcd49f53af6d795f65c0da9b4cc518c0dd9c47145c98f61cb464f4839", size = 192216 },
    { url = "https://files.pythonhosted.org/packages/22/6d/db4abec29e7a567455344433d095fdb39c97db6955bb4a2c432e486b4d28/xxhash-3.5.0-cp311-cp311-win32.whl", hash = "sha256:109b436096d0a2dd039c355fa3414160ec4d843dfecc64a14077332a00aeb7da", size = 30120 },
    { url = "https://files.pythonhosted.org/packages/52/1c/fa3b61c0cf03e1da4767213672efe186b1dfa4fc901a4a694fb184a513d1/xxhash-3.5.0-cp311-cp311-win_amd64.whl", hash = "sha256:b702f806693201ad6c0a05ddbbe4c8f359626d0b3305f766077d51388a6bac58", size = 30003 },
    { url = "https://files.pythonhosted.org/packages/6b/8e/9e6fc572acf6e1cc7ccb01973c213f895cb8668a9d4c2b58a99350da14b7/xxhash-3.5.0-cp311-cp311-win_arm64.whl", hash = "sha256:c4dcb4120d0cc3cc448624147dba64e9021b278c63e34a38789b688fd0da9bf3", size = 26777 },
    { url = "https://files.pythonhosted.org/packages/07/0e/1bfce2502c57d7e2e787600b31c83535af83746885aa1a5f153d8c8059d6/xxhash-3.5.0-cp312-cp312-macosx_10_9_x86_64.whl", hash = "sha256:14470ace8bd3b5d51318782cd94e6f94431974f16cb3b8dc15d52f3b69df8e00", size = 31969 },
    { url = "https://files.pythonhosted.org/packages/3f/d6/8ca450d6fe5b71ce521b4e5db69622383d039e2b253e9b2f24f93265b52c/xxhash-3.5.0-cp312-cp312-macosx_11_0_arm64.whl", hash = "sha256:59aa1203de1cb96dbeab595ded0ad0c0056bb2245ae11fac11c0ceea861382b9", size = 30787 },
    { url = "https://files.pythonhosted.org/packages/5b/84/de7c89bc6ef63d750159086a6ada6416cc4349eab23f76ab870407178b93/xxhash-3.5.0-cp312-cp312-manylinux_2_17_aarch64.manylinux2014_aarch64.whl", hash = "sha256:08424f6648526076e28fae6ea2806c0a7d504b9ef05ae61d196d571e5c879c84", size = 220959 },
    { url = "https://files.pythonhosted.org/packages/fe/86/51258d3e8a8545ff26468c977101964c14d56a8a37f5835bc0082426c672/xxhash-3.5.0-cp312-cp312-manylinux_2_17_ppc64le.manylinux2014_ppc64le.whl", hash = "sha256:61a1ff00674879725b194695e17f23d3248998b843eb5e933007ca743310f793", size = 200006 },
    { url = "https://files.pythonhosted.org/packages/02/0a/96973bd325412feccf23cf3680fd2246aebf4b789122f938d5557c54a6b2/xxhash-3.5.0-cp312-cp312-manylinux_2_17_s390x.manylinux2014_s390x.whl", hash = "sha256:f2f2c61bee5844d41c3eb015ac652a0229e901074951ae48581d58bfb2ba01be", size = 428326 },
    { url = "https://files.pythonhosted.org/packages/11/a7/81dba5010f7e733de88af9555725146fc133be97ce36533867f4c7e75066/xxhash-3.5.0-cp312-cp312-manylinux_2_17_x86_64.manylinux2014_x86_64.whl", hash = "sha256:9d32a592cac88d18cc09a89172e1c32d7f2a6e516c3dfde1b9adb90ab5df54a6", size = 194380 },
    { url = "https://files.pythonhosted.org/packages/fb/7d/f29006ab398a173f4501c0e4977ba288f1c621d878ec217b4ff516810c04/xxhash-3.5.0-cp312-cp312-manylinux_2_5_i686.manylinux1_i686.manylinux_2_17_i686.manylinux2014_i686.whl", hash = "sha256:70dabf941dede727cca579e8c205e61121afc9b28516752fd65724be1355cc90", size = 207934 },
    { url = "https://files.pythonhosted.org/packages/8a/6e/6e88b8f24612510e73d4d70d9b0c7dff62a2e78451b9f0d042a5462c8d03/xxhash-3.5.0-cp312-cp312-musllinux_1_2_aarch64.whl", hash = "sha256:e5d0ddaca65ecca9c10dcf01730165fd858533d0be84c75c327487c37a906a27", size = 216301 },
    { url = "https://files.pythonhosted.org/packages/af/51/7862f4fa4b75a25c3b4163c8a873f070532fe5f2d3f9b3fc869c8337a398/xxhash-3.5.0-cp312-cp312-musllinux_1_2_i686.whl", hash = "sha256:3e5b5e16c5a480fe5f59f56c30abdeba09ffd75da8d13f6b9b6fd224d0b4d0a2", size = 203351 },
    { url = "https://files.pythonhosted.org/packages/22/61/8d6a40f288f791cf79ed5bb113159abf0c81d6efb86e734334f698eb4c59/xxhash-3.5.0-cp312-cp312-musllinux_1_2_ppc64le.whl", hash = "sha256:149b7914451eb154b3dfaa721315117ea1dac2cc55a01bfbd4df7c68c5dd683d", size = 210294 },
    { url = "https://files.pythonhosted.org/packages/17/02/215c4698955762d45a8158117190261b2dbefe9ae7e5b906768c09d8bc74/xxhash-3.5.0-cp312-cp312-musllinux_1_2_s390x.whl", hash = "sha256:eade977f5c96c677035ff39c56ac74d851b1cca7d607ab3d8f23c6b859379cab", size = 414674 },
    { url = "https://files.pythonhosted.org/packages/31/5c/b7a8db8a3237cff3d535261325d95de509f6a8ae439a5a7a4ffcff478189/xxhash-3.5.0-cp312-cp312-musllinux_1_2_x86_64.whl", hash = "sha256:fa9f547bd98f5553d03160967866a71056a60960be00356a15ecc44efb40ba8e", size = 192022 },
    { url = "https://files.pythonhosted.org/packages/78/e3/dd76659b2811b3fd06892a8beb850e1996b63e9235af5a86ea348f053e9e/xxhash-3.5.0-cp312-cp312-win32.whl", hash = "sha256:f7b58d1fd3551b8c80a971199543379be1cee3d0d409e1f6d8b01c1a2eebf1f8", size = 30170 },
    { url = "https://files.pythonhosted.org/packages/d9/6b/1c443fe6cfeb4ad1dcf231cdec96eb94fb43d6498b4469ed8b51f8b59a37/xxhash-3.5.0-cp312-cp312-win_amd64.whl", hash = "sha256:fa0cafd3a2af231b4e113fba24a65d7922af91aeb23774a8b78228e6cd785e3e", size = 30040 },
    { url = "https://files.pythonhosted.org/packages/0f/eb/04405305f290173acc0350eba6d2f1a794b57925df0398861a20fbafa415/xxhash-3.5.0-cp312-cp312-win_arm64.whl", hash = "sha256:586886c7e89cb9828bcd8a5686b12e161368e0064d040e225e72607b43858ba2", size = 26796 },
    { url = "https://files.pythonhosted.org/packages/c9/b8/e4b3ad92d249be5c83fa72916c9091b0965cb0faeff05d9a0a3870ae6bff/xxhash-3.5.0-cp313-cp313-macosx_10_13_x86_64.whl", hash = "sha256:37889a0d13b0b7d739cfc128b1c902f04e32de17b33d74b637ad42f1c55101f6", size = 31795 },
    { url = "https://files.pythonhosted.org/packages/fc/d8/b3627a0aebfbfa4c12a41e22af3742cf08c8ea84f5cc3367b5de2d039cce/xxhash-3.5.0-cp313-cp313-macosx_11_0_arm64.whl", hash = "sha256:97a662338797c660178e682f3bc180277b9569a59abfb5925e8620fba00b9fc5", size = 30792 },
    { url = "https://files.pythonhosted.org/packages/c3/cc/762312960691da989c7cd0545cb120ba2a4148741c6ba458aa723c00a3f8/xxhash-3.5.0-cp313-cp313-manylinux_2_17_aarch64.manylinux2014_aarch64.whl", hash = "sha256:7f85e0108d51092bdda90672476c7d909c04ada6923c14ff9d913c4f7dc8a3bc", size = 220950 },
    { url = "https://files.pythonhosted.org/packages/fe/e9/cc266f1042c3c13750e86a535496b58beb12bf8c50a915c336136f6168dc/xxhash-3.5.0-cp313-cp313-manylinux_2_17_ppc64le.manylinux2014_ppc64le.whl", hash = "sha256:cd2fd827b0ba763ac919440042302315c564fdb797294d86e8cdd4578e3bc7f3", size = 199980 },
    { url = "https://files.pythonhosted.org/packages/bf/85/a836cd0dc5cc20376de26b346858d0ac9656f8f730998ca4324921a010b9/xxhash-3.5.0-cp313-cp313-manylinux_2_17_s390x.manylinux2014_s390x.whl", hash = "sha256:82085c2abec437abebf457c1d12fccb30cc8b3774a0814872511f0f0562c768c", size = 428324 },
    { url = "https://files.pythonhosted.org/packages/b4/0e/15c243775342ce840b9ba34aceace06a1148fa1630cd8ca269e3223987f5/xxhash-3.5.0-cp313-cp313-manylinux_2_17_x86_64.manylinux2014_x86_64.whl", hash = "sha256:07fda5de378626e502b42b311b049848c2ef38784d0d67b6f30bb5008642f8eb", size = 194370 },
    { url = "https://files.pythonhosted.org/packages/87/a1/b028bb02636dfdc190da01951d0703b3d904301ed0ef6094d948983bef0e/xxhash-3.5.0-cp313-cp313-manylinux_2_5_i686.manylinux1_i686.manylinux_2_17_i686.manylinux2014_i686.whl", hash = "sha256:c279f0d2b34ef15f922b77966640ade58b4ccdfef1c4d94b20f2a364617a493f", size = 207911 },
    { url = "https://files.pythonhosted.org/packages/80/d5/73c73b03fc0ac73dacf069fdf6036c9abad82de0a47549e9912c955ab449/xxhash-3.5.0-cp313-cp313-musllinux_1_2_aarch64.whl", hash = "sha256:89e66ceed67b213dec5a773e2f7a9e8c58f64daeb38c7859d8815d2c89f39ad7", size = 216352 },
    { url = "https://files.pythonhosted.org/packages/b6/2a/5043dba5ddbe35b4fe6ea0a111280ad9c3d4ba477dd0f2d1fe1129bda9d0/xxhash-3.5.0-cp313-cp313-musllinux_1_2_i686.whl", hash = "sha256:bcd51708a633410737111e998ceb3b45d3dbc98c0931f743d9bb0a209033a326", size = 203410 },
    { url = "https://files.pythonhosted.org/packages/a2/b2/9a8ded888b7b190aed75b484eb5c853ddd48aa2896e7b59bbfbce442f0a1/xxhash-3.5.0-cp313-cp313-musllinux_1_2_ppc64le.whl", hash = "sha256:3ff2c0a34eae7df88c868be53a8dd56fbdf592109e21d4bfa092a27b0bf4a7bf", size = 210322 },
    { url = "https://files.pythonhosted.org/packages/98/62/440083fafbc917bf3e4b67c2ade621920dd905517e85631c10aac955c1d2/xxhash-3.5.0-cp313-cp313-musllinux_1_2_s390x.whl", hash = "sha256:4e28503dccc7d32e0b9817aa0cbfc1f45f563b2c995b7a66c4c8a0d232e840c7", size = 414725 },
    { url = "https://files.pythonhosted.org/packages/75/db/009206f7076ad60a517e016bb0058381d96a007ce3f79fa91d3010f49cc2/xxhash-3.5.0-cp313-cp313-musllinux_1_2_x86_64.whl", hash = "sha256:a6c50017518329ed65a9e4829154626f008916d36295b6a3ba336e2458824c8c", size = 192070 },
    { url = "https://files.pythonhosted.org/packages/1f/6d/c61e0668943a034abc3a569cdc5aeae37d686d9da7e39cf2ed621d533e36/xxhash-3.5.0-cp313-cp313-win32.whl", hash = "sha256:53a068fe70301ec30d868ece566ac90d873e3bb059cf83c32e76012c889b8637", size = 30172 },
    { url = "https://files.pythonhosted.org/packages/96/14/8416dce965f35e3d24722cdf79361ae154fa23e2ab730e5323aa98d7919e/xxhash-3.5.0-cp313-cp313-win_amd64.whl", hash = "sha256:80babcc30e7a1a484eab952d76a4f4673ff601f54d5142c26826502740e70b43", size = 30041 },
    { url = "https://files.pythonhosted.org/packages/27/ee/518b72faa2073f5aa8e3262408d284892cb79cf2754ba0c3a5870645ef73/xxhash-3.5.0-cp313-cp313-win_arm64.whl", hash = "sha256:4811336f1ce11cac89dcbd18f3a25c527c16311709a89313c3acaf771def2d4b", size = 26801 },
]

[[package]]
name = "yarl"
version = "1.18.3"
source = { registry = "https://pypi.org/simple" }
dependencies = [
    { name = "idna" },
    { name = "multidict" },
    { name = "propcache" },
]
sdist = { url = "https://files.pythonhosted.org/packages/b7/9d/4b94a8e6d2b51b599516a5cb88e5bc99b4d8d4583e468057eaa29d5f0918/yarl-1.18.3.tar.gz", hash = "sha256:ac1801c45cbf77b6c99242eeff4fffb5e4e73a800b5c4ad4fc0be5def634d2e1", size = 181062 }
wheels = [
    { url = "https://files.pythonhosted.org/packages/40/93/282b5f4898d8e8efaf0790ba6d10e2245d2c9f30e199d1a85cae9356098c/yarl-1.18.3-cp311-cp311-macosx_10_9_universal2.whl", hash = "sha256:8503ad47387b8ebd39cbbbdf0bf113e17330ffd339ba1144074da24c545f0069", size = 141555 },
    { url = "https://files.pythonhosted.org/packages/6d/9c/0a49af78df099c283ca3444560f10718fadb8a18dc8b3edf8c7bd9fd7d89/yarl-1.18.3-cp311-cp311-macosx_10_9_x86_64.whl", hash = "sha256:02ddb6756f8f4517a2d5e99d8b2f272488e18dd0bfbc802f31c16c6c20f22193", size = 94351 },
    { url = "https://files.pythonhosted.org/packages/5a/a1/205ab51e148fdcedad189ca8dd587794c6f119882437d04c33c01a75dece/yarl-1.18.3-cp311-cp311-macosx_11_0_arm64.whl", hash = "sha256:67a283dd2882ac98cc6318384f565bffc751ab564605959df4752d42483ad889", size = 92286 },
    { url = "https://files.pythonhosted.org/packages/ed/fe/88b690b30f3f59275fb674f5f93ddd4a3ae796c2b62e5bb9ece8a4914b83/yarl-1.18.3-cp311-cp311-manylinux_2_17_aarch64.manylinux2014_aarch64.whl", hash = "sha256:d980e0325b6eddc81331d3f4551e2a333999fb176fd153e075c6d1c2530aa8a8", size = 340649 },
    { url = "https://files.pythonhosted.org/packages/07/eb/3b65499b568e01f36e847cebdc8d7ccb51fff716dbda1ae83c3cbb8ca1c9/yarl-1.18.3-cp311-cp311-manylinux_2_17_ppc64le.manylinux2014_ppc64le.whl", hash = "sha256:b643562c12680b01e17239be267bc306bbc6aac1f34f6444d1bded0c5ce438ca", size = 356623 },
    { url = "https://files.pythonhosted.org/packages/33/46/f559dc184280b745fc76ec6b1954de2c55595f0ec0a7614238b9ebf69618/yarl-1.18.3-cp311-cp311-manylinux_2_17_s390x.manylinux2014_s390x.whl", hash = "sha256:c017a3b6df3a1bd45b9fa49a0f54005e53fbcad16633870104b66fa1a30a29d8", size = 354007 },
    { url = "https://files.pythonhosted.org/packages/af/ba/1865d85212351ad160f19fb99808acf23aab9a0f8ff31c8c9f1b4d671fc9/yarl-1.18.3-cp311-cp311-manylinux_2_17_x86_64.manylinux2014_x86_64.whl", hash = "sha256:75674776d96d7b851b6498f17824ba17849d790a44d282929c42dbb77d4f17ae", size = 344145 },
    { url = "https://files.pythonhosted.org/packages/94/cb/5c3e975d77755d7b3d5193e92056b19d83752ea2da7ab394e22260a7b824/yarl-1.18.3-cp311-cp311-manylinux_2_5_i686.manylinux1_i686.manylinux_2_17_i686.manylinux2014_i686.whl", hash = "sha256:ccaa3a4b521b780a7e771cc336a2dba389a0861592bbce09a476190bb0c8b4b3", size = 336133 },
    { url = "https://files.pythonhosted.org/packages/19/89/b77d3fd249ab52a5c40859815765d35c91425b6bb82e7427ab2f78f5ff55/yarl-1.18.3-cp311-cp311-musllinux_1_2_aarch64.whl", hash = "sha256:2d06d3005e668744e11ed80812e61efd77d70bb7f03e33c1598c301eea20efbb", size = 347967 },
    { url = "https://files.pythonhosted.org/packages/35/bd/f6b7630ba2cc06c319c3235634c582a6ab014d52311e7d7c22f9518189b5/yarl-1.18.3-cp311-cp311-musllinux_1_2_armv7l.whl", hash = "sha256:9d41beda9dc97ca9ab0b9888cb71f7539124bc05df02c0cff6e5acc5a19dcc6e", size = 346397 },
    { url = "https://files.pythonhosted.org/packages/18/1a/0b4e367d5a72d1f095318344848e93ea70da728118221f84f1bf6c1e39e7/yarl-1.18.3-cp311-cp311-musllinux_1_2_i686.whl", hash = "sha256:ba23302c0c61a9999784e73809427c9dbedd79f66a13d84ad1b1943802eaaf59", size = 350206 },
    { url = "https://files.pythonhosted.org/packages/b5/cf/320fff4367341fb77809a2d8d7fe75b5d323a8e1b35710aafe41fdbf327b/yarl-1.18.3-cp311-cp311-musllinux_1_2_ppc64le.whl", hash = "sha256:6748dbf9bfa5ba1afcc7556b71cda0d7ce5f24768043a02a58846e4a443d808d", size = 362089 },
    { url = "https://files.pythonhosted.org/packages/57/cf/aadba261d8b920253204085268bad5e8cdd86b50162fcb1b10c10834885a/yarl-1.18.3-cp311-cp311-musllinux_1_2_s390x.whl", hash = "sha256:0b0cad37311123211dc91eadcb322ef4d4a66008d3e1bdc404808992260e1a0e", size = 366267 },
    { url = "https://files.pythonhosted.org/packages/54/58/fb4cadd81acdee6dafe14abeb258f876e4dd410518099ae9a35c88d8097c/yarl-1.18.3-cp311-cp311-musllinux_1_2_x86_64.whl", hash = "sha256:0fb2171a4486bb075316ee754c6d8382ea6eb8b399d4ec62fde2b591f879778a", size = 359141 },
    { url = "https://files.pythonhosted.org/packages/9a/7a/4c571597589da4cd5c14ed2a0b17ac56ec9ee7ee615013f74653169e702d/yarl-1.18.3-cp311-cp311-win32.whl", hash = "sha256:61b1a825a13bef4a5f10b1885245377d3cd0bf87cba068e1d9a88c2ae36880e1", size = 84402 },
    { url = "https://files.pythonhosted.org/packages/ae/7b/8600250b3d89b625f1121d897062f629883c2f45339623b69b1747ec65fa/yarl-1.18.3-cp311-cp311-win_amd64.whl", hash = "sha256:b9d60031cf568c627d028239693fd718025719c02c9f55df0a53e587aab951b5", size = 91030 },
    { url = "https://files.pythonhosted.org/packages/33/85/bd2e2729752ff4c77338e0102914897512e92496375e079ce0150a6dc306/yarl-1.18.3-cp312-cp312-macosx_10_13_universal2.whl", hash = "sha256:1dd4bdd05407ced96fed3d7f25dbbf88d2ffb045a0db60dbc247f5b3c5c25d50", size = 142644 },
    { url = "https://files.pythonhosted.org/packages/ff/74/1178322cc0f10288d7eefa6e4a85d8d2e28187ccab13d5b844e8b5d7c88d/yarl-1.18.3-cp312-cp312-macosx_10_13_x86_64.whl", hash = "sha256:7c33dd1931a95e5d9a772d0ac5e44cac8957eaf58e3c8da8c1414de7dd27c576", size = 94962 },
    { url = "https://files.pythonhosted.org/packages/be/75/79c6acc0261e2c2ae8a1c41cf12265e91628c8c58ae91f5ff59e29c0787f/yarl-1.18.3-cp312-cp312-macosx_11_0_arm64.whl", hash = "sha256:25b411eddcfd56a2f0cd6a384e9f4f7aa3efee14b188de13048c25b5e91f1640", size = 92795 },
    { url = "https://files.pythonhosted.org/packages/6b/32/927b2d67a412c31199e83fefdce6e645247b4fb164aa1ecb35a0f9eb2058/yarl-1.18.3-cp312-cp312-manylinux_2_17_aarch64.manylinux2014_aarch64.whl", hash = "sha256:436c4fc0a4d66b2badc6c5fc5ef4e47bb10e4fd9bf0c79524ac719a01f3607c2", size = 332368 },
    { url = "https://files.pythonhosted.org/packages/19/e5/859fca07169d6eceeaa4fde1997c91d8abde4e9a7c018e371640c2da2b71/yarl-1.18.3-cp312-cp312-manylinux_2_17_ppc64le.manylinux2014_ppc64le.whl", hash = "sha256:e35ef8683211db69ffe129a25d5634319a677570ab6b2eba4afa860f54eeaf75", size = 342314 },
    { url = "https://files.pythonhosted.org/packages/08/75/76b63ccd91c9e03ab213ef27ae6add2e3400e77e5cdddf8ed2dbc36e3f21/yarl-1.18.3-cp312-cp312-manylinux_2_17_s390x.manylinux2014_s390x.whl", hash = "sha256:84b2deecba4a3f1a398df819151eb72d29bfeb3b69abb145a00ddc8d30094512", size = 341987 },
    { url = "https://files.pythonhosted.org/packages/1a/e1/a097d5755d3ea8479a42856f51d97eeff7a3a7160593332d98f2709b3580/yarl-1.18.3-cp312-cp312-manylinux_2_17_x86_64.manylinux2014_x86_64.whl", hash = "sha256:00e5a1fea0fd4f5bfa7440a47eff01d9822a65b4488f7cff83155a0f31a2ecba", size = 336914 },
    { url = "https://files.pythonhosted.org/packages/0b/42/e1b4d0e396b7987feceebe565286c27bc085bf07d61a59508cdaf2d45e63/yarl-1.18.3-cp312-cp312-manylinux_2_5_i686.manylinux1_i686.manylinux_2_17_i686.manylinux2014_i686.whl", hash = "sha256:d0e883008013c0e4aef84dcfe2a0b172c4d23c2669412cf5b3371003941f72bb", size = 325765 },
    { url = "https://files.pythonhosted.org/packages/7e/18/03a5834ccc9177f97ca1bbb245b93c13e58e8225276f01eedc4cc98ab820/yarl-1.18.3-cp312-cp312-musllinux_1_2_aarch64.whl", hash = "sha256:5a3f356548e34a70b0172d8890006c37be92995f62d95a07b4a42e90fba54272", size = 344444 },
    { url = "https://files.pythonhosted.org/packages/c8/03/a713633bdde0640b0472aa197b5b86e90fbc4c5bc05b727b714cd8a40e6d/yarl-1.18.3-cp312-cp312-musllinux_1_2_armv7l.whl", hash = "sha256:ccd17349166b1bee6e529b4add61727d3f55edb7babbe4069b5764c9587a8cc6", size = 340760 },
    { url = "https://files.pythonhosted.org/packages/eb/99/f6567e3f3bbad8fd101886ea0276c68ecb86a2b58be0f64077396cd4b95e/yarl-1.18.3-cp312-cp312-musllinux_1_2_i686.whl", hash = "sha256:b958ddd075ddba5b09bb0be8a6d9906d2ce933aee81100db289badbeb966f54e", size = 346484 },
    { url = "https://files.pythonhosted.org/packages/8e/a9/84717c896b2fc6cb15bd4eecd64e34a2f0a9fd6669e69170c73a8b46795a/yarl-1.18.3-cp312-cp312-musllinux_1_2_ppc64le.whl", hash = "sha256:c7d79f7d9aabd6011004e33b22bc13056a3e3fb54794d138af57f5ee9d9032cb", size = 359864 },
    { url = "https://files.pythonhosted.org/packages/1e/2e/d0f5f1bef7ee93ed17e739ec8dbcb47794af891f7d165fa6014517b48169/yarl-1.18.3-cp312-cp312-musllinux_1_2_s390x.whl", hash = "sha256:4891ed92157e5430874dad17b15eb1fda57627710756c27422200c52d8a4e393", size = 364537 },
    { url = "https://files.pythonhosted.org/packages/97/8a/568d07c5d4964da5b02621a517532adb8ec5ba181ad1687191fffeda0ab6/yarl-1.18.3-cp312-cp312-musllinux_1_2_x86_64.whl", hash = "sha256:ce1af883b94304f493698b00d0f006d56aea98aeb49d75ec7d98cd4a777e9285", size = 357861 },
    { url = "https://files.pythonhosted.org/packages/7d/e3/924c3f64b6b3077889df9a1ece1ed8947e7b61b0a933f2ec93041990a677/yarl-1.18.3-cp312-cp312-win32.whl", hash = "sha256:f91c4803173928a25e1a55b943c81f55b8872f0018be83e3ad4938adffb77dd2", size = 84097 },
    { url = "https://files.pythonhosted.org/packages/34/45/0e055320daaabfc169b21ff6174567b2c910c45617b0d79c68d7ab349b02/yarl-1.18.3-cp312-cp312-win_amd64.whl", hash = "sha256:7e2ee16578af3b52ac2f334c3b1f92262f47e02cc6193c598502bd46f5cd1477", size = 90399 },
    { url = "https://files.pythonhosted.org/packages/30/c7/c790513d5328a8390be8f47be5d52e141f78b66c6c48f48d241ca6bd5265/yarl-1.18.3-cp313-cp313-macosx_10_13_universal2.whl", hash = "sha256:90adb47ad432332d4f0bc28f83a5963f426ce9a1a8809f5e584e704b82685dcb", size = 140789 },
    { url = "https://files.pythonhosted.org/packages/30/aa/a2f84e93554a578463e2edaaf2300faa61c8701f0898725842c704ba5444/yarl-1.18.3-cp313-cp313-macosx_10_13_x86_64.whl", hash = "sha256:913829534200eb0f789d45349e55203a091f45c37a2674678744ae52fae23efa", size = 94144 },
    { url = "https://files.pythonhosted.org/packages/c6/fc/d68d8f83714b221a85ce7866832cba36d7c04a68fa6a960b908c2c84f325/yarl-1.18.3-cp313-cp313-macosx_11_0_arm64.whl", hash = "sha256:ef9f7768395923c3039055c14334ba4d926f3baf7b776c923c93d80195624782", size = 91974 },
    { url = "https://files.pythonhosted.org/packages/56/4e/d2563d8323a7e9a414b5b25341b3942af5902a2263d36d20fb17c40411e2/yarl-1.18.3-cp313-cp313-manylinux_2_17_aarch64.manylinux2014_aarch64.whl", hash = "sha256:88a19f62ff30117e706ebc9090b8ecc79aeb77d0b1f5ec10d2d27a12bc9f66d0", size = 333587 },
    { url = "https://files.pythonhosted.org/packages/25/c9/cfec0bc0cac8d054be223e9f2c7909d3e8442a856af9dbce7e3442a8ec8d/yarl-1.18.3-cp313-cp313-manylinux_2_17_ppc64le.manylinux2014_ppc64le.whl", hash = "sha256:e17c9361d46a4d5addf777c6dd5eab0715a7684c2f11b88c67ac37edfba6c482", size = 344386 },
    { url = "https://files.pythonhosted.org/packages/ab/5d/4c532190113b25f1364d25f4c319322e86232d69175b91f27e3ebc2caf9a/yarl-1.18.3-cp313-cp313-manylinux_2_17_s390x.manylinux2014_s390x.whl", hash = "sha256:1a74a13a4c857a84a845505fd2d68e54826a2cd01935a96efb1e9d86c728e186", size = 345421 },
    { url = "https://files.pythonhosted.org/packages/23/d1/6cdd1632da013aa6ba18cee4d750d953104a5e7aac44e249d9410a972bf5/yarl-1.18.3-cp313-cp313-manylinux_2_17_x86_64.manylinux2014_x86_64.whl", hash = "sha256:41f7ce59d6ee7741af71d82020346af364949314ed3d87553763a2df1829cc58", size = 339384 },
    { url = "https://files.pythonhosted.org/packages/9a/c4/6b3c39bec352e441bd30f432cda6ba51681ab19bb8abe023f0d19777aad1/yarl-1.18.3-cp313-cp313-manylinux_2_5_i686.manylinux1_i686.manylinux_2_17_i686.manylinux2014_i686.whl", hash = "sha256:f52a265001d830bc425f82ca9eabda94a64a4d753b07d623a9f2863fde532b53", size = 326689 },
    { url = "https://files.pythonhosted.org/packages/23/30/07fb088f2eefdc0aa4fc1af4e3ca4eb1a3aadd1ce7d866d74c0f124e6a85/yarl-1.18.3-cp313-cp313-musllinux_1_2_aarch64.whl", hash = "sha256:82123d0c954dc58db301f5021a01854a85bf1f3bb7d12ae0c01afc414a882ca2", size = 345453 },
    { url = "https://files.pythonhosted.org/packages/63/09/d54befb48f9cd8eec43797f624ec37783a0266855f4930a91e3d5c7717f8/yarl-1.18.3-cp313-cp313-musllinux_1_2_armv7l.whl", hash = "sha256:2ec9bbba33b2d00999af4631a3397d1fd78290c48e2a3e52d8dd72db3a067ac8", size = 341872 },
    { url = "https://files.pythonhosted.org/packages/91/26/fd0ef9bf29dd906a84b59f0cd1281e65b0c3e08c6aa94b57f7d11f593518/yarl-1.18.3-cp313-cp313-musllinux_1_2_i686.whl", hash = "sha256:fbd6748e8ab9b41171bb95c6142faf068f5ef1511935a0aa07025438dd9a9bc1", size = 347497 },
    { url = "https://files.pythonhosted.org/packages/d9/b5/14ac7a256d0511b2ac168d50d4b7d744aea1c1aa20c79f620d1059aab8b2/yarl-1.18.3-cp313-cp313-musllinux_1_2_ppc64le.whl", hash = "sha256:877d209b6aebeb5b16c42cbb377f5f94d9e556626b1bfff66d7b0d115be88d0a", size = 359981 },
    { url = "https://files.pythonhosted.org/packages/ca/b3/d493221ad5cbd18bc07e642894030437e405e1413c4236dd5db6e46bcec9/yarl-1.18.3-cp313-cp313-musllinux_1_2_s390x.whl", hash = "sha256:b464c4ab4bfcb41e3bfd3f1c26600d038376c2de3297760dfe064d2cb7ea8e10", size = 366229 },
    { url = "https://files.pythonhosted.org/packages/04/56/6a3e2a5d9152c56c346df9b8fb8edd2c8888b1e03f96324d457e5cf06d34/yarl-1.18.3-cp313-cp313-musllinux_1_2_x86_64.whl", hash = "sha256:8d39d351e7faf01483cc7ff7c0213c412e38e5a340238826be7e0e4da450fdc8", size = 360383 },
    { url = "https://files.pythonhosted.org/packages/fd/b7/4b3c7c7913a278d445cc6284e59b2e62fa25e72758f888b7a7a39eb8423f/yarl-1.18.3-cp313-cp313-win32.whl", hash = "sha256:61ee62ead9b68b9123ec24bc866cbef297dd266175d53296e2db5e7f797f902d", size = 310152 },
    { url = "https://files.pythonhosted.org/packages/f5/d5/688db678e987c3e0fb17867970700b92603cadf36c56e5fb08f23e822a0c/yarl-1.18.3-cp313-cp313-win_amd64.whl", hash = "sha256:578e281c393af575879990861823ef19d66e2b1d0098414855dd367e234f5b3c", size = 315723 },
    { url = "https://files.pythonhosted.org/packages/f5/4b/a06e0ec3d155924f77835ed2d167ebd3b211a7b0853da1cf8d8414d784ef/yarl-1.18.3-py3-none-any.whl", hash = "sha256:b57f4f58099328dfb26c6a771d09fb20dbbae81d20cfb66141251ea063bd101b", size = 45109 },
]

[[package]]
name = "zipp"
version = "3.21.0"
source = { registry = "https://pypi.org/simple" }
sdist = { url = "https://files.pythonhosted.org/packages/3f/50/bad581df71744867e9468ebd0bcd6505de3b275e06f202c2cb016e3ff56f/zipp-3.21.0.tar.gz", hash = "sha256:2c9958f6430a2040341a52eb608ed6dd93ef4392e02ffe219417c1b28b5dd1f4", size = 24545 }
wheels = [
    { url = "https://files.pythonhosted.org/packages/b7/1a/7e4798e9339adc931158c9d69ecc34f5e6791489d469f5e50ec15e35f458/zipp-3.21.0-py3-none-any.whl", hash = "sha256:ac1bbe05fd2991f160ebce24ffbac5f6d11d83dc90891255885223d42b3cd931", size = 9630 },
]<|MERGE_RESOLUTION|>--- conflicted
+++ resolved
@@ -1638,11 +1638,7 @@
 
 [[package]]
 name = "paper-qa"
-<<<<<<< HEAD
-version = "5.5.1.dev28+ge3623ed.d20241210"
-=======
 version = "5.7.1.dev13+g9143b5c.d20241207"
->>>>>>> a630d922
 source = { editable = "." }
 dependencies = [
     { name = "aiohttp" },
